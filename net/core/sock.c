--- conflicted
+++ resolved
@@ -2804,7 +2804,6 @@
 }
 EXPORT_SYMBOL(sk_stop_timer);
 
-<<<<<<< HEAD
 void sk_stop_timer_sync(struct sock *sk, struct timer_list *timer)
 {
 	if (del_timer_sync(timer))
@@ -2812,10 +2811,7 @@
 }
 EXPORT_SYMBOL(sk_stop_timer_sync);
 
-void sock_init_data(struct socket *sock, struct sock *sk)
-=======
 void sock_init_data_uid(struct socket *sock, struct sock *sk, kuid_t uid)
->>>>>>> 2e95d85a
 {
 	sk_init_common(sk);
 	sk->sk_send_head	=	NULL;
