--- conflicted
+++ resolved
@@ -322,14 +322,7 @@
 		}
 	}
 
-<<<<<<< HEAD
-	rcu_read_unlock();
-
-	/*
-	 * This is a bit weird - it's not on the list, but already on another
-=======
 	/* This is a bit weird - it's not on the list, but already on another
->>>>>>> 2e95d85a
 	 * one! The only way that could happen is if there's some BSSID/SSID
 	 * shared by multiple APs in their multi-BSSID profiles, potentially
 	 * with hidden SSID mixed in ... ignore it.
@@ -1418,10 +1411,6 @@
 				res = NULL;
 			}
 		}
-<<<<<<< HEAD
-		spin_unlock_bh(&rdev->bss_lock);
-=======
->>>>>>> 2e95d85a
 
 		if (!res)
 			return NULL;
