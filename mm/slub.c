// SPDX-License-Identifier: GPL-2.0
/*
 * SLUB: A slab allocator that limits cache line use instead of queuing
 * objects in per cpu and per node lists.
 *
 * The allocator synchronizes using per slab locks or atomic operatios
 * and only uses a centralized lock to manage a pool of partial slabs.
 *
 * (C) 2007 SGI, Christoph Lameter
 * (C) 2011 Linux Foundation, Christoph Lameter
 */

#include <linux/mm.h>
#include <linux/swap.h> /* struct reclaim_state */
#include <linux/module.h>
#include <linux/bit_spinlock.h>
#include <linux/interrupt.h>
#include <linux/bitops.h>
#include <linux/slab.h>
#include "slab.h"
#include <linux/proc_fs.h>
#include <linux/seq_file.h>
#include <linux/kasan.h>
#include <linux/cpu.h>
#include <linux/cpuset.h>
#include <linux/mempolicy.h>
#include <linux/ctype.h>
#include <linux/debugobjects.h>
#include <linux/kallsyms.h>
#include <linux/memory.h>
#include <linux/math64.h>
#include <linux/fault-inject.h>
#include <linux/stacktrace.h>
#include <linux/prefetch.h>
#include <linux/memcontrol.h>
#include <linux/random.h>

#include <trace/events/kmem.h>

#include "internal.h"

/*
 * Lock order:
 *   1. slab_mutex (Global Mutex)
 *   2. node->list_lock
 *   3. slab_lock(page) (Only on some arches and for debugging)
 *
 *   slab_mutex
 *
 *   The role of the slab_mutex is to protect the list of all the slabs
 *   and to synchronize major metadata changes to slab cache structures.
 *
 *   The slab_lock is only used for debugging and on arches that do not
 *   have the ability to do a cmpxchg_double. It only protects:
 *	A. page->freelist	-> List of object free in a page
 *	B. page->inuse		-> Number of objects in use
 *	C. page->objects	-> Number of objects in page
 *	D. page->frozen		-> frozen state
 *
 *   If a slab is frozen then it is exempt from list management. It is not
 *   on any list. The processor that froze the slab is the one who can
 *   perform list operations on the page. Other processors may put objects
 *   onto the freelist but the processor that froze the slab is the only
 *   one that can retrieve the objects from the page's freelist.
 *
 *   The list_lock protects the partial and full list on each node and
 *   the partial slab counter. If taken then no new slabs may be added or
 *   removed from the lists nor make the number of partial slabs be modified.
 *   (Note that the total number of slabs is an atomic value that may be
 *   modified without taking the list lock).
 *
 *   The list_lock is a centralized lock and thus we avoid taking it as
 *   much as possible. As long as SLUB does not have to handle partial
 *   slabs, operations can continue without any centralized lock. F.e.
 *   allocating a long series of objects that fill up slabs does not require
 *   the list lock.
 *   Interrupts are disabled during allocation and deallocation in order to
 *   make the slab allocator safe to use in the context of an irq. In addition
 *   interrupts are disabled to ensure that the processor does not change
 *   while handling per_cpu slabs, due to kernel preemption.
 *
 * SLUB assigns one slab for allocation to each processor.
 * Allocations only occur from these slabs called cpu slabs.
 *
 * Slabs with free elements are kept on a partial list and during regular
 * operations no list for full slabs is used. If an object in a full slab is
 * freed then the slab will show up again on the partial lists.
 * We track full slabs for debugging purposes though because otherwise we
 * cannot scan all objects.
 *
 * Slabs are freed when they become empty. Teardown and setup is
 * minimal so we rely on the page allocators per cpu caches for
 * fast frees and allocs.
 *
 * Overloading of page flags that are otherwise used for LRU management.
 *
 * PageActive 		The slab is frozen and exempt from list processing.
 * 			This means that the slab is dedicated to a purpose
 * 			such as satisfying allocations for a specific
 * 			processor. Objects may be freed in the slab while
 * 			it is frozen but slab_free will then skip the usual
 * 			list operations. It is up to the processor holding
 * 			the slab to integrate the slab into the slab lists
 * 			when the slab is no longer needed.
 *
 * 			One use of this flag is to mark slabs that are
 * 			used for allocations. Then such a slab becomes a cpu
 * 			slab. The cpu slab may be equipped with an additional
 * 			freelist that allows lockless access to
 * 			free objects in addition to the regular freelist
 * 			that requires the slab lock.
 *
 * PageError		Slab requires special handling due to debug
 * 			options set. This moves	slab handling out of
 * 			the fast path and disables lockless freelists.
 */

static inline int kmem_cache_debug(struct kmem_cache *s)
{
#ifdef CONFIG_SLUB_DEBUG
	return unlikely(s->flags & SLAB_DEBUG_FLAGS);
#else
	return 0;
#endif
}

void *fixup_red_left(struct kmem_cache *s, void *p)
{
	if (kmem_cache_debug(s) && s->flags & SLAB_RED_ZONE)
		p += s->red_left_pad;

	return p;
}

static inline bool kmem_cache_has_cpu_partial(struct kmem_cache *s)
{
#ifdef CONFIG_SLUB_CPU_PARTIAL
	return !kmem_cache_debug(s);
#else
	return false;
#endif
}

/*
 * Issues still to be resolved:
 *
 * - Support PAGE_ALLOC_DEBUG. Should be easy to do.
 *
 * - Variable sizing of the per node arrays
 */

/* Enable to test recovery from slab corruption on boot */
#undef SLUB_RESILIENCY_TEST

/* Enable to log cmpxchg failures */
#undef SLUB_DEBUG_CMPXCHG

/*
 * Mininum number of partial slabs. These will be left on the partial
 * lists even if they are empty. kmem_cache_shrink may reclaim them.
 */
#define MIN_PARTIAL 5

/*
 * Maximum number of desirable partial slabs.
 * The existence of more partial slabs makes kmem_cache_shrink
 * sort the partial list by the number of objects in use.
 */
#define MAX_PARTIAL 10

#define DEBUG_DEFAULT_FLAGS (SLAB_CONSISTENCY_CHECKS | SLAB_RED_ZONE | \
				SLAB_POISON | SLAB_STORE_USER)

/*
 * These debug flags cannot use CMPXCHG because there might be consistency
 * issues when checking or reading debug information
 */
#define SLAB_NO_CMPXCHG (SLAB_CONSISTENCY_CHECKS | SLAB_STORE_USER | \
				SLAB_TRACE)


/*
 * Debugging flags that require metadata to be stored in the slab.  These get
 * disabled when slub_debug=O is used and a cache's min order increases with
 * metadata.
 */
#define DEBUG_METADATA_FLAGS (SLAB_RED_ZONE | SLAB_POISON | SLAB_STORE_USER)

#define OO_SHIFT	16
#define OO_MASK		((1 << OO_SHIFT) - 1)
#define MAX_OBJS_PER_PAGE	32767 /* since page.objects is u15 */

/* Internal SLUB flags */
/* Poison object */
#define __OBJECT_POISON		((slab_flags_t __force)0x80000000U)
/* Use cmpxchg_double */
#define __CMPXCHG_DOUBLE	((slab_flags_t __force)0x40000000U)

/*
 * Tracking user of a slab.
 */
#define TRACK_ADDRS_COUNT 16
struct track {
	unsigned long addr;	/* Called from address */
#ifdef CONFIG_STACKTRACE
	unsigned long addrs[TRACK_ADDRS_COUNT];	/* Called from address */
#endif
	int cpu;		/* Was running on cpu */
	int pid;		/* Pid context */
	unsigned long when;	/* When did the operation occur */
};

enum track_item { TRACK_ALLOC, TRACK_FREE };

#ifdef CONFIG_SYSFS
static int sysfs_slab_add(struct kmem_cache *);
static int sysfs_slab_alias(struct kmem_cache *, const char *);
static void memcg_propagate_slab_attrs(struct kmem_cache *s);
static void sysfs_slab_remove(struct kmem_cache *s);
#else
static inline int sysfs_slab_add(struct kmem_cache *s) { return 0; }
static inline int sysfs_slab_alias(struct kmem_cache *s, const char *p)
							{ return 0; }
static inline void memcg_propagate_slab_attrs(struct kmem_cache *s) { }
static inline void sysfs_slab_remove(struct kmem_cache *s) { }
#endif

static inline void stat(const struct kmem_cache *s, enum stat_item si)
{
#ifdef CONFIG_SLUB_STATS
	/*
	 * The rmw is racy on a preemptible kernel but this is acceptable, so
	 * avoid this_cpu_add()'s irq-disable overhead.
	 */
	raw_cpu_inc(s->cpu_slab->stat[si]);
#endif
}

/********************************************************************
 * 			Core slab cache functions
 *******************************************************************/

/*
 * Returns freelist pointer (ptr). With hardening, this is obfuscated
 * with an XOR of the address where the pointer is held and a per-cache
 * random number.
 */
static inline void *freelist_ptr(const struct kmem_cache *s, void *ptr,
				 unsigned long ptr_addr)
{
#ifdef CONFIG_SLAB_FREELIST_HARDENED
	/*
	 * When CONFIG_KASAN_SW_TAGS is enabled, ptr_addr might be tagged.
	 * Normally, this doesn't cause any issues, as both set_freepointer()
	 * and get_freepointer() are called with a pointer with the same tag.
	 * However, there are some issues with CONFIG_SLUB_DEBUG code. For
	 * example, when __free_slub() iterates over objects in a cache, it
	 * passes untagged pointers to check_object(). check_object() in turns
	 * calls get_freepointer() with an untagged pointer, which causes the
	 * freepointer to be restored incorrectly.
	 */
	return (void *)((unsigned long)ptr ^ s->random ^
			(unsigned long)kasan_reset_tag((void *)ptr_addr));
#else
	return ptr;
#endif
}

/* Returns the freelist pointer recorded at location ptr_addr. */
static inline void *freelist_dereference(const struct kmem_cache *s,
					 void *ptr_addr)
{
	return freelist_ptr(s, (void *)*(unsigned long *)(ptr_addr),
			    (unsigned long)ptr_addr);
}

static inline void *get_freepointer(struct kmem_cache *s, void *object)
{
	return freelist_dereference(s, object + s->offset);
}

static void prefetch_freepointer(const struct kmem_cache *s, void *object)
{
	prefetch(object + s->offset);
}

static inline void *get_freepointer_safe(struct kmem_cache *s, void *object)
{
	unsigned long freepointer_addr;
	void *p;

	if (!debug_pagealloc_enabled())
		return get_freepointer(s, object);

	freepointer_addr = (unsigned long)object + s->offset;
	probe_kernel_read(&p, (void **)freepointer_addr, sizeof(p));
	return freelist_ptr(s, p, freepointer_addr);
}

static inline void set_freepointer(struct kmem_cache *s, void *object, void *fp)
{
	unsigned long freeptr_addr = (unsigned long)object + s->offset;

#ifdef CONFIG_SLAB_FREELIST_HARDENED
	BUG_ON(object == fp); /* naive detection of double free or corruption */
#endif

	*(void **)freeptr_addr = freelist_ptr(s, fp, freeptr_addr);
}

/* Loop over all objects in a slab */
#define for_each_object(__p, __s, __addr, __objects) \
	for (__p = fixup_red_left(__s, __addr); \
		__p < (__addr) + (__objects) * (__s)->size; \
		__p += (__s)->size)

/* Determine object index from a given position */
static inline unsigned int slab_index(void *p, struct kmem_cache *s, void *addr)
{
	return (kasan_reset_tag(p) - addr) / s->size;
}

static inline unsigned int order_objects(unsigned int order, unsigned int size)
{
	return ((unsigned int)PAGE_SIZE << order) / size;
}

static inline struct kmem_cache_order_objects oo_make(unsigned int order,
		unsigned int size)
{
	struct kmem_cache_order_objects x = {
		(order << OO_SHIFT) + order_objects(order, size)
	};

	return x;
}

static inline unsigned int oo_order(struct kmem_cache_order_objects x)
{
	return x.x >> OO_SHIFT;
}

static inline unsigned int oo_objects(struct kmem_cache_order_objects x)
{
	return x.x & OO_MASK;
}

/*
 * Per slab locking using the pagelock
 */
static __always_inline void slab_lock(struct page *page)
{
	VM_BUG_ON_PAGE(PageTail(page), page);
	bit_spin_lock(PG_locked, &page->flags);
}

static __always_inline void slab_unlock(struct page *page)
{
	VM_BUG_ON_PAGE(PageTail(page), page);
	__bit_spin_unlock(PG_locked, &page->flags);
}

/* Interrupts must be disabled (for the fallback code to work right) */
static inline bool __cmpxchg_double_slab(struct kmem_cache *s, struct page *page,
		void *freelist_old, unsigned long counters_old,
		void *freelist_new, unsigned long counters_new,
		const char *n)
{
	VM_BUG_ON(!irqs_disabled());
#if defined(CONFIG_HAVE_CMPXCHG_DOUBLE) && \
    defined(CONFIG_HAVE_ALIGNED_STRUCT_PAGE)
	if (s->flags & __CMPXCHG_DOUBLE) {
		if (cmpxchg_double(&page->freelist, &page->counters,
				   freelist_old, counters_old,
				   freelist_new, counters_new))
			return true;
	} else
#endif
	{
		slab_lock(page);
		if (page->freelist == freelist_old &&
					page->counters == counters_old) {
			page->freelist = freelist_new;
			page->counters = counters_new;
			slab_unlock(page);
			return true;
		}
		slab_unlock(page);
	}

	cpu_relax();
	stat(s, CMPXCHG_DOUBLE_FAIL);

#ifdef SLUB_DEBUG_CMPXCHG
	pr_info("%s %s: cmpxchg double redo ", n, s->name);
#endif

	return false;
}

static inline bool cmpxchg_double_slab(struct kmem_cache *s, struct page *page,
		void *freelist_old, unsigned long counters_old,
		void *freelist_new, unsigned long counters_new,
		const char *n)
{
#if defined(CONFIG_HAVE_CMPXCHG_DOUBLE) && \
    defined(CONFIG_HAVE_ALIGNED_STRUCT_PAGE)
	if (s->flags & __CMPXCHG_DOUBLE) {
		if (cmpxchg_double(&page->freelist, &page->counters,
				   freelist_old, counters_old,
				   freelist_new, counters_new))
			return true;
	} else
#endif
	{
		unsigned long flags;

		local_irq_save(flags);
		slab_lock(page);
		if (page->freelist == freelist_old &&
					page->counters == counters_old) {
			page->freelist = freelist_new;
			page->counters = counters_new;
			slab_unlock(page);
			local_irq_restore(flags);
			return true;
		}
		slab_unlock(page);
		local_irq_restore(flags);
	}

	cpu_relax();
	stat(s, CMPXCHG_DOUBLE_FAIL);

#ifdef SLUB_DEBUG_CMPXCHG
	pr_info("%s %s: cmpxchg double redo ", n, s->name);
#endif

	return false;
}

#ifdef CONFIG_SLUB_DEBUG
/*
 * Determine a map of object in use on a page.
 *
 * Node listlock must be held to guarantee that the page does
 * not vanish from under us.
 */
static void get_map(struct kmem_cache *s, struct page *page, unsigned long *map)
{
	void *p;
	void *addr = page_address(page);

	for (p = page->freelist; p; p = get_freepointer(s, p))
		set_bit(slab_index(p, s, addr), map);
}

static inline unsigned int size_from_object(struct kmem_cache *s)
{
	if (s->flags & SLAB_RED_ZONE)
		return s->size - s->red_left_pad;

	return s->size;
}

static inline void *restore_red_left(struct kmem_cache *s, void *p)
{
	if (s->flags & SLAB_RED_ZONE)
		p -= s->red_left_pad;

	return p;
}

/*
 * Debug settings:
 */
#if defined(CONFIG_SLUB_DEBUG_ON)
static slab_flags_t slub_debug = DEBUG_DEFAULT_FLAGS;
#else
static slab_flags_t slub_debug;
#endif

static char *slub_debug_slabs;
static int disable_higher_order_debug;

/*
 * slub is about to manipulate internal object metadata.  This memory lies
 * outside the range of the allocated object, so accessing it would normally
 * be reported by kasan as a bounds error.  metadata_access_enable() is used
 * to tell kasan that these accesses are OK.
 */
static inline void metadata_access_enable(void)
{
	kasan_disable_current();
}

static inline void metadata_access_disable(void)
{
	kasan_enable_current();
}

/*
 * Object debugging
 */

/* Verify that a pointer has an address that is valid within a slab page */
static inline int check_valid_pointer(struct kmem_cache *s,
				struct page *page, void *object)
{
	void *base;

	if (!object)
		return 1;

	base = page_address(page);
	object = kasan_reset_tag(object);
	object = restore_red_left(s, object);
	if (object < base || object >= base + page->objects * s->size ||
		(object - base) % s->size) {
		return 0;
	}

	return 1;
}

static void print_section(char *level, char *text, u8 *addr,
			  unsigned int length)
{
	metadata_access_enable();
	print_hex_dump(level, text, DUMP_PREFIX_ADDRESS, 16, 1, addr,
			length, 1);
	metadata_access_disable();
}

static struct track *get_track(struct kmem_cache *s, void *object,
	enum track_item alloc)
{
	struct track *p;

	if (s->offset)
		p = object + s->offset + sizeof(void *);
	else
		p = object + s->inuse;

	return p + alloc;
}

static void set_track(struct kmem_cache *s, void *object,
			enum track_item alloc, unsigned long addr)
{
	struct track *p = get_track(s, object, alloc);

	if (addr) {
#ifdef CONFIG_STACKTRACE
		struct stack_trace trace;
		int i;

		trace.nr_entries = 0;
		trace.max_entries = TRACK_ADDRS_COUNT;
		trace.entries = p->addrs;
		trace.skip = 3;
		metadata_access_enable();
		save_stack_trace(&trace);
		metadata_access_disable();

		/* See rant in lockdep.c */
		if (trace.nr_entries != 0 &&
		    trace.entries[trace.nr_entries - 1] == ULONG_MAX)
			trace.nr_entries--;

		for (i = trace.nr_entries; i < TRACK_ADDRS_COUNT; i++)
			p->addrs[i] = 0;
#endif
		p->addr = addr;
		p->cpu = smp_processor_id();
		p->pid = current->pid;
		p->when = jiffies;
	} else
		memset(p, 0, sizeof(struct track));
}

static void init_tracking(struct kmem_cache *s, void *object)
{
	if (!(s->flags & SLAB_STORE_USER))
		return;

	set_track(s, object, TRACK_FREE, 0UL);
	set_track(s, object, TRACK_ALLOC, 0UL);
}

static void print_track(const char *s, struct track *t, unsigned long pr_time)
{
	if (!t->addr)
		return;

	pr_err("INFO: %s in %pS age=%lu cpu=%u pid=%d\n",
	       s, (void *)t->addr, pr_time - t->when, t->cpu, t->pid);
#ifdef CONFIG_STACKTRACE
	{
		int i;
		for (i = 0; i < TRACK_ADDRS_COUNT; i++)
			if (t->addrs[i])
				pr_err("\t%pS\n", (void *)t->addrs[i]);
			else
				break;
	}
#endif
}

static void print_tracking(struct kmem_cache *s, void *object)
{
	unsigned long pr_time = jiffies;
	if (!(s->flags & SLAB_STORE_USER))
		return;

	print_track("Allocated", get_track(s, object, TRACK_ALLOC), pr_time);
	print_track("Freed", get_track(s, object, TRACK_FREE), pr_time);
}

static void print_page_info(struct page *page)
{
	pr_err("INFO: Slab 0x%p objects=%u used=%u fp=0x%p flags=0x%04lx\n",
	       page, page->objects, page->inuse, page->freelist, page->flags);

}

static void slab_bug(struct kmem_cache *s, char *fmt, ...)
{
	struct va_format vaf;
	va_list args;

	va_start(args, fmt);
	vaf.fmt = fmt;
	vaf.va = &args;
	pr_err("=============================================================================\n");
	pr_err("BUG %s (%s): %pV\n", s->name, print_tainted(), &vaf);
	pr_err("-----------------------------------------------------------------------------\n\n");

	add_taint(TAINT_BAD_PAGE, LOCKDEP_NOW_UNRELIABLE);
	va_end(args);
}

static void slab_fix(struct kmem_cache *s, char *fmt, ...)
{
	struct va_format vaf;
	va_list args;

	va_start(args, fmt);
	vaf.fmt = fmt;
	vaf.va = &args;
	pr_err("FIX %s: %pV\n", s->name, &vaf);
	va_end(args);
}

static void print_trailer(struct kmem_cache *s, struct page *page, u8 *p)
{
	unsigned int off;	/* Offset of last byte */
	u8 *addr = page_address(page);

	print_tracking(s, p);

	print_page_info(page);

	pr_err("INFO: Object 0x%p @offset=%tu fp=0x%p\n\n",
	       p, p - addr, get_freepointer(s, p));

	if (s->flags & SLAB_RED_ZONE)
		print_section(KERN_ERR, "Redzone ", p - s->red_left_pad,
			      s->red_left_pad);
	else if (p > addr + 16)
		print_section(KERN_ERR, "Bytes b4 ", p - 16, 16);

	print_section(KERN_ERR, "Object ", p,
		      min_t(unsigned int, s->object_size, PAGE_SIZE));
	if (s->flags & SLAB_RED_ZONE)
		print_section(KERN_ERR, "Redzone ", p + s->object_size,
			s->inuse - s->object_size);

	if (s->offset)
		off = s->offset + sizeof(void *);
	else
		off = s->inuse;

	if (s->flags & SLAB_STORE_USER)
		off += 2 * sizeof(struct track);

	off += kasan_metadata_size(s);

	if (off != size_from_object(s))
		/* Beginning of the filler is the free pointer */
		print_section(KERN_ERR, "Padding ", p + off,
			      size_from_object(s) - off);

	dump_stack();
}

#ifdef CONFIG_SLUB_DEBUG_PANIC_ON
static void slab_panic(const char *cause)
{
	panic("%s\n", cause);
}
#else
static inline void slab_panic(const char *cause) {}
#endif

void object_err(struct kmem_cache *s, struct page *page,
			u8 *object, char *reason)
{
	slab_bug(s, "%s", reason);
	print_trailer(s, page, object);
	slab_panic(reason);
}

static __printf(3, 4) void slab_err(struct kmem_cache *s, struct page *page,
			const char *fmt, ...)
{
	va_list args;
	char buf[100];

	va_start(args, fmt);
	vsnprintf(buf, sizeof(buf), fmt, args);
	va_end(args);
	slab_bug(s, "%s", buf);
	print_page_info(page);
	dump_stack();
	slab_panic("slab error");
}

static void init_object(struct kmem_cache *s, void *object, u8 val)
{
	u8 *p = object;

	if (s->flags & SLAB_RED_ZONE)
		memset(p - s->red_left_pad, val, s->red_left_pad);

	if (s->flags & __OBJECT_POISON) {
		memset(p, POISON_FREE, s->object_size - 1);
		p[s->object_size - 1] = POISON_END;
	}

	if (s->flags & SLAB_RED_ZONE)
		memset(p + s->object_size, val, s->inuse - s->object_size);
}

static void restore_bytes(struct kmem_cache *s, char *message, u8 data,
						void *from, void *to)
{
	slab_panic("object poison overwritten");
	slab_fix(s, "Restoring 0x%p-0x%p=0x%x\n", from, to - 1, data);
	memset(from, data, to - from);
}

static int check_bytes_and_report(struct kmem_cache *s, struct page *page,
			u8 *object, char *what,
			u8 *start, unsigned int value, unsigned int bytes)
{
	u8 *fault;
	u8 *end;

	metadata_access_enable();
	fault = memchr_inv(start, value, bytes);
	metadata_access_disable();
	if (!fault)
		return 1;

	end = start + bytes;
	while (end > fault && end[-1] == value)
		end--;

	slab_bug(s, "%s overwritten", what);
	pr_err("INFO: 0x%p-0x%p. First byte 0x%x instead of 0x%x\n",
					fault, end - 1, fault[0], value);
	print_trailer(s, page, object);

	restore_bytes(s, what, value, fault, end);
	return 0;
}

/*
 * Object layout:
 *
 * object address
 * 	Bytes of the object to be managed.
 * 	If the freepointer may overlay the object then the free
 * 	pointer is the first word of the object.
 *
 * 	Poisoning uses 0x6b (POISON_FREE) and the last byte is
 * 	0xa5 (POISON_END)
 *
 * object + s->object_size
 * 	Padding to reach word boundary. This is also used for Redzoning.
 * 	Padding is extended by another word if Redzoning is enabled and
 * 	object_size == inuse.
 *
 * 	We fill with 0xbb (RED_INACTIVE) for inactive objects and with
 * 	0xcc (RED_ACTIVE) for objects in use.
 *
 * object + s->inuse
 * 	Meta data starts here.
 *
 * 	A. Free pointer (if we cannot overwrite object on free)
 * 	B. Tracking data for SLAB_STORE_USER
 * 	C. Padding to reach required alignment boundary or at mininum
 * 		one word if debugging is on to be able to detect writes
 * 		before the word boundary.
 *
 *	Padding is done using 0x5a (POISON_INUSE)
 *
 * object + s->size
 * 	Nothing is used beyond s->size.
 *
 * If slabcaches are merged then the object_size and inuse boundaries are mostly
 * ignored. And therefore no slab options that rely on these boundaries
 * may be used with merged slabcaches.
 */

static int check_pad_bytes(struct kmem_cache *s, struct page *page, u8 *p)
{
	unsigned long off = s->inuse;	/* The end of info */

	if (s->offset)
		/* Freepointer is placed after the object. */
		off += sizeof(void *);

	if (s->flags & SLAB_STORE_USER)
		/* We also have user information there */
		off += 2 * sizeof(struct track);

	off += kasan_metadata_size(s);

	if (size_from_object(s) == off)
		return 1;

	return check_bytes_and_report(s, page, p, "Object padding",
			p + off, POISON_INUSE, size_from_object(s) - off);
}

/* Check the pad bytes at the end of a slab page */
static int slab_pad_check(struct kmem_cache *s, struct page *page)
{
	u8 *start;
	u8 *fault;
	u8 *end;
	u8 *pad;
	int length;
	int remainder;

	if (!(s->flags & SLAB_POISON))
		return 1;

	start = page_address(page);
	length = PAGE_SIZE << compound_order(page);
	end = start + length;
	remainder = length % s->size;
	if (!remainder)
		return 1;

	pad = end - remainder;
	metadata_access_enable();
	fault = memchr_inv(pad, POISON_INUSE, remainder);
	metadata_access_disable();
	if (!fault)
		return 1;
	while (end > fault && end[-1] == POISON_INUSE)
		end--;

	slab_err(s, page, "Padding overwritten. 0x%p-0x%p", fault, end - 1);
	print_section(KERN_ERR, "Padding ", pad, remainder);

	restore_bytes(s, "slab padding", POISON_INUSE, fault, end);
	return 0;
}

static int check_object(struct kmem_cache *s, struct page *page,
					void *object, u8 val)
{
	u8 *p = object;
	u8 *endobject = object + s->object_size;

	if (s->flags & SLAB_RED_ZONE) {
		if (!check_bytes_and_report(s, page, object, "Redzone",
			object - s->red_left_pad, val, s->red_left_pad))
			return 0;

		if (!check_bytes_and_report(s, page, object, "Redzone",
			endobject, val, s->inuse - s->object_size))
			return 0;
	} else {
		if ((s->flags & SLAB_POISON) && s->object_size < s->inuse) {
			check_bytes_and_report(s, page, p, "Alignment padding",
				endobject, POISON_INUSE,
				s->inuse - s->object_size);
		}
	}

	if (s->flags & SLAB_POISON) {
		if (val != SLUB_RED_ACTIVE && (s->flags & __OBJECT_POISON) &&
			(!check_bytes_and_report(s, page, p, "Poison", p,
					POISON_FREE, s->object_size - 1) ||
			 !check_bytes_and_report(s, page, p, "Poison",
				p + s->object_size - 1, POISON_END, 1)))
			return 0;
		/*
		 * check_pad_bytes cleans up on its own.
		 */
		check_pad_bytes(s, page, p);
	}

	if (!s->offset && val == SLUB_RED_ACTIVE)
		/*
		 * Object and freepointer overlap. Cannot check
		 * freepointer while object is allocated.
		 */
		return 1;

	/* Check free pointer validity */
	if (!check_valid_pointer(s, page, get_freepointer(s, p))) {
		object_err(s, page, p, "Freepointer corrupt");
		/*
		 * No choice but to zap it and thus lose the remainder
		 * of the free objects in this slab. May cause
		 * another error because the object count is now wrong.
		 */
		set_freepointer(s, p, NULL);
		return 0;
	}
	return 1;
}

static int check_slab(struct kmem_cache *s, struct page *page)
{
	int maxobj;

	VM_BUG_ON(!irqs_disabled());

	if (!PageSlab(page)) {
		slab_err(s, page, "Not a valid slab page");
		return 0;
	}

	maxobj = order_objects(compound_order(page), s->size);
	if (page->objects > maxobj) {
		slab_err(s, page, "objects %u > max %u",
			page->objects, maxobj);
		return 0;
	}
	if (page->inuse > page->objects) {
		slab_err(s, page, "inuse %u > max %u",
			page->inuse, page->objects);
		return 0;
	}
	/* Slab_pad_check fixes things up after itself */
	slab_pad_check(s, page);
	return 1;
}

/*
 * Determine if a certain object on a page is on the freelist. Must hold the
 * slab lock to guarantee that the chains are in a consistent state.
 */
static int on_freelist(struct kmem_cache *s, struct page *page, void *search)
{
	int nr = 0;
	void *fp;
	void *object = NULL;
	int max_objects;

	fp = page->freelist;
	while (fp && nr <= page->objects) {
		if (fp == search)
			return 1;
		if (!check_valid_pointer(s, page, fp)) {
			if (object) {
				object_err(s, page, object,
					"Freechain corrupt");
				set_freepointer(s, object, NULL);
			} else {
				slab_err(s, page, "Freepointer corrupt");
				page->freelist = NULL;
				page->inuse = page->objects;
				slab_fix(s, "Freelist cleared");
				return 0;
			}
			break;
		}
		object = fp;
		fp = get_freepointer(s, object);
		nr++;
	}

	max_objects = order_objects(compound_order(page), s->size);
	if (max_objects > MAX_OBJS_PER_PAGE)
		max_objects = MAX_OBJS_PER_PAGE;

	if (page->objects != max_objects) {
		slab_err(s, page, "Wrong number of objects. Found %d but should be %d",
			 page->objects, max_objects);
		page->objects = max_objects;
		slab_fix(s, "Number of objects adjusted.");
	}
	if (page->inuse != page->objects - nr) {
		slab_err(s, page, "Wrong object count. Counter is %d but counted were %d",
			 page->inuse, page->objects - nr);
		page->inuse = page->objects - nr;
		slab_fix(s, "Object count adjusted.");
	}
	return search == NULL;
}

static void trace(struct kmem_cache *s, struct page *page, void *object,
								int alloc)
{
	if (s->flags & SLAB_TRACE) {
		pr_info("TRACE %s %s 0x%p inuse=%d fp=0x%p\n",
			s->name,
			alloc ? "alloc" : "free",
			object, page->inuse,
			page->freelist);

		if (!alloc)
			print_section(KERN_INFO, "Object ", (void *)object,
					s->object_size);

		dump_stack();
	}
}

/*
 * Tracking of fully allocated slabs for debugging purposes.
 */
static void add_full(struct kmem_cache *s,
	struct kmem_cache_node *n, struct page *page)
{
	if (!(s->flags & SLAB_STORE_USER))
		return;

	lockdep_assert_held(&n->list_lock);
	list_add(&page->lru, &n->full);
}

static void remove_full(struct kmem_cache *s, struct kmem_cache_node *n, struct page *page)
{
	if (!(s->flags & SLAB_STORE_USER))
		return;

	lockdep_assert_held(&n->list_lock);
	list_del(&page->lru);
}

/* Tracking of the number of slabs for debugging purposes */
static inline unsigned long slabs_node(struct kmem_cache *s, int node)
{
	struct kmem_cache_node *n = get_node(s, node);

	return atomic_long_read(&n->nr_slabs);
}

static inline unsigned long node_nr_slabs(struct kmem_cache_node *n)
{
	return atomic_long_read(&n->nr_slabs);
}

static inline void inc_slabs_node(struct kmem_cache *s, int node, int objects)
{
	struct kmem_cache_node *n = get_node(s, node);

	/*
	 * May be called early in order to allocate a slab for the
	 * kmem_cache_node structure. Solve the chicken-egg
	 * dilemma by deferring the increment of the count during
	 * bootstrap (see early_kmem_cache_node_alloc).
	 */
	if (likely(n)) {
		atomic_long_inc(&n->nr_slabs);
		atomic_long_add(objects, &n->total_objects);
	}
}
static inline void dec_slabs_node(struct kmem_cache *s, int node, int objects)
{
	struct kmem_cache_node *n = get_node(s, node);

	atomic_long_dec(&n->nr_slabs);
	atomic_long_sub(objects, &n->total_objects);
}

/* Object debug checks for alloc/free paths */
static void setup_object_debug(struct kmem_cache *s, struct page *page,
								void *object)
{
	if (!(s->flags & (SLAB_STORE_USER|SLAB_RED_ZONE|__OBJECT_POISON)))
		return;

	init_object(s, object, SLUB_RED_INACTIVE);
	init_tracking(s, object);
}

static void setup_page_debug(struct kmem_cache *s, void *addr, int order)
{
	if (!(s->flags & SLAB_POISON))
		return;

	metadata_access_enable();
	memset(addr, POISON_INUSE, PAGE_SIZE << order);
	metadata_access_disable();
}

static inline int alloc_consistency_checks(struct kmem_cache *s,
					struct page *page,
					void *object, unsigned long addr)
{
	if (!check_slab(s, page))
		return 0;

	if (!check_valid_pointer(s, page, object)) {
		object_err(s, page, object, "Freelist Pointer check fails");
		return 0;
	}

	if (!check_object(s, page, object, SLUB_RED_INACTIVE))
		return 0;

	return 1;
}

static noinline int alloc_debug_processing(struct kmem_cache *s,
					struct page *page,
					void *object, unsigned long addr)
{
	if (s->flags & SLAB_CONSISTENCY_CHECKS) {
		if (!alloc_consistency_checks(s, page, object, addr))
			goto bad;
	}

	/* Success perform special debug activities for allocs */
	if (s->flags & SLAB_STORE_USER)
		set_track(s, object, TRACK_ALLOC, addr);
	trace(s, page, object, 1);
	init_object(s, object, SLUB_RED_ACTIVE);
	return 1;

bad:
	if (PageSlab(page)) {
		/*
		 * If this is a slab page then lets do the best we can
		 * to avoid issues in the future. Marking all objects
		 * as used avoids touching the remaining objects.
		 */
		slab_fix(s, "Marking all objects used");
		page->inuse = page->objects;
		page->freelist = NULL;
	}
	return 0;
}

static inline int free_consistency_checks(struct kmem_cache *s,
		struct page *page, void *object, unsigned long addr)
{
	if (!check_valid_pointer(s, page, object)) {
		slab_err(s, page, "Invalid object pointer 0x%p", object);
		return 0;
	}

	if (on_freelist(s, page, object)) {
		object_err(s, page, object, "Object already free");
		return 0;
	}

	if (!check_object(s, page, object, SLUB_RED_ACTIVE))
		return 0;

	if (unlikely(s != page->slab_cache)) {
		if (!PageSlab(page)) {
			slab_err(s, page, "Attempt to free object(0x%p) outside of slab",
				 object);
		} else if (!page->slab_cache) {
			pr_err("SLUB <none>: no slab for object 0x%p.\n",
			       object);
			dump_stack();
		} else
			object_err(s, page, object,
					"page slab pointer corrupt.");
		return 0;
	}
	return 1;
}

/* Supports checking bulk free of a constructed freelist */
static noinline int free_debug_processing(
	struct kmem_cache *s, struct page *page,
	void *head, void *tail, int bulk_cnt,
	unsigned long addr)
{
	struct kmem_cache_node *n = get_node(s, page_to_nid(page));
	void *object = head;
	int cnt = 0;
	unsigned long uninitialized_var(flags);
	int ret = 0;

	spin_lock_irqsave(&n->list_lock, flags);
	slab_lock(page);

	if (s->flags & SLAB_CONSISTENCY_CHECKS) {
		if (!check_slab(s, page))
			goto out;
	}

next_object:
	cnt++;

	if (s->flags & SLAB_CONSISTENCY_CHECKS) {
		if (!free_consistency_checks(s, page, object, addr))
			goto out;
	}

	if (s->flags & SLAB_STORE_USER)
		set_track(s, object, TRACK_FREE, addr);
	trace(s, page, object, 0);
	/* Freepointer not overwritten by init_object(), SLAB_POISON moved it */
	init_object(s, object, SLUB_RED_INACTIVE);

	/* Reached end of constructed freelist yet? */
	if (object != tail) {
		object = get_freepointer(s, object);
		goto next_object;
	}
	ret = 1;

out:
	if (cnt != bulk_cnt)
		slab_err(s, page, "Bulk freelist count(%d) invalid(%d)\n",
			 bulk_cnt, cnt);

	slab_unlock(page);
	spin_unlock_irqrestore(&n->list_lock, flags);
	if (!ret)
		slab_fix(s, "Object at 0x%p not freed", object);
	return ret;
}

static int __init setup_slub_debug(char *str)
{
	slub_debug = DEBUG_DEFAULT_FLAGS;
	if (*str++ != '=' || !*str)
		/*
		 * No options specified. Switch on full debugging.
		 */
		goto out;

	if (*str == ',')
		/*
		 * No options but restriction on slabs. This means full
		 * debugging for slabs matching a pattern.
		 */
		goto check_slabs;

	slub_debug = 0;
	if (*str == '-')
		/*
		 * Switch off all debugging measures.
		 */
		goto out;

	/*
	 * Determine which debug features should be switched on
	 */
	for (; *str && *str != ','; str++) {
		switch (tolower(*str)) {
		case 'f':
			slub_debug |= SLAB_CONSISTENCY_CHECKS;
			break;
		case 'z':
			slub_debug |= SLAB_RED_ZONE;
			break;
		case 'p':
			slub_debug |= SLAB_POISON;
			break;
		case 'u':
			slub_debug |= SLAB_STORE_USER;
			break;
		case 't':
			slub_debug |= SLAB_TRACE;
			break;
		case 'a':
			slub_debug |= SLAB_FAILSLAB;
			break;
		case 'o':
			/*
			 * Avoid enabling debugging on caches if its minimum
			 * order would increase as a result.
			 */
			disable_higher_order_debug = 1;
			break;
		default:
			pr_err("slub_debug option '%c' unknown. skipped\n",
			       *str);
		}
	}

check_slabs:
	if (*str == ',')
		slub_debug_slabs = str + 1;
out:
	if ((static_branch_unlikely(&init_on_alloc) ||
	     static_branch_unlikely(&init_on_free)) &&
	    (slub_debug & SLAB_POISON))
		pr_info("mem auto-init: SLAB_POISON will take precedence over init_on_alloc/init_on_free\n");
	return 1;
}

__setup("slub_debug", setup_slub_debug);

slab_flags_t kmem_cache_flags(unsigned int object_size,
	slab_flags_t flags, const char *name,
	void (*ctor)(void *))
{
	/*
	 * Enable debugging if selected on the kernel commandline.
	 */
	if (slub_debug && (!slub_debug_slabs || (name &&
		!strncmp(slub_debug_slabs, name, strlen(slub_debug_slabs)))))
		flags |= slub_debug;

	return flags;
}
#else /* !CONFIG_SLUB_DEBUG */
static inline void setup_object_debug(struct kmem_cache *s,
			struct page *page, void *object) {}
static inline void setup_page_debug(struct kmem_cache *s,
			void *addr, int order) {}

static inline int alloc_debug_processing(struct kmem_cache *s,
	struct page *page, void *object, unsigned long addr) { return 0; }

static inline int free_debug_processing(
	struct kmem_cache *s, struct page *page,
	void *head, void *tail, int bulk_cnt,
	unsigned long addr) { return 0; }

static inline int slab_pad_check(struct kmem_cache *s, struct page *page)
			{ return 1; }
static inline int check_object(struct kmem_cache *s, struct page *page,
			void *object, u8 val) { return 1; }
static inline void add_full(struct kmem_cache *s, struct kmem_cache_node *n,
					struct page *page) {}
static inline void remove_full(struct kmem_cache *s, struct kmem_cache_node *n,
					struct page *page) {}
slab_flags_t kmem_cache_flags(unsigned int object_size,
	slab_flags_t flags, const char *name,
	void (*ctor)(void *))
{
	return flags;
}
#define slub_debug 0

#define disable_higher_order_debug 0

static inline unsigned long slabs_node(struct kmem_cache *s, int node)
							{ return 0; }
static inline unsigned long node_nr_slabs(struct kmem_cache_node *n)
							{ return 0; }
static inline void inc_slabs_node(struct kmem_cache *s, int node,
							int objects) {}
static inline void dec_slabs_node(struct kmem_cache *s, int node,
							int objects) {}

#endif /* CONFIG_SLUB_DEBUG */

/*
 * Hooks for other subsystems that check memory allocations. In a typical
 * production configuration these hooks all should produce no code at all.
 */
static inline void *kmalloc_large_node_hook(void *ptr, size_t size, gfp_t flags)
{
	ptr = kasan_kmalloc_large(ptr, size, flags);
	kmemleak_alloc(ptr, size, 1, flags);
	return ptr;
}

static __always_inline void kfree_hook(void *x)
{
	kmemleak_free(x);
	kasan_kfree_large(x, _RET_IP_);
}

static __always_inline bool slab_free_hook(struct kmem_cache *s, void *x)
{
	kmemleak_free_recursive(x, s->flags);

	/*
	 * Trouble is that we may no longer disable interrupts in the fast path
	 * So in order to make the debug calls that expect irqs to be
	 * disabled we need to disable interrupts temporarily.
	 */
#ifdef CONFIG_LOCKDEP
	{
		unsigned long flags;

		local_irq_save(flags);
		debug_check_no_locks_freed(x, s->object_size);
		local_irq_restore(flags);
	}
#endif
	if (!(s->flags & SLAB_DEBUG_OBJECTS))
		debug_check_no_obj_freed(x, s->object_size);

	/* KASAN might put x into memory quarantine, delaying its reuse */
	return kasan_slab_free(s, x, _RET_IP_);
}

static inline bool slab_free_freelist_hook(struct kmem_cache *s,
					   void **head, void **tail)
{
<<<<<<< HEAD

	void *object;
	void *next = *head;
	void *old_tail = *tail ? *tail : *head;
	int rsize;

	if (slab_want_init_on_free(s)) {
		void *p = NULL;

		do {
			object = next;
			next = get_freepointer(s, object);
			/*
			 * Clear the object and the metadata, but don't touch
			 * the redzone.
			 */
			memset(object, 0, s->object_size);
			rsize = (s->flags & SLAB_RED_ZONE) ? s->red_left_pad
							   : 0;
			memset((char *)object + s->inuse, 0,
			       s->size - s->inuse - rsize);
			set_freepointer(s, object, p);
			p = object;
		} while (object != old_tail);
	}

/*
 * Compiler cannot detect this function can be removed if slab_free_hook()
 * evaluates to nothing.  Thus, catch all relevant config debug options here.
 */
#if defined(CONFIG_LOCKDEP)	||		\
	defined(CONFIG_DEBUG_KMEMLEAK) ||	\
	defined(CONFIG_DEBUG_OBJECTS_FREE) ||	\
	defined(CONFIG_KASAN)

	next = *head;
=======

	void *object;
	void *next = *head;
	void *old_tail = *tail ? *tail : *head;
	int rsize;
>>>>>>> 34f21ff3

	/* Head and tail of the reconstructed freelist */
	*head = NULL;
	*tail = NULL;

	do {
		object = next;
		next = get_freepointer(s, object);

		if (slab_want_init_on_free(s)) {
			/*
			 * Clear the object and the metadata, but don't touch
			 * the redzone.
			 */
			memset(object, 0, s->object_size);
			rsize = (s->flags & SLAB_RED_ZONE) ? s->red_left_pad
							   : 0;
			memset((char *)object + s->inuse, 0,
			       s->size - s->inuse - rsize);

		}
		/* If object's reuse doesn't have to be delayed */
		if (!slab_free_hook(s, object)) {
			/* Move object to the new freelist */
			set_freepointer(s, object, *head);
			*head = object;
			if (!*tail)
				*tail = object;
		}
	} while (object != old_tail);

	if (*head == *tail)
		*tail = NULL;

	return *head != NULL;
}

static void *setup_object(struct kmem_cache *s, struct page *page,
				void *object)
{
	setup_object_debug(s, page, object);
	object = kasan_init_slab_obj(s, object);
	if (unlikely(s->ctor)) {
		kasan_unpoison_object_data(s, object);
		s->ctor(object);
		kasan_poison_object_data(s, object);
	}
	return object;
}

/*
 * Slab allocation and freeing
 */
static inline struct page *alloc_slab_page(struct kmem_cache *s,
		gfp_t flags, int node, struct kmem_cache_order_objects oo)
{
	struct page *page;
	unsigned int order = oo_order(oo);

	if (node == NUMA_NO_NODE)
		page = alloc_pages(flags, order);
	else
		page = __alloc_pages_node(node, flags, order);

	if (page && memcg_charge_slab(page, flags, order, s)) {
		__free_pages(page, order);
		page = NULL;
	}

	return page;
}

#ifdef CONFIG_SLAB_FREELIST_RANDOM
/* Pre-initialize the random sequence cache */
static int init_cache_random_seq(struct kmem_cache *s)
{
	unsigned int count = oo_objects(s->oo);
	int err;

	/* Bailout if already initialised */
	if (s->random_seq)
		return 0;

	err = cache_random_seq_create(s, count, GFP_KERNEL);
	if (err) {
		pr_err("SLUB: Unable to initialize free list for %s\n",
			s->name);
		return err;
	}

	/* Transform to an offset on the set of pages */
	if (s->random_seq) {
		unsigned int i;

		for (i = 0; i < count; i++)
			s->random_seq[i] *= s->size;
	}
	return 0;
}

/* re-initialize the random sequence cache */
static int reinit_cache_random_seq(struct kmem_cache *s)
{
	int err;

	if (s->random_seq) {
		cache_random_seq_destroy(s);
		err = init_cache_random_seq(s);

		if (err) {
			pr_err("SLUB: Unable to re-initialize random sequence cache for %s\n",
				s->name);
			return err;
		}
	}

	return 0;
}

/* Initialize each random sequence freelist per cache */
static void __init init_freelist_randomization(void)
{
	struct kmem_cache *s;

	mutex_lock(&slab_mutex);

	list_for_each_entry(s, &slab_caches, list)
		init_cache_random_seq(s);

	mutex_unlock(&slab_mutex);
}

/* Get the next entry on the pre-computed freelist randomized */
static void *next_freelist_entry(struct kmem_cache *s, struct page *page,
				unsigned long *pos, void *start,
				unsigned long page_limit,
				unsigned long freelist_count)
{
	unsigned int idx;

	/*
	 * If the target page allocation failed, the number of objects on the
	 * page might be smaller than the usual size defined by the cache.
	 */
	do {
		idx = s->random_seq[*pos];
		*pos += 1;
		if (*pos >= freelist_count)
			*pos = 0;
	} while (unlikely(idx >= page_limit));

	return (char *)start + idx;
}

/* Shuffle the single linked freelist based on a random pre-computed sequence */
static bool shuffle_freelist(struct kmem_cache *s, struct page *page)
{
	void *start;
	void *cur;
	void *next;
	unsigned long idx, pos, page_limit, freelist_count;

	if (page->objects < 2 || !s->random_seq)
		return false;

	freelist_count = oo_objects(s->oo);
	pos = get_random_int() % freelist_count;

	page_limit = page->objects * s->size;
	start = fixup_red_left(s, page_address(page));

	/* First entry is used as the base of the freelist */
	cur = next_freelist_entry(s, page, &pos, start, page_limit,
				freelist_count);
	cur = setup_object(s, page, cur);
	page->freelist = cur;

	for (idx = 1; idx < page->objects; idx++) {
		next = next_freelist_entry(s, page, &pos, start, page_limit,
			freelist_count);
		next = setup_object(s, page, next);
		set_freepointer(s, cur, next);
		cur = next;
	}
	set_freepointer(s, cur, NULL);

	return true;
}
#else
static inline int init_cache_random_seq(struct kmem_cache *s)
{
	return 0;
}
static inline int reinit_cache_random_seq(struct kmem_cache *s)
{
	return 0;
}
static inline void init_freelist_randomization(void) { }
static inline bool shuffle_freelist(struct kmem_cache *s, struct page *page)
{
	return false;
}
#endif /* CONFIG_SLAB_FREELIST_RANDOM */

static struct page *allocate_slab(struct kmem_cache *s, gfp_t flags, int node)
{
	struct page *page;
	struct kmem_cache_order_objects oo = s->oo;
	gfp_t alloc_gfp;
	void *start, *p, *next;
	int idx, order;
	bool shuffle;

	flags &= gfp_allowed_mask;

	if (gfpflags_allow_blocking(flags))
		local_irq_enable();

	flags |= s->allocflags;

	/*
	 * Let the initial higher-order allocation fail under memory pressure
	 * so we fall-back to the minimum order allocation.
	 */
	alloc_gfp = (flags | __GFP_NOWARN | __GFP_NORETRY) & ~__GFP_NOFAIL;
	if ((alloc_gfp & __GFP_DIRECT_RECLAIM) && oo_order(oo) > oo_order(s->min))
		alloc_gfp = (alloc_gfp | __GFP_NOMEMALLOC) & ~(__GFP_RECLAIM|__GFP_NOFAIL);

	page = alloc_slab_page(s, alloc_gfp, node, oo);
	if (unlikely(!page)) {
		oo = s->min;
		alloc_gfp = flags;
		/*
		 * Allocation may have failed due to fragmentation.
		 * Try a lower order alloc if possible
		 */
		page = alloc_slab_page(s, alloc_gfp, node, oo);
		if (unlikely(!page))
			goto out;
		stat(s, ORDER_FALLBACK);
	}

	page->objects = oo_objects(oo);

	order = compound_order(page);
	page->slab_cache = s;
	__SetPageSlab(page);
	if (page_is_pfmemalloc(page))
		SetPageSlabPfmemalloc(page);

	kasan_poison_slab(page);

	start = page_address(page);

	setup_page_debug(s, start, order);

	shuffle = shuffle_freelist(s, page);

	if (!shuffle) {
		start = fixup_red_left(s, start);
		start = setup_object(s, page, start);
		page->freelist = start;
		for (idx = 0, p = start; idx < page->objects - 1; idx++) {
			next = p + s->size;
			next = setup_object(s, page, next);
			set_freepointer(s, p, next);
			p = next;
		}
		set_freepointer(s, p, NULL);
	}

	page->inuse = page->objects;
	page->frozen = 1;

out:
	if (gfpflags_allow_blocking(flags))
		local_irq_disable();
	if (!page)
		return NULL;

	mod_lruvec_page_state(page,
		(s->flags & SLAB_RECLAIM_ACCOUNT) ?
		NR_SLAB_RECLAIMABLE : NR_SLAB_UNRECLAIMABLE,
		1 << oo_order(oo));

	inc_slabs_node(s, page_to_nid(page), page->objects);

	return page;
}

static struct page *new_slab(struct kmem_cache *s, gfp_t flags, int node)
{
	if (unlikely(flags & GFP_SLAB_BUG_MASK)) {
		gfp_t invalid_mask = flags & GFP_SLAB_BUG_MASK;
		flags &= ~GFP_SLAB_BUG_MASK;
		pr_warn("Unexpected gfp: %#x (%pGg). Fixing up to gfp: %#x (%pGg). Fix your code!\n",
				invalid_mask, &invalid_mask, flags, &flags);
		dump_stack();
	}

	return allocate_slab(s,
		flags & (GFP_RECLAIM_MASK | GFP_CONSTRAINT_MASK), node);
}

static void __free_slab(struct kmem_cache *s, struct page *page)
{
	int order = compound_order(page);
	int pages = 1 << order;

	if (s->flags & SLAB_CONSISTENCY_CHECKS) {
		void *p;

		slab_pad_check(s, page);
		for_each_object(p, s, page_address(page),
						page->objects)
			check_object(s, page, p, SLUB_RED_INACTIVE);
	}

	mod_lruvec_page_state(page,
		(s->flags & SLAB_RECLAIM_ACCOUNT) ?
		NR_SLAB_RECLAIMABLE : NR_SLAB_UNRECLAIMABLE,
		-pages);

	__ClearPageSlabPfmemalloc(page);
	__ClearPageSlab(page);

	page->mapping = NULL;
	if (current->reclaim_state)
		current->reclaim_state->reclaimed_slab += pages;
	memcg_uncharge_slab(page, order, s);
	kasan_alloc_pages(page, order);
	__free_pages(page, order);
}

static void rcu_free_slab(struct rcu_head *h)
{
	struct page *page = container_of(h, struct page, rcu_head);

	__free_slab(page->slab_cache, page);
}

static void free_slab(struct kmem_cache *s, struct page *page)
{
	if (unlikely(s->flags & SLAB_TYPESAFE_BY_RCU)) {
		call_rcu(&page->rcu_head, rcu_free_slab);
	} else
		__free_slab(s, page);
}

static void discard_slab(struct kmem_cache *s, struct page *page)
{
	dec_slabs_node(s, page_to_nid(page), page->objects);
	free_slab(s, page);
}

/*
 * Management of partially allocated slabs.
 */
static inline void
__add_partial(struct kmem_cache_node *n, struct page *page, int tail)
{
	n->nr_partial++;
	if (tail == DEACTIVATE_TO_TAIL)
		list_add_tail(&page->lru, &n->partial);
	else
		list_add(&page->lru, &n->partial);
}

static inline void add_partial(struct kmem_cache_node *n,
				struct page *page, int tail)
{
	lockdep_assert_held(&n->list_lock);
	__add_partial(n, page, tail);
}

static inline void remove_partial(struct kmem_cache_node *n,
					struct page *page)
{
	lockdep_assert_held(&n->list_lock);
	list_del(&page->lru);
	n->nr_partial--;
}

/*
 * Remove slab from the partial list, freeze it and
 * return the pointer to the freelist.
 *
 * Returns a list of objects or NULL if it fails.
 */
static inline void *acquire_slab(struct kmem_cache *s,
		struct kmem_cache_node *n, struct page *page,
		int mode, int *objects)
{
	void *freelist;
	unsigned long counters;
	struct page new;

	lockdep_assert_held(&n->list_lock);

	/*
	 * Zap the freelist and set the frozen bit.
	 * The old freelist is the list of objects for the
	 * per cpu allocation list.
	 */
	freelist = page->freelist;
	counters = page->counters;
	new.counters = counters;
	*objects = new.objects - new.inuse;
	if (mode) {
		new.inuse = page->objects;
		new.freelist = NULL;
	} else {
		new.freelist = freelist;
	}

	VM_BUG_ON(new.frozen);
	new.frozen = 1;

	if (!__cmpxchg_double_slab(s, page,
			freelist, counters,
			new.freelist, new.counters,
			"acquire_slab"))
		return NULL;

	remove_partial(n, page);
	WARN_ON(!freelist);
	return freelist;
}

static void put_cpu_partial(struct kmem_cache *s, struct page *page, int drain);
static inline bool pfmemalloc_match(struct page *page, gfp_t gfpflags);

/*
 * Try to allocate a partial slab from a specific node.
 */
static void *get_partial_node(struct kmem_cache *s, struct kmem_cache_node *n,
				struct kmem_cache_cpu *c, gfp_t flags)
{
	struct page *page, *page2;
	void *object = NULL;
	unsigned int available = 0;
	int objects;

	/*
	 * Racy check. If we mistakenly see no partial slabs then we
	 * just allocate an empty slab. If we mistakenly try to get a
	 * partial slab and there is none available then get_partials()
	 * will return NULL.
	 */
	if (!n || !n->nr_partial)
		return NULL;

	spin_lock(&n->list_lock);
	list_for_each_entry_safe(page, page2, &n->partial, lru) {
		void *t;

		if (!pfmemalloc_match(page, flags))
			continue;

		t = acquire_slab(s, n, page, object == NULL, &objects);
		if (!t)
			break;

		available += objects;
		if (!object) {
			c->page = page;
			stat(s, ALLOC_FROM_PARTIAL);
			object = t;
		} else {
			put_cpu_partial(s, page, 0);
			stat(s, CPU_PARTIAL_NODE);
		}
		if (!kmem_cache_has_cpu_partial(s)
			|| available > slub_cpu_partial(s) / 2)
			break;

	}
	spin_unlock(&n->list_lock);
	return object;
}

/*
 * Get a page from somewhere. Search in increasing NUMA distances.
 */
static void *get_any_partial(struct kmem_cache *s, gfp_t flags,
		struct kmem_cache_cpu *c)
{
#ifdef CONFIG_NUMA
	struct zonelist *zonelist;
	struct zoneref *z;
	struct zone *zone;
	enum zone_type high_zoneidx = gfp_zone(flags);
	void *object;
	unsigned int cpuset_mems_cookie;

	/*
	 * The defrag ratio allows a configuration of the tradeoffs between
	 * inter node defragmentation and node local allocations. A lower
	 * defrag_ratio increases the tendency to do local allocations
	 * instead of attempting to obtain partial slabs from other nodes.
	 *
	 * If the defrag_ratio is set to 0 then kmalloc() always
	 * returns node local objects. If the ratio is higher then kmalloc()
	 * may return off node objects because partial slabs are obtained
	 * from other nodes and filled up.
	 *
	 * If /sys/kernel/slab/xx/remote_node_defrag_ratio is set to 100
	 * (which makes defrag_ratio = 1000) then every (well almost)
	 * allocation will first attempt to defrag slab caches on other nodes.
	 * This means scanning over all nodes to look for partial slabs which
	 * may be expensive if we do it every time we are trying to find a slab
	 * with available objects.
	 */
	if (!s->remote_node_defrag_ratio ||
			get_cycles() % 1024 > s->remote_node_defrag_ratio)
		return NULL;

	do {
		cpuset_mems_cookie = read_mems_allowed_begin();
		zonelist = node_zonelist(mempolicy_slab_node(), flags);
		for_each_zone_zonelist(zone, z, zonelist, high_zoneidx) {
			struct kmem_cache_node *n;

			n = get_node(s, zone_to_nid(zone));

			if (n && cpuset_zone_allowed(zone, flags) &&
					n->nr_partial > s->min_partial) {
				object = get_partial_node(s, n, c, flags);
				if (object) {
					/*
					 * Don't check read_mems_allowed_retry()
					 * here - if mems_allowed was updated in
					 * parallel, that was a harmless race
					 * between allocation and the cpuset
					 * update
					 */
					return object;
				}
			}
		}
	} while (read_mems_allowed_retry(cpuset_mems_cookie));
#endif
	return NULL;
}

/*
 * Get a partial page, lock it and return it.
 */
static void *get_partial(struct kmem_cache *s, gfp_t flags, int node,
		struct kmem_cache_cpu *c)
{
	void *object;
	int searchnode = node;

	if (node == NUMA_NO_NODE)
		searchnode = numa_mem_id();
	else if (!node_present_pages(node))
		searchnode = node_to_mem_node(node);

	object = get_partial_node(s, get_node(s, searchnode), c, flags);
	if (object || node != NUMA_NO_NODE)
		return object;

	return get_any_partial(s, flags, c);
}

#ifdef CONFIG_PREEMPT
/*
 * Calculate the next globally unique transaction for disambiguiation
 * during cmpxchg. The transactions start with the cpu number and are then
 * incremented by CONFIG_NR_CPUS.
 */
#define TID_STEP  roundup_pow_of_two(CONFIG_NR_CPUS)
#else
/*
 * No preemption supported therefore also no need to check for
 * different cpus.
 */
#define TID_STEP 1
#endif

static inline unsigned long next_tid(unsigned long tid)
{
	return tid + TID_STEP;
}

static inline unsigned int tid_to_cpu(unsigned long tid)
{
	return tid % TID_STEP;
}

static inline unsigned long tid_to_event(unsigned long tid)
{
	return tid / TID_STEP;
}

static inline unsigned int init_tid(int cpu)
{
	return cpu;
}

static inline void note_cmpxchg_failure(const char *n,
		const struct kmem_cache *s, unsigned long tid)
{
#ifdef SLUB_DEBUG_CMPXCHG
	unsigned long actual_tid = __this_cpu_read(s->cpu_slab->tid);

	pr_info("%s %s: cmpxchg redo ", n, s->name);

#ifdef CONFIG_PREEMPT
	if (tid_to_cpu(tid) != tid_to_cpu(actual_tid))
		pr_warn("due to cpu change %d -> %d\n",
			tid_to_cpu(tid), tid_to_cpu(actual_tid));
	else
#endif
	if (tid_to_event(tid) != tid_to_event(actual_tid))
		pr_warn("due to cpu running other code. Event %ld->%ld\n",
			tid_to_event(tid), tid_to_event(actual_tid));
	else
		pr_warn("for unknown reason: actual=%lx was=%lx target=%lx\n",
			actual_tid, tid, next_tid(tid));
#endif
	stat(s, CMPXCHG_DOUBLE_CPU_FAIL);
}

static void init_kmem_cache_cpus(struct kmem_cache *s)
{
	int cpu;

	for_each_possible_cpu(cpu)
		per_cpu_ptr(s->cpu_slab, cpu)->tid = init_tid(cpu);
}

/*
 * Remove the cpu slab
 */
static void deactivate_slab(struct kmem_cache *s, struct page *page,
				void *freelist, struct kmem_cache_cpu *c)
{
	enum slab_modes { M_NONE, M_PARTIAL, M_FULL, M_FREE };
	struct kmem_cache_node *n = get_node(s, page_to_nid(page));
	int lock = 0;
	enum slab_modes l = M_NONE, m = M_NONE;
	void *nextfree;
	int tail = DEACTIVATE_TO_HEAD;
	struct page new;
	struct page old;

	if (page->freelist) {
		stat(s, DEACTIVATE_REMOTE_FREES);
		tail = DEACTIVATE_TO_TAIL;
	}

	/*
	 * Stage one: Free all available per cpu objects back
	 * to the page freelist while it is still frozen. Leave the
	 * last one.
	 *
	 * There is no need to take the list->lock because the page
	 * is still frozen.
	 */
	while (freelist && (nextfree = get_freepointer(s, freelist))) {
		void *prior;
		unsigned long counters;

		do {
			prior = page->freelist;
			counters = page->counters;
			set_freepointer(s, freelist, prior);
			new.counters = counters;
			new.inuse--;
			VM_BUG_ON(!new.frozen);

		} while (!__cmpxchg_double_slab(s, page,
			prior, counters,
			freelist, new.counters,
			"drain percpu freelist"));

		freelist = nextfree;
	}

	/*
	 * Stage two: Ensure that the page is unfrozen while the
	 * list presence reflects the actual number of objects
	 * during unfreeze.
	 *
	 * We setup the list membership and then perform a cmpxchg
	 * with the count. If there is a mismatch then the page
	 * is not unfrozen but the page is on the wrong list.
	 *
	 * Then we restart the process which may have to remove
	 * the page from the list that we just put it on again
	 * because the number of objects in the slab may have
	 * changed.
	 */
redo:

	old.freelist = page->freelist;
	old.counters = page->counters;
	VM_BUG_ON(!old.frozen);

	/* Determine target state of the slab */
	new.counters = old.counters;
	if (freelist) {
		new.inuse--;
		set_freepointer(s, freelist, old.freelist);
		new.freelist = freelist;
	} else
		new.freelist = old.freelist;

	new.frozen = 0;

	if (!new.inuse && n->nr_partial >= s->min_partial)
		m = M_FREE;
	else if (new.freelist) {
		m = M_PARTIAL;
		if (!lock) {
			lock = 1;
			/*
			 * Taking the spinlock removes the possiblity
			 * that acquire_slab() will see a slab page that
			 * is frozen
			 */
			spin_lock(&n->list_lock);
		}
	} else {
		m = M_FULL;
		if (kmem_cache_debug(s) && !lock) {
			lock = 1;
			/*
			 * This also ensures that the scanning of full
			 * slabs from diagnostic functions will not see
			 * any frozen slabs.
			 */
			spin_lock(&n->list_lock);
		}
	}

	if (l != m) {

		if (l == M_PARTIAL)

			remove_partial(n, page);

		else if (l == M_FULL)

			remove_full(s, n, page);

		if (m == M_PARTIAL) {

			add_partial(n, page, tail);
			stat(s, tail);

		} else if (m == M_FULL) {

			stat(s, DEACTIVATE_FULL);
			add_full(s, n, page);

		}
	}

	l = m;
	if (!__cmpxchg_double_slab(s, page,
				old.freelist, old.counters,
				new.freelist, new.counters,
				"unfreezing slab"))
		goto redo;

	if (lock)
		spin_unlock(&n->list_lock);

	if (m == M_FREE) {
		stat(s, DEACTIVATE_EMPTY);
		discard_slab(s, page);
		stat(s, FREE_SLAB);
	}

	c->page = NULL;
	c->freelist = NULL;
}

/*
 * Unfreeze all the cpu partial slabs.
 *
 * This function must be called with interrupts disabled
 * for the cpu using c (or some other guarantee must be there
 * to guarantee no concurrent accesses).
 */
static void unfreeze_partials(struct kmem_cache *s,
		struct kmem_cache_cpu *c)
{
#ifdef CONFIG_SLUB_CPU_PARTIAL
	struct kmem_cache_node *n = NULL, *n2 = NULL;
	struct page *page, *discard_page = NULL;

	while ((page = c->partial)) {
		struct page new;
		struct page old;

		c->partial = page->next;

		n2 = get_node(s, page_to_nid(page));
		if (n != n2) {
			if (n)
				spin_unlock(&n->list_lock);

			n = n2;
			spin_lock(&n->list_lock);
		}

		do {

			old.freelist = page->freelist;
			old.counters = page->counters;
			VM_BUG_ON(!old.frozen);

			new.counters = old.counters;
			new.freelist = old.freelist;

			new.frozen = 0;

		} while (!__cmpxchg_double_slab(s, page,
				old.freelist, old.counters,
				new.freelist, new.counters,
				"unfreezing slab"));

		if (unlikely(!new.inuse && n->nr_partial >= s->min_partial)) {
			page->next = discard_page;
			discard_page = page;
		} else {
			add_partial(n, page, DEACTIVATE_TO_TAIL);
			stat(s, FREE_ADD_PARTIAL);
		}
	}

	if (n)
		spin_unlock(&n->list_lock);

	while (discard_page) {
		page = discard_page;
		discard_page = discard_page->next;

		stat(s, DEACTIVATE_EMPTY);
		discard_slab(s, page);
		stat(s, FREE_SLAB);
	}
#endif
}

/*
 * Put a page that was just frozen (in __slab_free) into a partial page
 * slot if available.
 *
 * If we did not find a slot then simply move all the partials to the
 * per node partial list.
 */
static void put_cpu_partial(struct kmem_cache *s, struct page *page, int drain)
{
#ifdef CONFIG_SLUB_CPU_PARTIAL
	struct page *oldpage;
	int pages;
	int pobjects;

	preempt_disable();
	do {
		pages = 0;
		pobjects = 0;
		oldpage = this_cpu_read(s->cpu_slab->partial);

		if (oldpage) {
			pobjects = oldpage->pobjects;
			pages = oldpage->pages;
			if (drain && pobjects > s->cpu_partial) {
				unsigned long flags;
				/*
				 * partial array is full. Move the existing
				 * set to the per node partial list.
				 */
				local_irq_save(flags);
				unfreeze_partials(s, this_cpu_ptr(s->cpu_slab));
				local_irq_restore(flags);
				oldpage = NULL;
				pobjects = 0;
				pages = 0;
				stat(s, CPU_PARTIAL_DRAIN);
			}
		}

		pages++;
		pobjects += page->objects - page->inuse;

		page->pages = pages;
		page->pobjects = pobjects;
		page->next = oldpage;

	} while (this_cpu_cmpxchg(s->cpu_slab->partial, oldpage, page)
								!= oldpage);
	if (unlikely(!s->cpu_partial)) {
		unsigned long flags;

		local_irq_save(flags);
		unfreeze_partials(s, this_cpu_ptr(s->cpu_slab));
		local_irq_restore(flags);
	}
	preempt_enable();
#endif
}

static inline void flush_slab(struct kmem_cache *s, struct kmem_cache_cpu *c)
{
	stat(s, CPUSLAB_FLUSH);
	deactivate_slab(s, c->page, c->freelist, c);

	c->tid = next_tid(c->tid);
}

/*
 * Flush cpu slab.
 *
 * Called from IPI handler with interrupts disabled.
 */
static inline void __flush_cpu_slab(struct kmem_cache *s, int cpu)
{
	struct kmem_cache_cpu *c = per_cpu_ptr(s->cpu_slab, cpu);

	if (likely(c)) {
		if (c->page)
			flush_slab(s, c);

		unfreeze_partials(s, c);
	}
}

static void flush_cpu_slab(void *d)
{
	struct kmem_cache *s = d;

	__flush_cpu_slab(s, smp_processor_id());
}

static bool has_cpu_slab(int cpu, void *info)
{
	struct kmem_cache *s = info;
	struct kmem_cache_cpu *c = per_cpu_ptr(s->cpu_slab, cpu);

	return c->page || slub_percpu_partial(c);
}

static void flush_all(struct kmem_cache *s)
{
	on_each_cpu_cond(has_cpu_slab, flush_cpu_slab, s, 1, GFP_ATOMIC);
}

/*
 * Use the cpu notifier to insure that the cpu slabs are flushed when
 * necessary.
 */
static int slub_cpu_dead(unsigned int cpu)
{
	struct kmem_cache *s;
	unsigned long flags;

	mutex_lock(&slab_mutex);
	list_for_each_entry(s, &slab_caches, list) {
		local_irq_save(flags);
		__flush_cpu_slab(s, cpu);
		local_irq_restore(flags);
	}
	mutex_unlock(&slab_mutex);
	return 0;
}

/*
 * Check if the objects in a per cpu structure fit numa
 * locality expectations.
 */
static inline int node_match(struct page *page, int node)
{
#ifdef CONFIG_NUMA
	if (!page || (node != NUMA_NO_NODE && page_to_nid(page) != node))
		return 0;
#endif
	return 1;
}

#ifdef CONFIG_SLUB_DEBUG
static int count_free(struct page *page)
{
	return page->objects - page->inuse;
}

static inline unsigned long node_nr_objs(struct kmem_cache_node *n)
{
	return atomic_long_read(&n->total_objects);
}
#endif /* CONFIG_SLUB_DEBUG */

#if defined(CONFIG_SLUB_DEBUG) || defined(CONFIG_SYSFS)
static unsigned long count_partial(struct kmem_cache_node *n,
					int (*get_count)(struct page *))
{
	unsigned long flags;
	unsigned long x = 0;
	struct page *page;

	spin_lock_irqsave(&n->list_lock, flags);
	list_for_each_entry(page, &n->partial, lru)
		x += get_count(page);
	spin_unlock_irqrestore(&n->list_lock, flags);
	return x;
}
#endif /* CONFIG_SLUB_DEBUG || CONFIG_SYSFS */

static noinline void
slab_out_of_memory(struct kmem_cache *s, gfp_t gfpflags, int nid)
{
#ifdef CONFIG_SLUB_DEBUG
	static DEFINE_RATELIMIT_STATE(slub_oom_rs, DEFAULT_RATELIMIT_INTERVAL,
				      DEFAULT_RATELIMIT_BURST);
	int node;
	struct kmem_cache_node *n;

	if ((gfpflags & __GFP_NOWARN) || !__ratelimit(&slub_oom_rs))
		return;

	pr_warn("SLUB: Unable to allocate memory on node %d, gfp=%#x(%pGg)\n",
		nid, gfpflags, &gfpflags);
	pr_warn("  cache: %s, object size: %u, buffer size: %u, default order: %u, min order: %u\n",
		s->name, s->object_size, s->size, oo_order(s->oo),
		oo_order(s->min));

	if (oo_order(s->min) > get_order(s->object_size))
		pr_warn("  %s debugging increased min order, use slub_debug=O to disable.\n",
			s->name);

	for_each_kmem_cache_node(s, node, n) {
		unsigned long nr_slabs;
		unsigned long nr_objs;
		unsigned long nr_free;

		nr_free  = count_partial(n, count_free);
		nr_slabs = node_nr_slabs(n);
		nr_objs  = node_nr_objs(n);

		pr_warn("  node %d: slabs: %ld, objs: %ld, free: %ld\n",
			node, nr_slabs, nr_objs, nr_free);
	}
#endif
}

static inline void *new_slab_objects(struct kmem_cache *s, gfp_t flags,
			int node, struct kmem_cache_cpu **pc)
{
	void *freelist;
	struct kmem_cache_cpu *c = *pc;
	struct page *page;

	WARN_ON_ONCE(s->ctor && (flags & __GFP_ZERO));

	freelist = get_partial(s, flags, node, c);

	if (freelist)
		return freelist;

	page = new_slab(s, flags, node);
	if (page) {
		c = raw_cpu_ptr(s->cpu_slab);
		if (c->page)
			flush_slab(s, c);

		/*
		 * No other reference to the page yet so we can
		 * muck around with it freely without cmpxchg
		 */
		freelist = page->freelist;
		page->freelist = NULL;

		stat(s, ALLOC_SLAB);
		c->page = page;
		*pc = c;
	} else
		freelist = NULL;

	return freelist;
}

static inline bool pfmemalloc_match(struct page *page, gfp_t gfpflags)
{
	if (unlikely(PageSlabPfmemalloc(page)))
		return gfp_pfmemalloc_allowed(gfpflags);

	return true;
}

/*
 * Check the page->freelist of a page and either transfer the freelist to the
 * per cpu freelist or deactivate the page.
 *
 * The page is still frozen if the return value is not NULL.
 *
 * If this function returns NULL then the page has been unfrozen.
 *
 * This function must be called with interrupt disabled.
 */
static inline void *get_freelist(struct kmem_cache *s, struct page *page)
{
	struct page new;
	unsigned long counters;
	void *freelist;

	do {
		freelist = page->freelist;
		counters = page->counters;

		new.counters = counters;
		VM_BUG_ON(!new.frozen);

		new.inuse = page->objects;
		new.frozen = freelist != NULL;

	} while (!__cmpxchg_double_slab(s, page,
		freelist, counters,
		NULL, new.counters,
		"get_freelist"));

	return freelist;
}

/*
 * Slow path. The lockless freelist is empty or we need to perform
 * debugging duties.
 *
 * Processing is still very fast if new objects have been freed to the
 * regular freelist. In that case we simply take over the regular freelist
 * as the lockless freelist and zap the regular freelist.
 *
 * If that is not working then we fall back to the partial lists. We take the
 * first element of the freelist as the object to allocate now and move the
 * rest of the freelist to the lockless freelist.
 *
 * And if we were unable to get a new slab from the partial slab lists then
 * we need to allocate a new slab. This is the slowest path since it involves
 * a call to the page allocator and the setup of a new slab.
 *
 * Version of __slab_alloc to use when we know that interrupts are
 * already disabled (which is the case for bulk allocation).
 */
static void *___slab_alloc(struct kmem_cache *s, gfp_t gfpflags, int node,
			  unsigned long addr, struct kmem_cache_cpu *c)
{
	void *freelist;
	struct page *page;

	page = c->page;
	if (!page)
		goto new_slab;
redo:

	if (unlikely(!node_match(page, node))) {
		int searchnode = node;

		if (node != NUMA_NO_NODE && !node_present_pages(node))
			searchnode = node_to_mem_node(node);

		if (unlikely(!node_match(page, searchnode))) {
			stat(s, ALLOC_NODE_MISMATCH);
			deactivate_slab(s, page, c->freelist, c);
			goto new_slab;
		}
	}

	/*
	 * By rights, we should be searching for a slab page that was
	 * PFMEMALLOC but right now, we are losing the pfmemalloc
	 * information when the page leaves the per-cpu allocator
	 */
	if (unlikely(!pfmemalloc_match(page, gfpflags))) {
		deactivate_slab(s, page, c->freelist, c);
		goto new_slab;
	}

	/* must check again c->freelist in case of cpu migration or IRQ */
	freelist = c->freelist;
	if (freelist)
		goto load_freelist;

	freelist = get_freelist(s, page);

	if (!freelist) {
		c->page = NULL;
		stat(s, DEACTIVATE_BYPASS);
		goto new_slab;
	}

	stat(s, ALLOC_REFILL);

load_freelist:
	/*
	 * freelist is pointing to the list of objects to be used.
	 * page is pointing to the page from which the objects are obtained.
	 * That page must be frozen for per cpu allocations to work.
	 */
	VM_BUG_ON(!c->page->frozen);
	c->freelist = get_freepointer(s, freelist);
	c->tid = next_tid(c->tid);
	return freelist;

new_slab:

	if (slub_percpu_partial(c)) {
		page = c->page = slub_percpu_partial(c);
		slub_set_percpu_partial(c, page);
		stat(s, CPU_PARTIAL_ALLOC);
		goto redo;
	}

	freelist = new_slab_objects(s, gfpflags, node, &c);

	if (unlikely(!freelist)) {
		slab_out_of_memory(s, gfpflags, node);
		return NULL;
	}

	page = c->page;
	if (likely(!kmem_cache_debug(s) && pfmemalloc_match(page, gfpflags)))
		goto load_freelist;

	/* Only entered in the debug case */
	if (kmem_cache_debug(s) &&
			!alloc_debug_processing(s, page, freelist, addr))
		goto new_slab;	/* Slab failed checks. Next slab needed */

	deactivate_slab(s, page, get_freepointer(s, freelist), c);
	return freelist;
}

/*
 * Another one that disabled interrupt and compensates for possible
 * cpu changes by refetching the per cpu area pointer.
 */
static void *__slab_alloc(struct kmem_cache *s, gfp_t gfpflags, int node,
			  unsigned long addr, struct kmem_cache_cpu *c)
{
	void *p;
	unsigned long flags;

	local_irq_save(flags);
#ifdef CONFIG_PREEMPT
	/*
	 * We may have been preempted and rescheduled on a different
	 * cpu before disabling interrupts. Need to reload cpu area
	 * pointer.
	 */
	c = this_cpu_ptr(s->cpu_slab);
#endif

	p = ___slab_alloc(s, gfpflags, node, addr, c);
	local_irq_restore(flags);
	return p;
}

/*
 * Inlined fastpath so that allocation functions (kmalloc, kmem_cache_alloc)
 * have the fastpath folded into their functions. So no function call
 * overhead for requests that can be satisfied on the fastpath.
 *
 * The fastpath works by first checking if the lockless freelist can be used.
 * If not then __slab_alloc is called for slow processing.
 *
 * Otherwise we can simply pick the next object from the lockless free list.
 */
static __always_inline void *slab_alloc_node(struct kmem_cache *s,
		gfp_t gfpflags, int node, unsigned long addr)
{
	void *object;
	struct kmem_cache_cpu *c;
	struct page *page;
	unsigned long tid;

	s = slab_pre_alloc_hook(s, gfpflags);
	if (!s)
		return NULL;
redo:
	/*
	 * Must read kmem_cache cpu data via this cpu ptr. Preemption is
	 * enabled. We may switch back and forth between cpus while
	 * reading from one cpu area. That does not matter as long
	 * as we end up on the original cpu again when doing the cmpxchg.
	 *
	 * We should guarantee that tid and kmem_cache are retrieved on
	 * the same cpu. It could be different if CONFIG_PREEMPT so we need
	 * to check if it is matched or not.
	 */
	do {
		tid = this_cpu_read(s->cpu_slab->tid);
		c = raw_cpu_ptr(s->cpu_slab);
	} while (IS_ENABLED(CONFIG_PREEMPT) &&
		 unlikely(tid != READ_ONCE(c->tid)));

	/*
	 * Irqless object alloc/free algorithm used here depends on sequence
	 * of fetching cpu_slab's data. tid should be fetched before anything
	 * on c to guarantee that object and page associated with previous tid
	 * won't be used with current tid. If we fetch tid first, object and
	 * page could be one associated with next tid and our alloc/free
	 * request will be failed. In this case, we will retry. So, no problem.
	 */
	barrier();

	/*
	 * The transaction ids are globally unique per cpu and per operation on
	 * a per cpu queue. Thus they can be guarantee that the cmpxchg_double
	 * occurs on the right processor and that there was no operation on the
	 * linked list in between.
	 */

	object = c->freelist;
	page = c->page;
	if (unlikely(!object || !node_match(page, node))) {
		object = __slab_alloc(s, gfpflags, node, addr, c);
		stat(s, ALLOC_SLOWPATH);
	} else {
		void *next_object = get_freepointer_safe(s, object);

		/*
		 * The cmpxchg will only match if there was no additional
		 * operation and if we are on the right processor.
		 *
		 * The cmpxchg does the following atomically (without lock
		 * semantics!)
		 * 1. Relocate first pointer to the current per cpu area.
		 * 2. Verify that tid and freelist have not been changed
		 * 3. If they were not changed replace tid and freelist
		 *
		 * Since this is without lock semantics the protection is only
		 * against code executing on this cpu *not* from access by
		 * other cpus.
		 */
		if (unlikely(!this_cpu_cmpxchg_double(
				s->cpu_slab->freelist, s->cpu_slab->tid,
				object, tid,
				next_object, next_tid(tid)))) {

			note_cmpxchg_failure("slab_alloc", s, tid);
			goto redo;
		}
		prefetch_freepointer(s, next_object);
		stat(s, ALLOC_FASTPATH);
	}
	/*
	 * If the object has been wiped upon free, make sure it's fully
	 * initialized by zeroing out freelist pointer.
	 */
	if (unlikely(slab_want_init_on_free(s)) && object)
		memset(object + s->offset, 0, sizeof(void *));

	if (unlikely(slab_want_init_on_alloc(gfpflags, s)) && object)
		memset(object, 0, s->object_size);

	slab_post_alloc_hook(s, gfpflags, 1, &object);

	return object;
}

static __always_inline void *slab_alloc(struct kmem_cache *s,
		gfp_t gfpflags, unsigned long addr)
{
	return slab_alloc_node(s, gfpflags, NUMA_NO_NODE, addr);
}

void *kmem_cache_alloc(struct kmem_cache *s, gfp_t gfpflags)
{
	void *ret = slab_alloc(s, gfpflags, _RET_IP_);

	trace_kmem_cache_alloc(_RET_IP_, ret, s->object_size,
				s->size, gfpflags);

	return ret;
}
EXPORT_SYMBOL(kmem_cache_alloc);

#ifdef CONFIG_TRACING
void *kmem_cache_alloc_trace(struct kmem_cache *s, gfp_t gfpflags, size_t size)
{
	void *ret = slab_alloc(s, gfpflags, _RET_IP_);
	trace_kmalloc(_RET_IP_, ret, size, s->size, gfpflags);
	ret = kasan_kmalloc(s, ret, size, gfpflags);
	return ret;
}
EXPORT_SYMBOL(kmem_cache_alloc_trace);
#endif

#ifdef CONFIG_NUMA
void *kmem_cache_alloc_node(struct kmem_cache *s, gfp_t gfpflags, int node)
{
	void *ret = slab_alloc_node(s, gfpflags, node, _RET_IP_);

	trace_kmem_cache_alloc_node(_RET_IP_, ret,
				    s->object_size, s->size, gfpflags, node);

	return ret;
}
EXPORT_SYMBOL(kmem_cache_alloc_node);

#ifdef CONFIG_TRACING
void *kmem_cache_alloc_node_trace(struct kmem_cache *s,
				    gfp_t gfpflags,
				    int node, size_t size)
{
	void *ret = slab_alloc_node(s, gfpflags, node, _RET_IP_);

	trace_kmalloc_node(_RET_IP_, ret,
			   size, s->size, gfpflags, node);

	ret = kasan_kmalloc(s, ret, size, gfpflags);
	return ret;
}
EXPORT_SYMBOL(kmem_cache_alloc_node_trace);
#endif
#endif

/*
 * Slow path handling. This may still be called frequently since objects
 * have a longer lifetime than the cpu slabs in most processing loads.
 *
 * So we still attempt to reduce cache line usage. Just take the slab
 * lock and free the item. If there is no additional partial page
 * handling required then we can return immediately.
 */
static void __slab_free(struct kmem_cache *s, struct page *page,
			void *head, void *tail, int cnt,
			unsigned long addr)

{
	void *prior;
	int was_frozen;
	struct page new;
	unsigned long counters;
	struct kmem_cache_node *n = NULL;
	unsigned long uninitialized_var(flags);

	stat(s, FREE_SLOWPATH);

	if (kmem_cache_debug(s) &&
	    !free_debug_processing(s, page, head, tail, cnt, addr))
		return;

	do {
		if (unlikely(n)) {
			spin_unlock_irqrestore(&n->list_lock, flags);
			n = NULL;
		}
		prior = page->freelist;
		counters = page->counters;
		set_freepointer(s, tail, prior);
		new.counters = counters;
		was_frozen = new.frozen;
		new.inuse -= cnt;
		if ((!new.inuse || !prior) && !was_frozen) {

			if (kmem_cache_has_cpu_partial(s) && !prior) {

				/*
				 * Slab was on no list before and will be
				 * partially empty
				 * We can defer the list move and instead
				 * freeze it.
				 */
				new.frozen = 1;

			} else { /* Needs to be taken off a list */

				n = get_node(s, page_to_nid(page));
				/*
				 * Speculatively acquire the list_lock.
				 * If the cmpxchg does not succeed then we may
				 * drop the list_lock without any processing.
				 *
				 * Otherwise the list_lock will synchronize with
				 * other processors updating the list of slabs.
				 */
				spin_lock_irqsave(&n->list_lock, flags);

			}
		}

	} while (!cmpxchg_double_slab(s, page,
		prior, counters,
		head, new.counters,
		"__slab_free"));

	if (likely(!n)) {

		/*
		 * If we just froze the page then put it onto the
		 * per cpu partial list.
		 */
		if (new.frozen && !was_frozen) {
			put_cpu_partial(s, page, 1);
			stat(s, CPU_PARTIAL_FREE);
		}
		/*
		 * The list lock was not taken therefore no list
		 * activity can be necessary.
		 */
		if (was_frozen)
			stat(s, FREE_FROZEN);
		return;
	}

	if (unlikely(!new.inuse && n->nr_partial >= s->min_partial))
		goto slab_empty;

	/*
	 * Objects left in the slab. If it was not on the partial list before
	 * then add it.
	 */
	if (!kmem_cache_has_cpu_partial(s) && unlikely(!prior)) {
		if (kmem_cache_debug(s))
			remove_full(s, n, page);
		add_partial(n, page, DEACTIVATE_TO_TAIL);
		stat(s, FREE_ADD_PARTIAL);
	}
	spin_unlock_irqrestore(&n->list_lock, flags);
	return;

slab_empty:
	if (prior) {
		/*
		 * Slab on the partial list.
		 */
		remove_partial(n, page);
		stat(s, FREE_REMOVE_PARTIAL);
	} else {
		/* Slab must be on the full list */
		remove_full(s, n, page);
	}

	spin_unlock_irqrestore(&n->list_lock, flags);
	stat(s, FREE_SLAB);
	discard_slab(s, page);
}

/*
 * Fastpath with forced inlining to produce a kfree and kmem_cache_free that
 * can perform fastpath freeing without additional function calls.
 *
 * The fastpath is only possible if we are freeing to the current cpu slab
 * of this processor. This typically the case if we have just allocated
 * the item before.
 *
 * If fastpath is not possible then fall back to __slab_free where we deal
 * with all sorts of special processing.
 *
 * Bulk free of a freelist with several objects (all pointing to the
 * same page) possible by specifying head and tail ptr, plus objects
 * count (cnt). Bulk free indicated by tail pointer being set.
 */
static __always_inline void do_slab_free(struct kmem_cache *s,
				struct page *page, void *head, void *tail,
				int cnt, unsigned long addr)
{
	void *tail_obj = tail ? : head;
	struct kmem_cache_cpu *c;
	unsigned long tid;
redo:
	/*
	 * Determine the currently cpus per cpu slab.
	 * The cpu may change afterward. However that does not matter since
	 * data is retrieved via this pointer. If we are on the same cpu
	 * during the cmpxchg then the free will succeed.
	 */
	do {
		tid = this_cpu_read(s->cpu_slab->tid);
		c = raw_cpu_ptr(s->cpu_slab);
	} while (IS_ENABLED(CONFIG_PREEMPT) &&
		 unlikely(tid != READ_ONCE(c->tid)));

	/* Same with comment on barrier() in slab_alloc_node() */
	barrier();

	if (likely(page == c->page)) {
		set_freepointer(s, tail_obj, c->freelist);

		if (unlikely(!this_cpu_cmpxchg_double(
				s->cpu_slab->freelist, s->cpu_slab->tid,
				c->freelist, tid,
				head, next_tid(tid)))) {

			note_cmpxchg_failure("slab_free", s, tid);
			goto redo;
		}
		stat(s, FREE_FASTPATH);
	} else
		__slab_free(s, page, head, tail_obj, cnt, addr);

}

static __always_inline void slab_free(struct kmem_cache *s, struct page *page,
				      void *head, void *tail, int cnt,
				      unsigned long addr)
{
	/*
	 * With KASAN enabled slab_free_freelist_hook modifies the freelist
	 * to remove objects, whose reuse must be delayed.
	 */
	if (slab_free_freelist_hook(s, &head, &tail))
		do_slab_free(s, page, head, tail, cnt, addr);
}

#ifdef CONFIG_KASAN_GENERIC
void ___cache_free(struct kmem_cache *cache, void *x, unsigned long addr)
{
	do_slab_free(cache, virt_to_head_page(x), x, NULL, 1, addr);
}
#endif

void kmem_cache_free(struct kmem_cache *s, void *x)
{
	s = cache_from_obj(s, x);
	if (!s)
		return;
	slab_free(s, virt_to_head_page(x), x, NULL, 1, _RET_IP_);
	trace_kmem_cache_free(_RET_IP_, x);
}
EXPORT_SYMBOL(kmem_cache_free);

struct detached_freelist {
	struct page *page;
	void *tail;
	void *freelist;
	int cnt;
	struct kmem_cache *s;
};

/*
 * This function progressively scans the array with free objects (with
 * a limited look ahead) and extract objects belonging to the same
 * page.  It builds a detached freelist directly within the given
 * page/objects.  This can happen without any need for
 * synchronization, because the objects are owned by running process.
 * The freelist is build up as a single linked list in the objects.
 * The idea is, that this detached freelist can then be bulk
 * transferred to the real freelist(s), but only requiring a single
 * synchronization primitive.  Look ahead in the array is limited due
 * to performance reasons.
 */
static inline
int build_detached_freelist(struct kmem_cache *s, size_t size,
			    void **p, struct detached_freelist *df)
{
	size_t first_skipped_index = 0;
	int lookahead = 3;
	void *object;
	struct page *page;

	/* Always re-init detached_freelist */
	df->page = NULL;

	do {
		object = p[--size];
		/* Do we need !ZERO_OR_NULL_PTR(object) here? (for kfree) */
	} while (!object && size);

	if (!object)
		return 0;

	page = virt_to_head_page(object);
	if (!s) {
		/* Handle kalloc'ed objects */
		if (unlikely(!PageSlab(page))) {
			BUG_ON(!PageCompound(page));
			kfree_hook(object);
			__free_pages(page, compound_order(page));
			p[size] = NULL; /* mark object processed */
			return size;
		}
		/* Derive kmem_cache from object */
		df->s = page->slab_cache;
	} else {
		df->s = cache_from_obj(s, object); /* Support for memcg */
	}

	/* Start new detached freelist */
	df->page = page;
	set_freepointer(df->s, object, NULL);
	df->tail = object;
	df->freelist = object;
	p[size] = NULL; /* mark object processed */
	df->cnt = 1;

	while (size) {
		object = p[--size];
		if (!object)
			continue; /* Skip processed objects */

		/* df->page is always set at this point */
		if (df->page == virt_to_head_page(object)) {
			/* Opportunity build freelist */
			set_freepointer(df->s, object, df->freelist);
			df->freelist = object;
			df->cnt++;
			p[size] = NULL; /* mark object processed */

			continue;
		}

		/* Limit look ahead search */
		if (!--lookahead)
			break;

		if (!first_skipped_index)
			first_skipped_index = size + 1;
	}

	return first_skipped_index;
}

/* Note that interrupts must be enabled when calling this function. */
void kmem_cache_free_bulk(struct kmem_cache *s, size_t size, void **p)
{
	if (WARN_ON(!size))
		return;

	do {
		struct detached_freelist df;

		size = build_detached_freelist(s, size, p, &df);
		if (!df.page)
			continue;

		slab_free(df.s, df.page, df.freelist, df.tail, df.cnt,_RET_IP_);
	} while (likely(size));
}
EXPORT_SYMBOL(kmem_cache_free_bulk);

/* Note that interrupts must be enabled when calling this function. */
int kmem_cache_alloc_bulk(struct kmem_cache *s, gfp_t flags, size_t size,
			  void **p)
{
	struct kmem_cache_cpu *c;
	int i;

	/* memcg and kmem_cache debug support */
	s = slab_pre_alloc_hook(s, flags);
	if (unlikely(!s))
		return false;
	/*
	 * Drain objects in the per cpu slab, while disabling local
	 * IRQs, which protects against PREEMPT and interrupts
	 * handlers invoking normal fastpath.
	 */
	local_irq_disable();
	c = this_cpu_ptr(s->cpu_slab);

	for (i = 0; i < size; i++) {
		void *object = c->freelist;

		if (unlikely(!object)) {
			/*
			 * Invoking slow path likely have side-effect
			 * of re-populating per CPU c->freelist
			 */
			p[i] = ___slab_alloc(s, flags, NUMA_NO_NODE,
					    _RET_IP_, c);
			if (unlikely(!p[i]))
				goto error;

			c = this_cpu_ptr(s->cpu_slab);
			continue; /* goto for-loop */
		}
		c->freelist = get_freepointer(s, object);
		p[i] = object;
	}
	c->tid = next_tid(c->tid);
	local_irq_enable();

	/* Clear memory outside IRQ disabled fastpath loop */
	if (unlikely(slab_want_init_on_alloc(flags, s))) {
		int j;

		for (j = 0; j < i; j++)
			memset(p[j], 0, s->object_size);
	}

	/* memcg and kmem_cache debug support */
	slab_post_alloc_hook(s, flags, size, p);
	return i;
error:
	local_irq_enable();
	slab_post_alloc_hook(s, flags, i, p);
	__kmem_cache_free_bulk(s, i, p);
	return 0;
}
EXPORT_SYMBOL(kmem_cache_alloc_bulk);


/*
 * Object placement in a slab is made very easy because we always start at
 * offset 0. If we tune the size of the object to the alignment then we can
 * get the required alignment by putting one properly sized object after
 * another.
 *
 * Notice that the allocation order determines the sizes of the per cpu
 * caches. Each processor has always one slab available for allocations.
 * Increasing the allocation order reduces the number of times that slabs
 * must be moved on and off the partial lists and is therefore a factor in
 * locking overhead.
 */

/*
 * Mininum / Maximum order of slab pages. This influences locking overhead
 * and slab fragmentation. A higher order reduces the number of partial slabs
 * and increases the number of allocations possible without having to
 * take the list_lock.
 */
static unsigned int slub_min_order;
static unsigned int slub_max_order = PAGE_ALLOC_COSTLY_ORDER;
static unsigned int slub_min_objects;

/*
 * Calculate the order of allocation given an slab object size.
 *
 * The order of allocation has significant impact on performance and other
 * system components. Generally order 0 allocations should be preferred since
 * order 0 does not cause fragmentation in the page allocator. Larger objects
 * be problematic to put into order 0 slabs because there may be too much
 * unused space left. We go to a higher order if more than 1/16th of the slab
 * would be wasted.
 *
 * In order to reach satisfactory performance we must ensure that a minimum
 * number of objects is in one slab. Otherwise we may generate too much
 * activity on the partial lists which requires taking the list_lock. This is
 * less a concern for large slabs though which are rarely used.
 *
 * slub_max_order specifies the order where we begin to stop considering the
 * number of objects in a slab as critical. If we reach slub_max_order then
 * we try to keep the page order as low as possible. So we accept more waste
 * of space in favor of a small page order.
 *
 * Higher order allocations also allow the placement of more objects in a
 * slab and thereby reduce object handling overhead. If the user has
 * requested a higher mininum order then we start with that one instead of
 * the smallest order which will fit the object.
 */
static inline unsigned int slab_order(unsigned int size,
		unsigned int min_objects, unsigned int max_order,
		unsigned int fract_leftover)
{
	unsigned int min_order = slub_min_order;
	unsigned int order;

	if (order_objects(min_order, size) > MAX_OBJS_PER_PAGE)
		return get_order(size * MAX_OBJS_PER_PAGE) - 1;

	for (order = max(min_order, (unsigned int)get_order(min_objects * size));
			order <= max_order; order++) {

		unsigned int slab_size = (unsigned int)PAGE_SIZE << order;
		unsigned int rem;

		rem = slab_size % size;

		if (rem <= slab_size / fract_leftover)
			break;
	}

	return order;
}

static inline int calculate_order(unsigned int size)
{
	unsigned int order;
	unsigned int min_objects;
	unsigned int max_objects;

	/*
	 * Attempt to find best configuration for a slab. This
	 * works by first attempting to generate a layout with
	 * the best configuration and backing off gradually.
	 *
	 * First we increase the acceptable waste in a slab. Then
	 * we reduce the minimum objects required in a slab.
	 */
	min_objects = slub_min_objects;
	if (!min_objects)
		min_objects = 4 * (fls(nr_cpu_ids) + 1);
	max_objects = order_objects(slub_max_order, size);
	min_objects = min(min_objects, max_objects);

	while (min_objects > 1) {
		unsigned int fraction;

		fraction = 16;
		while (fraction >= 4) {
			order = slab_order(size, min_objects,
					slub_max_order, fraction);
			if (order <= slub_max_order)
				return order;
			fraction /= 2;
		}
		min_objects--;
	}

	/*
	 * We were unable to place multiple objects in a slab. Now
	 * lets see if we can place a single object there.
	 */
	order = slab_order(size, 1, slub_max_order, 1);
	if (order <= slub_max_order)
		return order;

	/*
	 * Doh this slab cannot be placed using slub_max_order.
	 */
	order = slab_order(size, 1, MAX_ORDER, 1);
	if (order < MAX_ORDER)
		return order;
	return -ENOSYS;
}

static void
init_kmem_cache_node(struct kmem_cache_node *n)
{
	n->nr_partial = 0;
	spin_lock_init(&n->list_lock);
	INIT_LIST_HEAD(&n->partial);
#ifdef CONFIG_SLUB_DEBUG
	atomic_long_set(&n->nr_slabs, 0);
	atomic_long_set(&n->total_objects, 0);
	INIT_LIST_HEAD(&n->full);
#endif
}

static inline int alloc_kmem_cache_cpus(struct kmem_cache *s)
{
	BUILD_BUG_ON(PERCPU_DYNAMIC_EARLY_SIZE <
			KMALLOC_SHIFT_HIGH * sizeof(struct kmem_cache_cpu));

	/*
	 * Must align to double word boundary for the double cmpxchg
	 * instructions to work; see __pcpu_double_call_return_bool().
	 */
	s->cpu_slab = __alloc_percpu(sizeof(struct kmem_cache_cpu),
				     2 * sizeof(void *));

	if (!s->cpu_slab)
		return 0;

	init_kmem_cache_cpus(s);

	return 1;
}

static struct kmem_cache *kmem_cache_node;

/*
 * No kmalloc_node yet so do it by hand. We know that this is the first
 * slab on the node for this slabcache. There are no concurrent accesses
 * possible.
 *
 * Note that this function only works on the kmem_cache_node
 * when allocating for the kmem_cache_node. This is used for bootstrapping
 * memory on a fresh node that has no slab structures yet.
 */
static void early_kmem_cache_node_alloc(int node)
{
	struct page *page;
	struct kmem_cache_node *n;

	BUG_ON(kmem_cache_node->size < sizeof(struct kmem_cache_node));

	page = new_slab(kmem_cache_node, GFP_NOWAIT, node);

	BUG_ON(!page);
	if (page_to_nid(page) != node) {
		pr_err("SLUB: Unable to allocate memory from node %d\n", node);
		pr_err("SLUB: Allocating a useless per node structure in order to be able to continue\n");
	}

	n = page->freelist;
	BUG_ON(!n);
#ifdef CONFIG_SLUB_DEBUG
	init_object(kmem_cache_node, n, SLUB_RED_ACTIVE);
	init_tracking(kmem_cache_node, n);
#endif
	n = kasan_kmalloc(kmem_cache_node, n, sizeof(struct kmem_cache_node),
		      GFP_KERNEL);
	page->freelist = get_freepointer(kmem_cache_node, n);
	page->inuse = 1;
	page->frozen = 0;
	kmem_cache_node->node[node] = n;
	init_kmem_cache_node(n);
	inc_slabs_node(kmem_cache_node, node, page->objects);

	/*
	 * No locks need to be taken here as it has just been
	 * initialized and there is no concurrent access.
	 */
	__add_partial(n, page, DEACTIVATE_TO_HEAD);
}

static void free_kmem_cache_nodes(struct kmem_cache *s)
{
	int node;
	struct kmem_cache_node *n;

	for_each_kmem_cache_node(s, node, n) {
		s->node[node] = NULL;
		kmem_cache_free(kmem_cache_node, n);
	}
}

void __kmem_cache_release(struct kmem_cache *s)
{
	cache_random_seq_destroy(s);
	free_percpu(s->cpu_slab);
	free_kmem_cache_nodes(s);
}

static int init_kmem_cache_nodes(struct kmem_cache *s)
{
	int node;

	for_each_node_state(node, N_NORMAL_MEMORY) {
		struct kmem_cache_node *n;

		if (slab_state == DOWN) {
			early_kmem_cache_node_alloc(node);
			continue;
		}
		n = kmem_cache_alloc_node(kmem_cache_node,
						GFP_KERNEL, node);

		if (!n) {
			free_kmem_cache_nodes(s);
			return 0;
		}

		init_kmem_cache_node(n);
		s->node[node] = n;
	}
	return 1;
}

static void set_min_partial(struct kmem_cache *s, unsigned long min)
{
	if (min < MIN_PARTIAL)
		min = MIN_PARTIAL;
	else if (min > MAX_PARTIAL)
		min = MAX_PARTIAL;
	s->min_partial = min;
}

static void set_cpu_partial(struct kmem_cache *s)
{
#ifdef CONFIG_SLUB_CPU_PARTIAL
	/*
	 * cpu_partial determined the maximum number of objects kept in the
	 * per cpu partial lists of a processor.
	 *
	 * Per cpu partial lists mainly contain slabs that just have one
	 * object freed. If they are used for allocation then they can be
	 * filled up again with minimal effort. The slab will never hit the
	 * per node partial lists and therefore no locking will be required.
	 *
	 * This setting also determines
	 *
	 * A) The number of objects from per cpu partial slabs dumped to the
	 *    per node list when we reach the limit.
	 * B) The number of objects in cpu partial slabs to extract from the
	 *    per node list when we run out of per cpu objects. We only fetch
	 *    50% to keep some capacity around for frees.
	 */
	if (!kmem_cache_has_cpu_partial(s))
		s->cpu_partial = 0;
	else if (s->size >= PAGE_SIZE)
		s->cpu_partial = 2;
	else if (s->size >= 1024)
		s->cpu_partial = 6;
	else if (s->size >= 256)
		s->cpu_partial = 13;
	else
		s->cpu_partial = 30;
#endif
}

/*
 * calculate_sizes() determines the order and the distribution of data within
 * a slab object.
 */
static int calculate_sizes(struct kmem_cache *s, int forced_order)
{
	slab_flags_t flags = s->flags;
	unsigned int size = s->object_size;
	unsigned int order;

	/*
	 * Round up object size to the next word boundary. We can only
	 * place the free pointer at word boundaries and this determines
	 * the possible location of the free pointer.
	 */
	size = ALIGN(size, sizeof(void *));

#ifdef CONFIG_SLUB_DEBUG
	/*
	 * Determine if we can poison the object itself. If the user of
	 * the slab may touch the object after free or before allocation
	 * then we should never poison the object itself.
	 */
	if ((flags & SLAB_POISON) && !(flags & SLAB_TYPESAFE_BY_RCU) &&
			!s->ctor)
		s->flags |= __OBJECT_POISON;
	else
		s->flags &= ~__OBJECT_POISON;


	/*
	 * If we are Redzoning then check if there is some space between the
	 * end of the object and the free pointer. If not then add an
	 * additional word to have some bytes to store Redzone information.
	 */
	if ((flags & SLAB_RED_ZONE) && size == s->object_size)
		size += sizeof(void *);
#endif

	/*
	 * With that we have determined the number of bytes in actual use
	 * by the object. This is the potential offset to the free pointer.
	 */
	s->inuse = size;

	if (((flags & (SLAB_TYPESAFE_BY_RCU | SLAB_POISON)) ||
		s->ctor)) {
		/*
		 * Relocate free pointer after the object if it is not
		 * permitted to overwrite the first word of the object on
		 * kmem_cache_free.
		 *
		 * This is the case if we do RCU, have a constructor or
		 * destructor or are poisoning the objects.
		 */
		s->offset = size;
		size += sizeof(void *);
	}

#ifdef CONFIG_SLUB_DEBUG
	if (flags & SLAB_STORE_USER)
		/*
		 * Need to store information about allocs and frees after
		 * the object.
		 */
		size += 2 * sizeof(struct track);
#endif

	kasan_cache_create(s, &size, &s->flags);
#ifdef CONFIG_SLUB_DEBUG
	if (flags & SLAB_RED_ZONE) {
		/*
		 * Add some empty padding so that we can catch
		 * overwrites from earlier objects rather than let
		 * tracking information or the free pointer be
		 * corrupted if a user writes before the start
		 * of the object.
		 */
		size += sizeof(void *);

		s->red_left_pad = sizeof(void *);
		s->red_left_pad = ALIGN(s->red_left_pad, s->align);
		size += s->red_left_pad;
	}
#endif

	/*
	 * SLUB stores one object immediately after another beginning from
	 * offset 0. In order to align the objects we have to simply size
	 * each object to conform to the alignment.
	 */
	size = ALIGN(size, s->align);
	s->size = size;
	if (forced_order >= 0)
		order = forced_order;
	else
		order = calculate_order(size);

	if ((int)order < 0)
		return 0;

	s->allocflags = 0;
	if (order)
		s->allocflags |= __GFP_COMP;

	if (s->flags & SLAB_CACHE_DMA)
		s->allocflags |= GFP_DMA;

	if (s->flags & SLAB_CACHE_DMA32)
		s->allocflags |= GFP_DMA32;

	if (s->flags & SLAB_RECLAIM_ACCOUNT)
		s->allocflags |= __GFP_RECLAIMABLE;

	/*
	 * Determine the number of objects per slab
	 */
	s->oo = oo_make(order, size);
	s->min = oo_make(get_order(size), size);
	if (oo_objects(s->oo) > oo_objects(s->max))
		s->max = s->oo;

	return !!oo_objects(s->oo);
}

static int kmem_cache_open(struct kmem_cache *s, slab_flags_t flags)
{
	s->flags = kmem_cache_flags(s->size, flags, s->name, s->ctor);
#ifdef CONFIG_SLAB_FREELIST_HARDENED
	s->random = get_random_long();
#endif

	if (!calculate_sizes(s, -1))
		goto error;
	if (disable_higher_order_debug) {
		/*
		 * Disable debugging flags that store metadata if the min slab
		 * order increased.
		 */
		if (get_order(s->size) > get_order(s->object_size)) {
			s->flags &= ~DEBUG_METADATA_FLAGS;
			s->offset = 0;
			if (!calculate_sizes(s, -1))
				goto error;
		}
	}

#if defined(CONFIG_HAVE_CMPXCHG_DOUBLE) && \
    defined(CONFIG_HAVE_ALIGNED_STRUCT_PAGE)
	if (system_has_cmpxchg_double() && (s->flags & SLAB_NO_CMPXCHG) == 0)
		/* Enable fast mode */
		s->flags |= __CMPXCHG_DOUBLE;
#endif

	/*
	 * The larger the object size is, the more pages we want on the partial
	 * list to avoid pounding the page allocator excessively.
	 */
	set_min_partial(s, ilog2(s->size) / 2);

	set_cpu_partial(s);

#ifdef CONFIG_NUMA
	s->remote_node_defrag_ratio = 1000;
#endif

	/* Initialize the pre-computed randomized freelist if slab is up */
	if (slab_state >= UP) {
		if (init_cache_random_seq(s))
			goto error;
	}

	if (!init_kmem_cache_nodes(s))
		goto error;

	if (alloc_kmem_cache_cpus(s))
		return 0;

	free_kmem_cache_nodes(s);
error:
	if (flags & SLAB_PANIC)
		panic("Cannot create slab %s size=%u realsize=%u order=%u offset=%u flags=%lx\n",
		      s->name, s->size, s->size,
		      oo_order(s->oo), s->offset, (unsigned long)flags);
	return -EINVAL;
}

static void list_slab_objects(struct kmem_cache *s, struct page *page,
							const char *text)
{
#ifdef CONFIG_SLUB_DEBUG
	void *addr = page_address(page);
	void *p;
	unsigned long *map = kcalloc(BITS_TO_LONGS(page->objects),
				     sizeof(long),
				     GFP_ATOMIC);
	if (!map)
		return;
	slab_err(s, page, text, s->name);
	slab_lock(page);

	get_map(s, page, map);
	for_each_object(p, s, addr, page->objects) {

		if (!test_bit(slab_index(p, s, addr), map)) {
			pr_err("INFO: Object 0x%p @offset=%tu\n", p, p - addr);
			print_tracking(s, p);
		}
	}
	slab_unlock(page);
	kfree(map);
#endif
}

/*
 * Attempt to free all partial slabs on a node.
 * This is called from __kmem_cache_shutdown(). We must take list_lock
 * because sysfs file might still access partial list after the shutdowning.
 */
static void free_partial(struct kmem_cache *s, struct kmem_cache_node *n)
{
	LIST_HEAD(discard);
	struct page *page, *h;

	BUG_ON(irqs_disabled());
	spin_lock_irq(&n->list_lock);
	list_for_each_entry_safe(page, h, &n->partial, lru) {
		if (!page->inuse) {
			remove_partial(n, page);
			list_add(&page->lru, &discard);
		} else {
			list_slab_objects(s, page,
			"Objects remaining in %s on __kmem_cache_shutdown()");
		}
	}
	spin_unlock_irq(&n->list_lock);

	list_for_each_entry_safe(page, h, &discard, lru)
		discard_slab(s, page);
}

bool __kmem_cache_empty(struct kmem_cache *s)
{
	int node;
	struct kmem_cache_node *n;

	for_each_kmem_cache_node(s, node, n)
		if (n->nr_partial || slabs_node(s, node))
			return false;
	return true;
}

/*
 * Release all resources used by a slab cache.
 */
int __kmem_cache_shutdown(struct kmem_cache *s)
{
	int node;
	struct kmem_cache_node *n;

	flush_all(s);
	/* Attempt to free all objects */
	for_each_kmem_cache_node(s, node, n) {
		free_partial(s, n);
		if (n->nr_partial || slabs_node(s, node))
			return 1;
	}
	sysfs_slab_remove(s);
	return 0;
}

/********************************************************************
 *		Kmalloc subsystem
 *******************************************************************/

static int __init setup_slub_min_order(char *str)
{
	get_option(&str, (int *)&slub_min_order);

	return 1;
}

__setup("slub_min_order=", setup_slub_min_order);

static int __init setup_slub_max_order(char *str)
{
	get_option(&str, (int *)&slub_max_order);
	slub_max_order = min(slub_max_order, (unsigned int)MAX_ORDER - 1);

	return 1;
}

__setup("slub_max_order=", setup_slub_max_order);

static int __init setup_slub_min_objects(char *str)
{
	get_option(&str, (int *)&slub_min_objects);

	return 1;
}

__setup("slub_min_objects=", setup_slub_min_objects);

void *__kmalloc(size_t size, gfp_t flags)
{
	struct kmem_cache *s;
	void *ret;

	if (unlikely(size > KMALLOC_MAX_CACHE_SIZE))
		return kmalloc_large(size, flags);

	s = kmalloc_slab(size, flags);

	if (unlikely(ZERO_OR_NULL_PTR(s)))
		return s;

	ret = slab_alloc(s, flags, _RET_IP_);

	trace_kmalloc(_RET_IP_, ret, size, s->size, flags);

	ret = kasan_kmalloc(s, ret, size, flags);

	return ret;
}
EXPORT_SYMBOL(__kmalloc);

#ifdef CONFIG_NUMA
static void *kmalloc_large_node(size_t size, gfp_t flags, int node)
{
	struct page *page;
	void *ptr = NULL;

	flags |= __GFP_COMP;
	page = alloc_pages_node(node, flags, get_order(size));
	if (page)
		ptr = page_address(page);

	return kmalloc_large_node_hook(ptr, size, flags);
}

void *__kmalloc_node(size_t size, gfp_t flags, int node)
{
	struct kmem_cache *s;
	void *ret;

	if (unlikely(size > KMALLOC_MAX_CACHE_SIZE)) {
		ret = kmalloc_large_node(size, flags, node);

		trace_kmalloc_node(_RET_IP_, ret,
				   size, PAGE_SIZE << get_order(size),
				   flags, node);

		return ret;
	}

	s = kmalloc_slab(size, flags);

	if (unlikely(ZERO_OR_NULL_PTR(s)))
		return s;

	ret = slab_alloc_node(s, flags, node, _RET_IP_);

	trace_kmalloc_node(_RET_IP_, ret, size, s->size, flags, node);

	ret = kasan_kmalloc(s, ret, size, flags);

	return ret;
}
EXPORT_SYMBOL(__kmalloc_node);
#endif

#ifdef CONFIG_HARDENED_USERCOPY
/*
 * Rejects incorrectly sized objects and objects that are to be copied
 * to/from userspace but do not fall entirely within the containing slab
 * cache's usercopy region.
 *
 * Returns NULL if check passes, otherwise const char * to name of cache
 * to indicate an error.
 */
void __check_heap_object(const void *ptr, unsigned long n, struct page *page,
			 bool to_user)
{
	struct kmem_cache *s;
	unsigned int offset;
	size_t object_size;

	ptr = kasan_reset_tag(ptr);

	/* Find object and usable object size. */
	s = page->slab_cache;

	/* Reject impossible pointers. */
	if (ptr < page_address(page))
		usercopy_abort("SLUB object not in SLUB page?!", NULL,
			       to_user, 0, n);

	/* Find offset within object. */
	offset = (ptr - page_address(page)) % s->size;

	/* Adjust for redzone and reject if within the redzone. */
	if (kmem_cache_debug(s) && s->flags & SLAB_RED_ZONE) {
		if (offset < s->red_left_pad)
			usercopy_abort("SLUB object in left red zone",
				       s->name, to_user, offset, n);
		offset -= s->red_left_pad;
	}

	/* Allow address range falling entirely within usercopy region. */
	if (offset >= s->useroffset &&
	    offset - s->useroffset <= s->usersize &&
	    n <= s->useroffset - offset + s->usersize)
		return;

	/*
	 * If the copy is still within the allocated object, produce
	 * a warning instead of rejecting the copy. This is intended
	 * to be a temporary method to find any missing usercopy
	 * whitelists.
	 */
	object_size = slab_ksize(s);
	if (usercopy_fallback &&
	    offset <= object_size && n <= object_size - offset) {
		usercopy_warn("SLUB object", s->name, to_user, offset, n);
		return;
	}

	usercopy_abort("SLUB object", s->name, to_user, offset, n);
}
#endif /* CONFIG_HARDENED_USERCOPY */

static size_t __ksize(const void *object)
{
	struct page *page;

	if (unlikely(object == ZERO_SIZE_PTR))
		return 0;

	page = virt_to_head_page(object);

	if (unlikely(!PageSlab(page))) {
		WARN_ON(!PageCompound(page));
		return PAGE_SIZE << compound_order(page);
	}

	return slab_ksize(page->slab_cache);
}

size_t ksize(const void *object)
{
	size_t size = __ksize(object);
	/* We assume that ksize callers could use whole allocated area,
	 * so we need to unpoison this area.
	 */
	kasan_unpoison_shadow(object, size);
	return size;
}
EXPORT_SYMBOL(ksize);

void kfree(const void *x)
{
	struct page *page;
	void *object = (void *)x;

	trace_kfree(_RET_IP_, x);

	if (unlikely(ZERO_OR_NULL_PTR(x)))
		return;

	page = virt_to_head_page(x);
	if (unlikely(!PageSlab(page))) {
		BUG_ON(!PageCompound(page));
		kfree_hook(object);
		kasan_alloc_pages(page, compound_order(page));
		__free_pages(page, compound_order(page));
		return;
	}
	slab_free(page->slab_cache, page, object, NULL, 1, _RET_IP_);
}
EXPORT_SYMBOL(kfree);

#define SHRINK_PROMOTE_MAX 32

/*
 * kmem_cache_shrink discards empty slabs and promotes the slabs filled
 * up most to the head of the partial lists. New allocations will then
 * fill those up and thus they can be removed from the partial lists.
 *
 * The slabs with the least items are placed last. This results in them
 * being allocated from last increasing the chance that the last objects
 * are freed in them.
 */
int __kmem_cache_shrink(struct kmem_cache *s)
{
	int node;
	int i;
	struct kmem_cache_node *n;
	struct page *page;
	struct page *t;
	struct list_head discard;
	struct list_head promote[SHRINK_PROMOTE_MAX];
	unsigned long flags;
	int ret = 0;

	flush_all(s);
	for_each_kmem_cache_node(s, node, n) {
		INIT_LIST_HEAD(&discard);
		for (i = 0; i < SHRINK_PROMOTE_MAX; i++)
			INIT_LIST_HEAD(promote + i);

		spin_lock_irqsave(&n->list_lock, flags);

		/*
		 * Build lists of slabs to discard or promote.
		 *
		 * Note that concurrent frees may occur while we hold the
		 * list_lock. page->inuse here is the upper limit.
		 */
		list_for_each_entry_safe(page, t, &n->partial, lru) {
			int free = page->objects - page->inuse;

			/* Do not reread page->inuse */
			barrier();

			/* We do not keep full slabs on the list */
			BUG_ON(free <= 0);

			if (free == page->objects) {
				list_move(&page->lru, &discard);
				n->nr_partial--;
			} else if (free <= SHRINK_PROMOTE_MAX)
				list_move(&page->lru, promote + free - 1);
		}

		/*
		 * Promote the slabs filled up most to the head of the
		 * partial list.
		 */
		for (i = SHRINK_PROMOTE_MAX - 1; i >= 0; i--)
			list_splice(promote + i, &n->partial);

		spin_unlock_irqrestore(&n->list_lock, flags);

		/* Release empty slabs */
		list_for_each_entry_safe(page, t, &discard, lru)
			discard_slab(s, page);

		if (slabs_node(s, node))
			ret = 1;
	}

	return ret;
}

#ifdef CONFIG_MEMCG
static void kmemcg_cache_deact_after_rcu(struct kmem_cache *s)
{
	/*
	 * Called with all the locks held after a sched RCU grace period.
	 * Even if @s becomes empty after shrinking, we can't know that @s
	 * doesn't have allocations already in-flight and thus can't
	 * destroy @s until the associated memcg is released.
	 *
	 * However, let's remove the sysfs files for empty caches here.
	 * Each cache has a lot of interface files which aren't
	 * particularly useful for empty draining caches; otherwise, we can
	 * easily end up with millions of unnecessary sysfs files on
	 * systems which have a lot of memory and transient cgroups.
	 */
	if (!__kmem_cache_shrink(s))
		sysfs_slab_remove(s);
}

void __kmemcg_cache_deactivate(struct kmem_cache *s)
{
	/*
	 * Disable empty slabs caching. Used to avoid pinning offline
	 * memory cgroups by kmem pages that can be freed.
	 */
	slub_set_cpu_partial(s, 0);
	s->min_partial = 0;

	/*
	 * s->cpu_partial is checked locklessly (see put_cpu_partial), so
	 * we have to make sure the change is visible before shrinking.
	 */
	slab_deactivate_memcg_cache_rcu_sched(s, kmemcg_cache_deact_after_rcu);
}
#endif

static int slab_mem_going_offline_callback(void *arg)
{
	struct kmem_cache *s;

	mutex_lock(&slab_mutex);
	list_for_each_entry(s, &slab_caches, list)
		__kmem_cache_shrink(s);
	mutex_unlock(&slab_mutex);

	return 0;
}

static void slab_mem_offline_callback(void *arg)
{
	struct kmem_cache_node *n;
	struct kmem_cache *s;
	struct memory_notify *marg = arg;
	int offline_node;

	offline_node = marg->status_change_nid_normal;

	/*
	 * If the node still has available memory. we need kmem_cache_node
	 * for it yet.
	 */
	if (offline_node < 0)
		return;

	mutex_lock(&slab_mutex);
	list_for_each_entry(s, &slab_caches, list) {
		n = get_node(s, offline_node);
		if (n) {
			/*
			 * if n->nr_slabs > 0, slabs still exist on the node
			 * that is going down. We were unable to free them,
			 * and offline_pages() function shouldn't call this
			 * callback. So, we must fail.
			 */
			BUG_ON(slabs_node(s, offline_node));

			s->node[offline_node] = NULL;
			kmem_cache_free(kmem_cache_node, n);
		}
	}
	mutex_unlock(&slab_mutex);
}

static int slab_mem_going_online_callback(void *arg)
{
	struct kmem_cache_node *n;
	struct kmem_cache *s;
	struct memory_notify *marg = arg;
	int nid = marg->status_change_nid_normal;
	int ret = 0;

	/*
	 * If the node's memory is already available, then kmem_cache_node is
	 * already created. Nothing to do.
	 */
	if (nid < 0)
		return 0;

	/*
	 * We are bringing a node online. No memory is available yet. We must
	 * allocate a kmem_cache_node structure in order to bring the node
	 * online.
	 */
	mutex_lock(&slab_mutex);
	list_for_each_entry(s, &slab_caches, list) {
		/*
		 * XXX: kmem_cache_alloc_node will fallback to other nodes
		 *      since memory is not yet available from the node that
		 *      is brought up.
		 */
		n = kmem_cache_alloc(kmem_cache_node, GFP_KERNEL);
		if (!n) {
			ret = -ENOMEM;
			goto out;
		}
		init_kmem_cache_node(n);
		s->node[nid] = n;
	}
out:
	mutex_unlock(&slab_mutex);
	return ret;
}

static int slab_memory_callback(struct notifier_block *self,
				unsigned long action, void *arg)
{
	int ret = 0;

	switch (action) {
	case MEM_GOING_ONLINE:
		ret = slab_mem_going_online_callback(arg);
		break;
	case MEM_GOING_OFFLINE:
		ret = slab_mem_going_offline_callback(arg);
		break;
	case MEM_OFFLINE:
	case MEM_CANCEL_ONLINE:
		slab_mem_offline_callback(arg);
		break;
	case MEM_ONLINE:
	case MEM_CANCEL_OFFLINE:
		break;
	}
	if (ret)
		ret = notifier_from_errno(ret);
	else
		ret = NOTIFY_OK;
	return ret;
}

static struct notifier_block slab_memory_callback_nb = {
	.notifier_call = slab_memory_callback,
	.priority = SLAB_CALLBACK_PRI,
};

/********************************************************************
 *			Basic setup of slabs
 *******************************************************************/

/*
 * Used for early kmem_cache structures that were allocated using
 * the page allocator. Allocate them properly then fix up the pointers
 * that may be pointing to the wrong kmem_cache structure.
 */

static struct kmem_cache * __init bootstrap(struct kmem_cache *static_cache)
{
	int node;
	struct kmem_cache *s = kmem_cache_zalloc(kmem_cache, GFP_NOWAIT);
	struct kmem_cache_node *n;

	memcpy(s, static_cache, kmem_cache->object_size);

	/*
	 * This runs very early, and only the boot processor is supposed to be
	 * up.  Even if it weren't true, IRQs are not up so we couldn't fire
	 * IPIs around.
	 */
	__flush_cpu_slab(s, smp_processor_id());
	for_each_kmem_cache_node(s, node, n) {
		struct page *p;

		list_for_each_entry(p, &n->partial, lru)
			p->slab_cache = s;

#ifdef CONFIG_SLUB_DEBUG
		list_for_each_entry(p, &n->full, lru)
			p->slab_cache = s;
#endif
	}
	slab_init_memcg_params(s);
	list_add(&s->list, &slab_caches);
	memcg_link_cache(s);
	return s;
}

void __init kmem_cache_init(void)
{
	static __initdata struct kmem_cache boot_kmem_cache,
		boot_kmem_cache_node;

	if (debug_guardpage_minorder())
		slub_max_order = 0;

	kmem_cache_node = &boot_kmem_cache_node;
	kmem_cache = &boot_kmem_cache;

	create_boot_cache(kmem_cache_node, "kmem_cache_node",
		sizeof(struct kmem_cache_node), SLAB_HWCACHE_ALIGN, 0, 0);

	register_hotmemory_notifier(&slab_memory_callback_nb);

	/* Able to allocate the per node structures */
	slab_state = PARTIAL;

	create_boot_cache(kmem_cache, "kmem_cache",
			offsetof(struct kmem_cache, node) +
				nr_node_ids * sizeof(struct kmem_cache_node *),
		       SLAB_HWCACHE_ALIGN, 0, 0);

	kmem_cache = bootstrap(&boot_kmem_cache);
	kmem_cache_node = bootstrap(&boot_kmem_cache_node);

	/* Now we can use the kmem_cache to allocate kmalloc slabs */
	setup_kmalloc_cache_index_table();
	create_kmalloc_caches(0);

	/* Setup random freelists for each cache */
	init_freelist_randomization();

	cpuhp_setup_state_nocalls(CPUHP_SLUB_DEAD, "slub:dead", NULL,
				  slub_cpu_dead);

	pr_info("SLUB: HWalign=%d, Order=%u-%u, MinObjects=%u, CPUs=%u, Nodes=%d\n",
		cache_line_size(),
		slub_min_order, slub_max_order, slub_min_objects,
		nr_cpu_ids, nr_node_ids);
}

void __init kmem_cache_init_late(void)
{
}

struct kmem_cache *
__kmem_cache_alias(const char *name, unsigned int size, unsigned int align,
		   slab_flags_t flags, void (*ctor)(void *))
{
	struct kmem_cache *s, *c;

	s = find_mergeable(size, align, flags, name, ctor);
	if (s) {
		s->refcount++;

		/*
		 * Adjust the object sizes so that we clear
		 * the complete object on kzalloc.
		 */
		s->object_size = max(s->object_size, size);
		s->inuse = max(s->inuse, ALIGN(size, sizeof(void *)));

		for_each_memcg_cache(c, s) {
			c->object_size = s->object_size;
			c->inuse = max(c->inuse, ALIGN(size, sizeof(void *)));
		}

		if (sysfs_slab_alias(s, name)) {
			s->refcount--;
			s = NULL;
		}
	}

	return s;
}

int __kmem_cache_create(struct kmem_cache *s, slab_flags_t flags)
{
	int err;

	err = kmem_cache_open(s, flags);
	if (err)
		return err;

	/* Mutex is not taken during early boot */
	if (slab_state <= UP)
		return 0;

	memcg_propagate_slab_attrs(s);
	err = sysfs_slab_add(s);
	if (err)
		__kmem_cache_release(s);

	return err;
}

void *__kmalloc_track_caller(size_t size, gfp_t gfpflags, unsigned long caller)
{
	struct kmem_cache *s;
	void *ret;

	if (unlikely(size > KMALLOC_MAX_CACHE_SIZE))
		return kmalloc_large(size, gfpflags);

	s = kmalloc_slab(size, gfpflags);

	if (unlikely(ZERO_OR_NULL_PTR(s)))
		return s;

	ret = slab_alloc(s, gfpflags, caller);

	/* Honor the call site pointer we received. */
	trace_kmalloc(caller, ret, size, s->size, gfpflags);

	return ret;
}

#ifdef CONFIG_NUMA
void *__kmalloc_node_track_caller(size_t size, gfp_t gfpflags,
					int node, unsigned long caller)
{
	struct kmem_cache *s;
	void *ret;

	if (unlikely(size > KMALLOC_MAX_CACHE_SIZE)) {
		ret = kmalloc_large_node(size, gfpflags, node);

		trace_kmalloc_node(caller, ret,
				   size, PAGE_SIZE << get_order(size),
				   gfpflags, node);

		return ret;
	}

	s = kmalloc_slab(size, gfpflags);

	if (unlikely(ZERO_OR_NULL_PTR(s)))
		return s;

	ret = slab_alloc_node(s, gfpflags, node, caller);

	/* Honor the call site pointer we received. */
	trace_kmalloc_node(caller, ret, size, s->size, gfpflags, node);

	return ret;
}
#endif

#ifdef CONFIG_SYSFS
static int count_inuse(struct page *page)
{
	return page->inuse;
}

static int count_total(struct page *page)
{
	return page->objects;
}
#endif

#ifdef CONFIG_SLUB_DEBUG
static int validate_slab(struct kmem_cache *s, struct page *page,
						unsigned long *map)
{
	void *p;
	void *addr = page_address(page);

	if (!check_slab(s, page) ||
			!on_freelist(s, page, NULL))
		return 0;

	/* Now we know that a valid freelist exists */
	bitmap_zero(map, page->objects);

	get_map(s, page, map);
	for_each_object(p, s, addr, page->objects) {
		if (test_bit(slab_index(p, s, addr), map))
			if (!check_object(s, page, p, SLUB_RED_INACTIVE))
				return 0;
	}

	for_each_object(p, s, addr, page->objects)
		if (!test_bit(slab_index(p, s, addr), map))
			if (!check_object(s, page, p, SLUB_RED_ACTIVE))
				return 0;
	return 1;
}

static void validate_slab_slab(struct kmem_cache *s, struct page *page,
						unsigned long *map)
{
	slab_lock(page);
	validate_slab(s, page, map);
	slab_unlock(page);
}

static int validate_slab_node(struct kmem_cache *s,
		struct kmem_cache_node *n, unsigned long *map)
{
	unsigned long count = 0;
	struct page *page;
	unsigned long flags;

	spin_lock_irqsave(&n->list_lock, flags);

	list_for_each_entry(page, &n->partial, lru) {
		validate_slab_slab(s, page, map);
		count++;
	}
	if (count != n->nr_partial)
		pr_err("SLUB %s: %ld partial slabs counted but counter=%ld\n",
		       s->name, count, n->nr_partial);

	if (!(s->flags & SLAB_STORE_USER))
		goto out;

	list_for_each_entry(page, &n->full, lru) {
		validate_slab_slab(s, page, map);
		count++;
	}
	if (count != atomic_long_read(&n->nr_slabs))
		pr_err("SLUB: %s %ld slabs counted but counter=%ld\n",
		       s->name, count, atomic_long_read(&n->nr_slabs));

out:
	spin_unlock_irqrestore(&n->list_lock, flags);
	return count;
}

static long validate_slab_cache(struct kmem_cache *s)
{
	int node;
	unsigned long count = 0;
	unsigned long *map = kmalloc_array(BITS_TO_LONGS(oo_objects(s->max)),
					   sizeof(unsigned long),
					   GFP_KERNEL);
	struct kmem_cache_node *n;

	if (!map)
		return -ENOMEM;

	flush_all(s);
	for_each_kmem_cache_node(s, node, n)
		count += validate_slab_node(s, n, map);
	kfree(map);
	return count;
}
/*
 * Generate lists of code addresses where slabcache objects are allocated
 * and freed.
 */

struct location {
	unsigned long count;
	unsigned long addr;
	long long sum_time;
	long min_time;
	long max_time;
	long min_pid;
	long max_pid;
	DECLARE_BITMAP(cpus, NR_CPUS);
	nodemask_t nodes;
};

struct loc_track {
	unsigned long max;
	unsigned long count;
	struct location *loc;
};

static void free_loc_track(struct loc_track *t)
{
	if (t->max)
		free_pages((unsigned long)t->loc,
			get_order(sizeof(struct location) * t->max));
}

static int alloc_loc_track(struct loc_track *t, unsigned long max, gfp_t flags)
{
	struct location *l;
	int order;

	order = get_order(sizeof(struct location) * max);

	l = (void *)__get_free_pages(flags, order);
	if (!l)
		return 0;

	if (t->count) {
		memcpy(l, t->loc, sizeof(struct location) * t->count);
		free_loc_track(t);
	}
	t->max = max;
	t->loc = l;
	return 1;
}

static int add_location(struct loc_track *t, struct kmem_cache *s,
				const struct track *track)
{
	long start, end, pos;
	struct location *l;
	unsigned long caddr;
	unsigned long age = jiffies - track->when;

	start = -1;
	end = t->count;

	for ( ; ; ) {
		pos = start + (end - start + 1) / 2;

		/*
		 * There is nothing at "end". If we end up there
		 * we need to add something to before end.
		 */
		if (pos == end)
			break;

		caddr = t->loc[pos].addr;
		if (track->addr == caddr) {

			l = &t->loc[pos];
			l->count++;
			if (track->when) {
				l->sum_time += age;
				if (age < l->min_time)
					l->min_time = age;
				if (age > l->max_time)
					l->max_time = age;

				if (track->pid < l->min_pid)
					l->min_pid = track->pid;
				if (track->pid > l->max_pid)
					l->max_pid = track->pid;

				cpumask_set_cpu(track->cpu,
						to_cpumask(l->cpus));
			}
			node_set(page_to_nid(virt_to_page(track)), l->nodes);
			return 1;
		}

		if (track->addr < caddr)
			end = pos;
		else
			start = pos;
	}

	/*
	 * Not found. Insert new tracking element.
	 */
	if (t->count >= t->max && !alloc_loc_track(t, 2 * t->max, GFP_ATOMIC))
		return 0;

	l = t->loc + pos;
	if (pos < t->count)
		memmove(l + 1, l,
			(t->count - pos) * sizeof(struct location));
	t->count++;
	l->count = 1;
	l->addr = track->addr;
	l->sum_time = age;
	l->min_time = age;
	l->max_time = age;
	l->min_pid = track->pid;
	l->max_pid = track->pid;
	cpumask_clear(to_cpumask(l->cpus));
	cpumask_set_cpu(track->cpu, to_cpumask(l->cpus));
	nodes_clear(l->nodes);
	node_set(page_to_nid(virt_to_page(track)), l->nodes);
	return 1;
}

static void process_slab(struct loc_track *t, struct kmem_cache *s,
		struct page *page, enum track_item alloc,
		unsigned long *map)
{
	void *addr = page_address(page);
	void *p;

	bitmap_zero(map, page->objects);
	get_map(s, page, map);

	for_each_object(p, s, addr, page->objects)
		if (!test_bit(slab_index(p, s, addr), map))
			add_location(t, s, get_track(s, p, alloc));
}

static int list_locations(struct kmem_cache *s, char *buf,
					enum track_item alloc)
{
	int len = 0;
	unsigned long i;
	struct loc_track t = { 0, 0, NULL };
	int node;
	unsigned long *map = kmalloc_array(BITS_TO_LONGS(oo_objects(s->max)),
					   sizeof(unsigned long),
					   GFP_KERNEL);
	struct kmem_cache_node *n;

	if (!map || !alloc_loc_track(&t, PAGE_SIZE / sizeof(struct location),
				     GFP_KERNEL)) {
		kfree(map);
		return sprintf(buf, "Out of memory\n");
	}
	/* Push back cpu slabs */
	flush_all(s);

	for_each_kmem_cache_node(s, node, n) {
		unsigned long flags;
		struct page *page;

		if (!atomic_long_read(&n->nr_slabs))
			continue;

		spin_lock_irqsave(&n->list_lock, flags);
		list_for_each_entry(page, &n->partial, lru)
			process_slab(&t, s, page, alloc, map);
		list_for_each_entry(page, &n->full, lru)
			process_slab(&t, s, page, alloc, map);
		spin_unlock_irqrestore(&n->list_lock, flags);
	}

	for (i = 0; i < t.count; i++) {
		struct location *l = &t.loc[i];

		if (len > PAGE_SIZE - KSYM_SYMBOL_LEN - 100)
			break;
		len += sprintf(buf + len, "%7ld ", l->count);

		if (l->addr)
			len += sprintf(buf + len, "%pS", (void *)l->addr);
		else
			len += sprintf(buf + len, "<not-available>");

		if (l->sum_time != l->min_time) {
			len += sprintf(buf + len, " age=%ld/%ld/%ld",
				l->min_time,
				(long)div_u64(l->sum_time, l->count),
				l->max_time);
		} else
			len += sprintf(buf + len, " age=%ld",
				l->min_time);

		if (l->min_pid != l->max_pid)
			len += sprintf(buf + len, " pid=%ld-%ld",
				l->min_pid, l->max_pid);
		else
			len += sprintf(buf + len, " pid=%ld",
				l->min_pid);

		if (num_online_cpus() > 1 &&
				!cpumask_empty(to_cpumask(l->cpus)) &&
				len < PAGE_SIZE - 60)
			len += scnprintf(buf + len, PAGE_SIZE - len - 50,
					 " cpus=%*pbl",
					 cpumask_pr_args(to_cpumask(l->cpus)));

		if (nr_online_nodes > 1 && !nodes_empty(l->nodes) &&
				len < PAGE_SIZE - 60)
			len += scnprintf(buf + len, PAGE_SIZE - len - 50,
					 " nodes=%*pbl",
					 nodemask_pr_args(&l->nodes));

		len += sprintf(buf + len, "\n");
	}

	free_loc_track(&t);
	kfree(map);
	if (!t.count)
		len += sprintf(buf, "No data\n");
	return len;
}
#endif

#ifdef SLUB_RESILIENCY_TEST
static void __init resiliency_test(void)
{
	u8 *p;
	int type = KMALLOC_NORMAL;

	BUILD_BUG_ON(KMALLOC_MIN_SIZE > 16 || KMALLOC_SHIFT_HIGH < 10);

	pr_err("SLUB resiliency testing\n");
	pr_err("-----------------------\n");
	pr_err("A. Corruption after allocation\n");

	p = kzalloc(16, GFP_KERNEL);
	p[16] = 0x12;
	pr_err("\n1. kmalloc-16: Clobber Redzone/next pointer 0x12->0x%p\n\n",
	       p + 16);

	validate_slab_cache(kmalloc_caches[type][4]);

	/* Hmmm... The next two are dangerous */
	p = kzalloc(32, GFP_KERNEL);
	p[32 + sizeof(void *)] = 0x34;
	pr_err("\n2. kmalloc-32: Clobber next pointer/next slab 0x34 -> -0x%p\n",
	       p);
	pr_err("If allocated object is overwritten then not detectable\n\n");

	validate_slab_cache(kmalloc_caches[type][5]);
	p = kzalloc(64, GFP_KERNEL);
	p += 64 + (get_cycles() & 0xff) * sizeof(void *);
	*p = 0x56;
	pr_err("\n3. kmalloc-64: corrupting random byte 0x56->0x%p\n",
	       p);
	pr_err("If allocated object is overwritten then not detectable\n\n");
	validate_slab_cache(kmalloc_caches[type][6]);

	pr_err("\nB. Corruption after free\n");
	p = kzalloc(128, GFP_KERNEL);
	kfree(p);
	*p = 0x78;
	pr_err("1. kmalloc-128: Clobber first word 0x78->0x%p\n\n", p);
	validate_slab_cache(kmalloc_caches[type][7]);

	p = kzalloc(256, GFP_KERNEL);
	kfree(p);
	p[50] = 0x9a;
	pr_err("\n2. kmalloc-256: Clobber 50th byte 0x9a->0x%p\n\n", p);
	validate_slab_cache(kmalloc_caches[type][8]);

	p = kzalloc(512, GFP_KERNEL);
	kfree(p);
	p[512] = 0xab;
	pr_err("\n3. kmalloc-512: Clobber redzone 0xab->0x%p\n\n", p);
	validate_slab_cache(kmalloc_caches[type][9]);
}
#else
#ifdef CONFIG_SYSFS
static void resiliency_test(void) {};
#endif
#endif

#ifdef CONFIG_SYSFS
enum slab_stat_type {
	SL_ALL,			/* All slabs */
	SL_PARTIAL,		/* Only partially allocated slabs */
	SL_CPU,			/* Only slabs used for cpu caches */
	SL_OBJECTS,		/* Determine allocated objects not slabs */
	SL_TOTAL		/* Determine object capacity not slabs */
};

#define SO_ALL		(1 << SL_ALL)
#define SO_PARTIAL	(1 << SL_PARTIAL)
#define SO_CPU		(1 << SL_CPU)
#define SO_OBJECTS	(1 << SL_OBJECTS)
#define SO_TOTAL	(1 << SL_TOTAL)

#ifdef CONFIG_MEMCG
static bool memcg_sysfs_enabled = IS_ENABLED(CONFIG_SLUB_MEMCG_SYSFS_ON);

static int __init setup_slub_memcg_sysfs(char *str)
{
	int v;

	if (get_option(&str, &v) > 0)
		memcg_sysfs_enabled = v;

	return 1;
}

__setup("slub_memcg_sysfs=", setup_slub_memcg_sysfs);
#endif

static ssize_t show_slab_objects(struct kmem_cache *s,
			    char *buf, unsigned long flags)
{
	unsigned long total = 0;
	int node;
	int x;
	unsigned long *nodes;

	nodes = kcalloc(nr_node_ids, sizeof(unsigned long), GFP_KERNEL);
	if (!nodes)
		return -ENOMEM;

	if (flags & SO_CPU) {
		int cpu;

		for_each_possible_cpu(cpu) {
			struct kmem_cache_cpu *c = per_cpu_ptr(s->cpu_slab,
							       cpu);
			int node;
			struct page *page;

			page = READ_ONCE(c->page);
			if (!page)
				continue;

			node = page_to_nid(page);
			if (flags & SO_TOTAL)
				x = page->objects;
			else if (flags & SO_OBJECTS)
				x = page->inuse;
			else
				x = 1;

			total += x;
			nodes[node] += x;

			page = slub_percpu_partial_read_once(c);
			if (page) {
				node = page_to_nid(page);
				if (flags & SO_TOTAL)
					WARN_ON_ONCE(1);
				else if (flags & SO_OBJECTS)
					WARN_ON_ONCE(1);
				else
					x = page->pages;
				total += x;
				nodes[node] += x;
			}
		}
	}

	/*
	 * It is impossible to take "mem_hotplug_lock" here with "kernfs_mutex"
	 * already held which will conflict with an existing lock order:
	 *
	 * mem_hotplug_lock->slab_mutex->kernfs_mutex
	 *
	 * We don't really need mem_hotplug_lock (to hold off
	 * slab_mem_going_offline_callback) here because slab's memory hot
	 * unplug code doesn't destroy the kmem_cache->node[] data.
	 */

#ifdef CONFIG_SLUB_DEBUG
	if (flags & SO_ALL) {
		struct kmem_cache_node *n;

		for_each_kmem_cache_node(s, node, n) {

			if (flags & SO_TOTAL)
				x = atomic_long_read(&n->total_objects);
			else if (flags & SO_OBJECTS)
				x = atomic_long_read(&n->total_objects) -
					count_partial(n, count_free);
			else
				x = atomic_long_read(&n->nr_slabs);
			total += x;
			nodes[node] += x;
		}

	} else
#endif
	if (flags & SO_PARTIAL) {
		struct kmem_cache_node *n;

		for_each_kmem_cache_node(s, node, n) {
			if (flags & SO_TOTAL)
				x = count_partial(n, count_total);
			else if (flags & SO_OBJECTS)
				x = count_partial(n, count_inuse);
			else
				x = n->nr_partial;
			total += x;
			nodes[node] += x;
		}
	}
	x = sprintf(buf, "%lu", total);
#ifdef CONFIG_NUMA
	for (node = 0; node < nr_node_ids; node++)
		if (nodes[node])
			x += sprintf(buf + x, " N%d=%lu",
					node, nodes[node]);
#endif
	kfree(nodes);
	return x + sprintf(buf + x, "\n");
}

#ifdef CONFIG_SLUB_DEBUG
static int any_slab_objects(struct kmem_cache *s)
{
	int node;
	struct kmem_cache_node *n;

	for_each_kmem_cache_node(s, node, n)
		if (atomic_long_read(&n->total_objects))
			return 1;

	return 0;
}
#endif

#define to_slab_attr(n) container_of(n, struct slab_attribute, attr)
#define to_slab(n) container_of(n, struct kmem_cache, kobj)

struct slab_attribute {
	struct attribute attr;
	ssize_t (*show)(struct kmem_cache *s, char *buf);
	ssize_t (*store)(struct kmem_cache *s, const char *x, size_t count);
};

#define SLAB_ATTR_RO(_name) \
	static struct slab_attribute _name##_attr = \
	__ATTR(_name, 0400, _name##_show, NULL)

#define SLAB_ATTR(_name) \
	static struct slab_attribute _name##_attr =  \
	__ATTR(_name, 0600, _name##_show, _name##_store)

static ssize_t slab_size_show(struct kmem_cache *s, char *buf)
{
	return sprintf(buf, "%u\n", s->size);
}
SLAB_ATTR_RO(slab_size);

static ssize_t align_show(struct kmem_cache *s, char *buf)
{
	return sprintf(buf, "%u\n", s->align);
}
SLAB_ATTR_RO(align);

static ssize_t object_size_show(struct kmem_cache *s, char *buf)
{
	return sprintf(buf, "%u\n", s->object_size);
}
SLAB_ATTR_RO(object_size);

static ssize_t objs_per_slab_show(struct kmem_cache *s, char *buf)
{
	return sprintf(buf, "%u\n", oo_objects(s->oo));
}
SLAB_ATTR_RO(objs_per_slab);

static ssize_t order_store(struct kmem_cache *s,
				const char *buf, size_t length)
{
	unsigned int order;
	int err;

	err = kstrtouint(buf, 10, &order);
	if (err)
		return err;

	if (order > slub_max_order || order < slub_min_order)
		return -EINVAL;

	calculate_sizes(s, order);
	reinit_cache_random_seq(s);
	return length;
}

static ssize_t order_show(struct kmem_cache *s, char *buf)
{
	return sprintf(buf, "%u\n", oo_order(s->oo));
}
SLAB_ATTR(order);

static ssize_t min_partial_show(struct kmem_cache *s, char *buf)
{
	return sprintf(buf, "%lu\n", s->min_partial);
}

static ssize_t min_partial_store(struct kmem_cache *s, const char *buf,
				 size_t length)
{
	unsigned long min;
	int err;

	err = kstrtoul(buf, 10, &min);
	if (err)
		return err;

	set_min_partial(s, min);
	return length;
}
SLAB_ATTR(min_partial);

static ssize_t cpu_partial_show(struct kmem_cache *s, char *buf)
{
	return sprintf(buf, "%u\n", slub_cpu_partial(s));
}

static ssize_t cpu_partial_store(struct kmem_cache *s, const char *buf,
				 size_t length)
{
	unsigned int objects;
	int err;

	err = kstrtouint(buf, 10, &objects);
	if (err)
		return err;
	if (objects && !kmem_cache_has_cpu_partial(s))
		return -EINVAL;

	slub_set_cpu_partial(s, objects);
	flush_all(s);
	return length;
}
SLAB_ATTR(cpu_partial);

static ssize_t ctor_show(struct kmem_cache *s, char *buf)
{
	if (!s->ctor)
		return 0;
	return sprintf(buf, "%pS\n", s->ctor);
}
SLAB_ATTR_RO(ctor);

static ssize_t aliases_show(struct kmem_cache *s, char *buf)
{
	return sprintf(buf, "%d\n", s->refcount < 0 ? 0 : s->refcount - 1);
}
SLAB_ATTR_RO(aliases);

static ssize_t partial_show(struct kmem_cache *s, char *buf)
{
	return show_slab_objects(s, buf, SO_PARTIAL);
}
SLAB_ATTR_RO(partial);

static ssize_t cpu_slabs_show(struct kmem_cache *s, char *buf)
{
	return show_slab_objects(s, buf, SO_CPU);
}
SLAB_ATTR_RO(cpu_slabs);

static ssize_t objects_show(struct kmem_cache *s, char *buf)
{
	return show_slab_objects(s, buf, SO_ALL|SO_OBJECTS);
}
SLAB_ATTR_RO(objects);

static ssize_t objects_partial_show(struct kmem_cache *s, char *buf)
{
	return show_slab_objects(s, buf, SO_PARTIAL|SO_OBJECTS);
}
SLAB_ATTR_RO(objects_partial);

static ssize_t slabs_cpu_partial_show(struct kmem_cache *s, char *buf)
{
	int objects = 0;
	int pages = 0;
	int cpu;
	int len;

	for_each_online_cpu(cpu) {
		struct page *page;

		page = slub_percpu_partial(per_cpu_ptr(s->cpu_slab, cpu));

		if (page) {
			pages += page->pages;
			objects += page->pobjects;
		}
	}

	len = sprintf(buf, "%d(%d)", objects, pages);

#ifdef CONFIG_SMP
	for_each_online_cpu(cpu) {
		struct page *page;

		page = slub_percpu_partial(per_cpu_ptr(s->cpu_slab, cpu));

		if (page && len < PAGE_SIZE - 20)
			len += sprintf(buf + len, " C%d=%d(%d)", cpu,
				page->pobjects, page->pages);
	}
#endif
	return len + sprintf(buf + len, "\n");
}
SLAB_ATTR_RO(slabs_cpu_partial);

static ssize_t reclaim_account_show(struct kmem_cache *s, char *buf)
{
	return sprintf(buf, "%d\n", !!(s->flags & SLAB_RECLAIM_ACCOUNT));
}

static ssize_t reclaim_account_store(struct kmem_cache *s,
				const char *buf, size_t length)
{
	s->flags &= ~SLAB_RECLAIM_ACCOUNT;
	if (buf[0] == '1')
		s->flags |= SLAB_RECLAIM_ACCOUNT;
	return length;
}
SLAB_ATTR(reclaim_account);

static ssize_t hwcache_align_show(struct kmem_cache *s, char *buf)
{
	return sprintf(buf, "%d\n", !!(s->flags & SLAB_HWCACHE_ALIGN));
}
SLAB_ATTR_RO(hwcache_align);

#ifdef CONFIG_ZONE_DMA
static ssize_t cache_dma_show(struct kmem_cache *s, char *buf)
{
	return sprintf(buf, "%d\n", !!(s->flags & SLAB_CACHE_DMA));
}
SLAB_ATTR_RO(cache_dma);
#endif

static ssize_t usersize_show(struct kmem_cache *s, char *buf)
{
	return sprintf(buf, "%u\n", s->usersize);
}
SLAB_ATTR_RO(usersize);

static ssize_t destroy_by_rcu_show(struct kmem_cache *s, char *buf)
{
	return sprintf(buf, "%d\n", !!(s->flags & SLAB_TYPESAFE_BY_RCU));
}
SLAB_ATTR_RO(destroy_by_rcu);

#ifdef CONFIG_SLUB_DEBUG
static ssize_t slabs_show(struct kmem_cache *s, char *buf)
{
	return show_slab_objects(s, buf, SO_ALL);
}
SLAB_ATTR_RO(slabs);

static ssize_t total_objects_show(struct kmem_cache *s, char *buf)
{
	return show_slab_objects(s, buf, SO_ALL|SO_TOTAL);
}
SLAB_ATTR_RO(total_objects);

static ssize_t sanity_checks_show(struct kmem_cache *s, char *buf)
{
	return sprintf(buf, "%d\n", !!(s->flags & SLAB_CONSISTENCY_CHECKS));
}

static ssize_t sanity_checks_store(struct kmem_cache *s,
				const char *buf, size_t length)
{
	s->flags &= ~SLAB_CONSISTENCY_CHECKS;
	if (buf[0] == '1') {
		s->flags &= ~__CMPXCHG_DOUBLE;
		s->flags |= SLAB_CONSISTENCY_CHECKS;
	}
	return length;
}
SLAB_ATTR(sanity_checks);

static ssize_t trace_show(struct kmem_cache *s, char *buf)
{
	return sprintf(buf, "%d\n", !!(s->flags & SLAB_TRACE));
}

static ssize_t trace_store(struct kmem_cache *s, const char *buf,
							size_t length)
{
	/*
	 * Tracing a merged cache is going to give confusing results
	 * as well as cause other issues like converting a mergeable
	 * cache into an umergeable one.
	 */
	if (s->refcount > 1)
		return -EINVAL;

	s->flags &= ~SLAB_TRACE;
	if (buf[0] == '1') {
		s->flags &= ~__CMPXCHG_DOUBLE;
		s->flags |= SLAB_TRACE;
	}
	return length;
}
SLAB_ATTR(trace);

static ssize_t red_zone_show(struct kmem_cache *s, char *buf)
{
	return sprintf(buf, "%d\n", !!(s->flags & SLAB_RED_ZONE));
}

static ssize_t red_zone_store(struct kmem_cache *s,
				const char *buf, size_t length)
{
	if (any_slab_objects(s))
		return -EBUSY;

	s->flags &= ~SLAB_RED_ZONE;
	if (buf[0] == '1') {
		s->flags |= SLAB_RED_ZONE;
	}
	calculate_sizes(s, -1);
	reinit_cache_random_seq(s);
	return length;
}
SLAB_ATTR(red_zone);

static ssize_t poison_show(struct kmem_cache *s, char *buf)
{
	return sprintf(buf, "%d\n", !!(s->flags & SLAB_POISON));
}

static ssize_t poison_store(struct kmem_cache *s,
				const char *buf, size_t length)
{
	if (any_slab_objects(s))
		return -EBUSY;

	s->flags &= ~SLAB_POISON;
	if (buf[0] == '1') {
		s->flags |= SLAB_POISON;
	}
	calculate_sizes(s, -1);
	reinit_cache_random_seq(s);
	return length;
}
SLAB_ATTR(poison);

static ssize_t store_user_show(struct kmem_cache *s, char *buf)
{
	return sprintf(buf, "%d\n", !!(s->flags & SLAB_STORE_USER));
}

static ssize_t store_user_store(struct kmem_cache *s,
				const char *buf, size_t length)
{
	if (any_slab_objects(s))
		return -EBUSY;

	s->flags &= ~SLAB_STORE_USER;
	if (buf[0] == '1') {
		s->flags &= ~__CMPXCHG_DOUBLE;
		s->flags |= SLAB_STORE_USER;
	}
	calculate_sizes(s, -1);
	reinit_cache_random_seq(s);
	return length;
}
SLAB_ATTR(store_user);

static ssize_t validate_show(struct kmem_cache *s, char *buf)
{
	return 0;
}

static ssize_t validate_store(struct kmem_cache *s,
			const char *buf, size_t length)
{
	int ret = -EINVAL;

	if (buf[0] == '1') {
		ret = validate_slab_cache(s);
		if (ret >= 0)
			ret = length;
	}
	return ret;
}
SLAB_ATTR(validate);

static ssize_t alloc_calls_show(struct kmem_cache *s, char *buf)
{
	if (!(s->flags & SLAB_STORE_USER))
		return -ENOSYS;
	return list_locations(s, buf, TRACK_ALLOC);
}
SLAB_ATTR_RO(alloc_calls);

static ssize_t free_calls_show(struct kmem_cache *s, char *buf)
{
	if (!(s->flags & SLAB_STORE_USER))
		return -ENOSYS;
	return list_locations(s, buf, TRACK_FREE);
}
SLAB_ATTR_RO(free_calls);
#endif /* CONFIG_SLUB_DEBUG */

#ifdef CONFIG_FAILSLAB
static ssize_t failslab_show(struct kmem_cache *s, char *buf)
{
	return sprintf(buf, "%d\n", !!(s->flags & SLAB_FAILSLAB));
}

static ssize_t failslab_store(struct kmem_cache *s, const char *buf,
							size_t length)
{
	if (s->refcount > 1)
		return -EINVAL;

	s->flags &= ~SLAB_FAILSLAB;
	if (buf[0] == '1')
		s->flags |= SLAB_FAILSLAB;
	return length;
}
SLAB_ATTR(failslab);
#endif

static ssize_t shrink_show(struct kmem_cache *s, char *buf)
{
	return 0;
}

static ssize_t shrink_store(struct kmem_cache *s,
			const char *buf, size_t length)
{
	if (buf[0] == '1')
		kmem_cache_shrink(s);
	else
		return -EINVAL;
	return length;
}
SLAB_ATTR(shrink);

#ifdef CONFIG_NUMA
static ssize_t remote_node_defrag_ratio_show(struct kmem_cache *s, char *buf)
{
	return sprintf(buf, "%u\n", s->remote_node_defrag_ratio / 10);
}

static ssize_t remote_node_defrag_ratio_store(struct kmem_cache *s,
				const char *buf, size_t length)
{
	unsigned int ratio;
	int err;

	err = kstrtouint(buf, 10, &ratio);
	if (err)
		return err;
	if (ratio > 100)
		return -ERANGE;

	s->remote_node_defrag_ratio = ratio * 10;

	return length;
}
SLAB_ATTR(remote_node_defrag_ratio);
#endif

#ifdef CONFIG_SLUB_STATS
static int show_stat(struct kmem_cache *s, char *buf, enum stat_item si)
{
	unsigned long sum  = 0;
	int cpu;
	int len;
	int *data = kmalloc_array(nr_cpu_ids, sizeof(int), GFP_KERNEL);

	if (!data)
		return -ENOMEM;

	for_each_online_cpu(cpu) {
		unsigned x = per_cpu_ptr(s->cpu_slab, cpu)->stat[si];

		data[cpu] = x;
		sum += x;
	}

	len = sprintf(buf, "%lu", sum);

#ifdef CONFIG_SMP
	for_each_online_cpu(cpu) {
		if (data[cpu] && len < PAGE_SIZE - 20)
			len += sprintf(buf + len, " C%d=%u", cpu, data[cpu]);
	}
#endif
	kfree(data);
	return len + sprintf(buf + len, "\n");
}

static void clear_stat(struct kmem_cache *s, enum stat_item si)
{
	int cpu;

	for_each_online_cpu(cpu)
		per_cpu_ptr(s->cpu_slab, cpu)->stat[si] = 0;
}

#define STAT_ATTR(si, text) 					\
static ssize_t text##_show(struct kmem_cache *s, char *buf)	\
{								\
	return show_stat(s, buf, si);				\
}								\
static ssize_t text##_store(struct kmem_cache *s,		\
				const char *buf, size_t length)	\
{								\
	if (buf[0] != '0')					\
		return -EINVAL;					\
	clear_stat(s, si);					\
	return length;						\
}								\
SLAB_ATTR(text);						\

STAT_ATTR(ALLOC_FASTPATH, alloc_fastpath);
STAT_ATTR(ALLOC_SLOWPATH, alloc_slowpath);
STAT_ATTR(FREE_FASTPATH, free_fastpath);
STAT_ATTR(FREE_SLOWPATH, free_slowpath);
STAT_ATTR(FREE_FROZEN, free_frozen);
STAT_ATTR(FREE_ADD_PARTIAL, free_add_partial);
STAT_ATTR(FREE_REMOVE_PARTIAL, free_remove_partial);
STAT_ATTR(ALLOC_FROM_PARTIAL, alloc_from_partial);
STAT_ATTR(ALLOC_SLAB, alloc_slab);
STAT_ATTR(ALLOC_REFILL, alloc_refill);
STAT_ATTR(ALLOC_NODE_MISMATCH, alloc_node_mismatch);
STAT_ATTR(FREE_SLAB, free_slab);
STAT_ATTR(CPUSLAB_FLUSH, cpuslab_flush);
STAT_ATTR(DEACTIVATE_FULL, deactivate_full);
STAT_ATTR(DEACTIVATE_EMPTY, deactivate_empty);
STAT_ATTR(DEACTIVATE_TO_HEAD, deactivate_to_head);
STAT_ATTR(DEACTIVATE_TO_TAIL, deactivate_to_tail);
STAT_ATTR(DEACTIVATE_REMOTE_FREES, deactivate_remote_frees);
STAT_ATTR(DEACTIVATE_BYPASS, deactivate_bypass);
STAT_ATTR(ORDER_FALLBACK, order_fallback);
STAT_ATTR(CMPXCHG_DOUBLE_CPU_FAIL, cmpxchg_double_cpu_fail);
STAT_ATTR(CMPXCHG_DOUBLE_FAIL, cmpxchg_double_fail);
STAT_ATTR(CPU_PARTIAL_ALLOC, cpu_partial_alloc);
STAT_ATTR(CPU_PARTIAL_FREE, cpu_partial_free);
STAT_ATTR(CPU_PARTIAL_NODE, cpu_partial_node);
STAT_ATTR(CPU_PARTIAL_DRAIN, cpu_partial_drain);
#endif

static struct attribute *slab_attrs[] = {
	&slab_size_attr.attr,
	&object_size_attr.attr,
	&objs_per_slab_attr.attr,
	&order_attr.attr,
	&min_partial_attr.attr,
	&cpu_partial_attr.attr,
	&objects_attr.attr,
	&objects_partial_attr.attr,
	&partial_attr.attr,
	&cpu_slabs_attr.attr,
	&ctor_attr.attr,
	&aliases_attr.attr,
	&align_attr.attr,
	&hwcache_align_attr.attr,
	&reclaim_account_attr.attr,
	&destroy_by_rcu_attr.attr,
	&shrink_attr.attr,
	&slabs_cpu_partial_attr.attr,
#ifdef CONFIG_SLUB_DEBUG
	&total_objects_attr.attr,
	&slabs_attr.attr,
	&sanity_checks_attr.attr,
	&trace_attr.attr,
	&red_zone_attr.attr,
	&poison_attr.attr,
	&store_user_attr.attr,
	&validate_attr.attr,
	&alloc_calls_attr.attr,
	&free_calls_attr.attr,
#endif
#ifdef CONFIG_ZONE_DMA
	&cache_dma_attr.attr,
#endif
#ifdef CONFIG_NUMA
	&remote_node_defrag_ratio_attr.attr,
#endif
#ifdef CONFIG_SLUB_STATS
	&alloc_fastpath_attr.attr,
	&alloc_slowpath_attr.attr,
	&free_fastpath_attr.attr,
	&free_slowpath_attr.attr,
	&free_frozen_attr.attr,
	&free_add_partial_attr.attr,
	&free_remove_partial_attr.attr,
	&alloc_from_partial_attr.attr,
	&alloc_slab_attr.attr,
	&alloc_refill_attr.attr,
	&alloc_node_mismatch_attr.attr,
	&free_slab_attr.attr,
	&cpuslab_flush_attr.attr,
	&deactivate_full_attr.attr,
	&deactivate_empty_attr.attr,
	&deactivate_to_head_attr.attr,
	&deactivate_to_tail_attr.attr,
	&deactivate_remote_frees_attr.attr,
	&deactivate_bypass_attr.attr,
	&order_fallback_attr.attr,
	&cmpxchg_double_fail_attr.attr,
	&cmpxchg_double_cpu_fail_attr.attr,
	&cpu_partial_alloc_attr.attr,
	&cpu_partial_free_attr.attr,
	&cpu_partial_node_attr.attr,
	&cpu_partial_drain_attr.attr,
#endif
#ifdef CONFIG_FAILSLAB
	&failslab_attr.attr,
#endif
	&usersize_attr.attr,

	NULL
};

static const struct attribute_group slab_attr_group = {
	.attrs = slab_attrs,
};

static ssize_t slab_attr_show(struct kobject *kobj,
				struct attribute *attr,
				char *buf)
{
	struct slab_attribute *attribute;
	struct kmem_cache *s;
	int err;

	attribute = to_slab_attr(attr);
	s = to_slab(kobj);

	if (!attribute->show)
		return -EIO;

	err = attribute->show(s, buf);

	return err;
}

static ssize_t slab_attr_store(struct kobject *kobj,
				struct attribute *attr,
				const char *buf, size_t len)
{
	struct slab_attribute *attribute;
	struct kmem_cache *s;
	int err;

	attribute = to_slab_attr(attr);
	s = to_slab(kobj);

	if (!attribute->store)
		return -EIO;

	err = attribute->store(s, buf, len);
#ifdef CONFIG_MEMCG
	if (slab_state >= FULL && err >= 0 && is_root_cache(s)) {
		struct kmem_cache *c;

		mutex_lock(&slab_mutex);
		if (s->max_attr_size < len)
			s->max_attr_size = len;

		/*
		 * This is a best effort propagation, so this function's return
		 * value will be determined by the parent cache only. This is
		 * basically because not all attributes will have a well
		 * defined semantics for rollbacks - most of the actions will
		 * have permanent effects.
		 *
		 * Returning the error value of any of the children that fail
		 * is not 100 % defined, in the sense that users seeing the
		 * error code won't be able to know anything about the state of
		 * the cache.
		 *
		 * Only returning the error code for the parent cache at least
		 * has well defined semantics. The cache being written to
		 * directly either failed or succeeded, in which case we loop
		 * through the descendants with best-effort propagation.
		 */
		for_each_memcg_cache(c, s)
			attribute->store(c, buf, len);
		mutex_unlock(&slab_mutex);
	}
#endif
	return err;
}

static void memcg_propagate_slab_attrs(struct kmem_cache *s)
{
#ifdef CONFIG_MEMCG
	int i;
	char *buffer = NULL;
	struct kmem_cache *root_cache;

	if (is_root_cache(s))
		return;

	root_cache = s->memcg_params.root_cache;

	/*
	 * This mean this cache had no attribute written. Therefore, no point
	 * in copying default values around
	 */
	if (!root_cache->max_attr_size)
		return;

	for (i = 0; i < ARRAY_SIZE(slab_attrs); i++) {
		char mbuf[64];
		char *buf;
		struct slab_attribute *attr = to_slab_attr(slab_attrs[i]);
		ssize_t len;

		if (!attr || !attr->store || !attr->show)
			continue;

		/*
		 * It is really bad that we have to allocate here, so we will
		 * do it only as a fallback. If we actually allocate, though,
		 * we can just use the allocated buffer until the end.
		 *
		 * Most of the slub attributes will tend to be very small in
		 * size, but sysfs allows buffers up to a page, so they can
		 * theoretically happen.
		 */
		if (buffer)
			buf = buffer;
		else if (root_cache->max_attr_size < ARRAY_SIZE(mbuf))
			buf = mbuf;
		else {
			buffer = (char *) get_zeroed_page(GFP_KERNEL);
			if (WARN_ON(!buffer))
				continue;
			buf = buffer;
		}

		len = attr->show(root_cache, buf);
		if (len > 0)
			attr->store(s, buf, len);
	}

	if (buffer)
		free_page((unsigned long)buffer);
#endif
}

static void kmem_cache_release(struct kobject *k)
{
	slab_kmem_cache_release(to_slab(k));
}

static const struct sysfs_ops slab_sysfs_ops = {
	.show = slab_attr_show,
	.store = slab_attr_store,
};

static struct kobj_type slab_ktype = {
	.sysfs_ops = &slab_sysfs_ops,
	.release = kmem_cache_release,
};

static int uevent_filter(struct kset *kset, struct kobject *kobj)
{
	struct kobj_type *ktype = get_ktype(kobj);

	if (ktype == &slab_ktype)
		return 1;
	return 0;
}

static const struct kset_uevent_ops slab_uevent_ops = {
	.filter = uevent_filter,
};

static struct kset *slab_kset;

static inline struct kset *cache_kset(struct kmem_cache *s)
{
#ifdef CONFIG_MEMCG
	if (!is_root_cache(s))
		return s->memcg_params.root_cache->memcg_kset;
#endif
	return slab_kset;
}

#define ID_STR_LENGTH 64

/* Create a unique string id for a slab cache:
 *
 * Format	:[flags-]size
 */
static char *create_unique_id(struct kmem_cache *s)
{
	char *name = kmalloc(ID_STR_LENGTH, GFP_KERNEL);
	char *p = name;

	BUG_ON(!name);

	*p++ = ':';
	/*
	 * First flags affecting slabcache operations. We will only
	 * get here for aliasable slabs so we do not need to support
	 * too many flags. The flags here must cover all flags that
	 * are matched during merging to guarantee that the id is
	 * unique.
	 */
	if (s->flags & SLAB_CACHE_DMA)
		*p++ = 'd';
	if (s->flags & SLAB_CACHE_DMA32)
		*p++ = 'D';
	if (s->flags & SLAB_RECLAIM_ACCOUNT)
		*p++ = 'a';
	if (s->flags & SLAB_CONSISTENCY_CHECKS)
		*p++ = 'F';
	if (s->flags & SLAB_ACCOUNT)
		*p++ = 'A';
	if (p != name + 1)
		*p++ = '-';
	p += sprintf(p, "%07u", s->size);

	BUG_ON(p > name + ID_STR_LENGTH - 1);
	return name;
}

static void sysfs_slab_remove_workfn(struct work_struct *work)
{
	struct kmem_cache *s =
		container_of(work, struct kmem_cache, kobj_remove_work);

	if (!s->kobj.state_in_sysfs)
		/*
		 * For a memcg cache, this may be called during
		 * deactivation and again on shutdown.  Remove only once.
		 * A cache is never shut down before deactivation is
		 * complete, so no need to worry about synchronization.
		 */
		goto out;

#ifdef CONFIG_MEMCG
	kset_unregister(s->memcg_kset);
#endif
	kobject_uevent(&s->kobj, KOBJ_REMOVE);
out:
	kobject_put(&s->kobj);
}

static int sysfs_slab_add(struct kmem_cache *s)
{
	int err;
	const char *name;
	struct kset *kset = cache_kset(s);
	int unmergeable = slab_unmergeable(s);

	INIT_WORK(&s->kobj_remove_work, sysfs_slab_remove_workfn);

	if (!kset) {
		kobject_init(&s->kobj, &slab_ktype);
		return 0;
	}

	if (!unmergeable && disable_higher_order_debug &&
			(slub_debug & DEBUG_METADATA_FLAGS))
		unmergeable = 1;

	if (unmergeable) {
		/*
		 * Slabcache can never be merged so we can use the name proper.
		 * This is typically the case for debug situations. In that
		 * case we can catch duplicate names easily.
		 */
		sysfs_remove_link(&slab_kset->kobj, s->name);
		name = s->name;
	} else {
		/*
		 * Create a unique name for the slab as a target
		 * for the symlinks.
		 */
		name = create_unique_id(s);
	}

	s->kobj.kset = kset;
	err = kobject_init_and_add(&s->kobj, &slab_ktype, NULL, "%s", name);
	if (err)
		goto out;

	err = sysfs_create_group(&s->kobj, &slab_attr_group);
	if (err)
		goto out_del_kobj;

#ifdef CONFIG_MEMCG
	if (is_root_cache(s) && memcg_sysfs_enabled) {
		s->memcg_kset = kset_create_and_add("cgroup", NULL, &s->kobj);
		if (!s->memcg_kset) {
			err = -ENOMEM;
			goto out_del_kobj;
		}
	}
#endif

	kobject_uevent(&s->kobj, KOBJ_ADD);
	if (!unmergeable) {
		/* Setup first alias */
		sysfs_slab_alias(s, s->name);
	}
out:
	if (!unmergeable)
		kfree(name);
	return err;
out_del_kobj:
	kobject_del(&s->kobj);
	goto out;
}

static void sysfs_slab_remove(struct kmem_cache *s)
{
	if (slab_state < FULL)
		/*
		 * Sysfs has not been setup yet so no need to remove the
		 * cache from sysfs.
		 */
		return;

	kobject_get(&s->kobj);
	schedule_work(&s->kobj_remove_work);
}

void sysfs_slab_unlink(struct kmem_cache *s)
{
	if (slab_state >= FULL)
		kobject_del(&s->kobj);
}

void sysfs_slab_release(struct kmem_cache *s)
{
	if (slab_state >= FULL)
		kobject_put(&s->kobj);
}

/*
 * Need to buffer aliases during bootup until sysfs becomes
 * available lest we lose that information.
 */
struct saved_alias {
	struct kmem_cache *s;
	const char *name;
	struct saved_alias *next;
};

static struct saved_alias *alias_list;

static int sysfs_slab_alias(struct kmem_cache *s, const char *name)
{
	struct saved_alias *al;

	if (slab_state == FULL) {
		/*
		 * If we have a leftover link then remove it.
		 */
		sysfs_remove_link(&slab_kset->kobj, name);
		return sysfs_create_link(&slab_kset->kobj, &s->kobj, name);
	}

	al = kmalloc(sizeof(struct saved_alias), GFP_KERNEL);
	if (!al)
		return -ENOMEM;

	al->s = s;
	al->name = name;
	al->next = alias_list;
	alias_list = al;
	return 0;
}

static int __init slab_sysfs_init(void)
{
	struct kmem_cache *s;
	int err;

	mutex_lock(&slab_mutex);

	slab_kset = kset_create_and_add("slab", &slab_uevent_ops, kernel_kobj);
	if (!slab_kset) {
		mutex_unlock(&slab_mutex);
		pr_err("Cannot register slab subsystem.\n");
		return -ENOSYS;
	}

	slab_state = FULL;

	list_for_each_entry(s, &slab_caches, list) {
		err = sysfs_slab_add(s);
		if (err)
			pr_err("SLUB: Unable to add boot slab %s to sysfs\n",
			       s->name);
	}

	while (alias_list) {
		struct saved_alias *al = alias_list;

		alias_list = alias_list->next;
		err = sysfs_slab_alias(al->s, al->name);
		if (err)
			pr_err("SLUB: Unable to add boot slab alias %s to sysfs\n",
			       al->name);
		kfree(al);
	}

	mutex_unlock(&slab_mutex);
	resiliency_test();
	return 0;
}

__initcall(slab_sysfs_init);
#endif /* CONFIG_SYSFS */

/*
 * The /proc/slabinfo ABI
 */
#ifdef CONFIG_SLUB_DEBUG
void get_slabinfo(struct kmem_cache *s, struct slabinfo *sinfo)
{
	unsigned long nr_slabs = 0;
	unsigned long nr_objs = 0;
	unsigned long nr_free = 0;
	int node;
	struct kmem_cache_node *n;

	for_each_kmem_cache_node(s, node, n) {
		nr_slabs += node_nr_slabs(n);
		nr_objs += node_nr_objs(n);
		nr_free += count_partial(n, count_free);
	}

	sinfo->active_objs = nr_objs - nr_free;
	sinfo->num_objs = nr_objs;
	sinfo->active_slabs = nr_slabs;
	sinfo->num_slabs = nr_slabs;
	sinfo->objects_per_slab = oo_objects(s->oo);
	sinfo->cache_order = oo_order(s->oo);
}

void slabinfo_show_stats(struct seq_file *m, struct kmem_cache *s)
{
}

ssize_t slabinfo_write(struct file *file, const char __user *buffer,
		       size_t count, loff_t *ppos)
{
	return -EIO;
}
#endif /* CONFIG_SLUB_DEBUG */<|MERGE_RESOLUTION|>--- conflicted
+++ resolved
@@ -1410,50 +1410,11 @@
 static inline bool slab_free_freelist_hook(struct kmem_cache *s,
 					   void **head, void **tail)
 {
-<<<<<<< HEAD
 
 	void *object;
 	void *next = *head;
 	void *old_tail = *tail ? *tail : *head;
 	int rsize;
-
-	if (slab_want_init_on_free(s)) {
-		void *p = NULL;
-
-		do {
-			object = next;
-			next = get_freepointer(s, object);
-			/*
-			 * Clear the object and the metadata, but don't touch
-			 * the redzone.
-			 */
-			memset(object, 0, s->object_size);
-			rsize = (s->flags & SLAB_RED_ZONE) ? s->red_left_pad
-							   : 0;
-			memset((char *)object + s->inuse, 0,
-			       s->size - s->inuse - rsize);
-			set_freepointer(s, object, p);
-			p = object;
-		} while (object != old_tail);
-	}
-
-/*
- * Compiler cannot detect this function can be removed if slab_free_hook()
- * evaluates to nothing.  Thus, catch all relevant config debug options here.
- */
-#if defined(CONFIG_LOCKDEP)	||		\
-	defined(CONFIG_DEBUG_KMEMLEAK) ||	\
-	defined(CONFIG_DEBUG_OBJECTS_FREE) ||	\
-	defined(CONFIG_KASAN)
-
-	next = *head;
-=======
-
-	void *object;
-	void *next = *head;
-	void *old_tail = *tail ? *tail : *head;
-	int rsize;
->>>>>>> 34f21ff3
 
 	/* Head and tail of the reconstructed freelist */
 	*head = NULL;
