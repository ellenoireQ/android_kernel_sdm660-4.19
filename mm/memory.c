--- conflicted
+++ resolved
@@ -2783,11 +2783,7 @@
 		new_page = alloc_page_vma(GFP_HIGHUSER_MOVABLE, vma,
 				vmf->address);
 		if (!new_page)
-<<<<<<< HEAD
 			goto out;
-		cow_user_page(new_page, old_page, vmf->address, vma);
-=======
-			goto oom;
 
 		if (!cow_user_page(new_page, old_page, vmf)) {
 			/*
@@ -2801,7 +2797,6 @@
 				put_page(old_page);
 			return 0;
 		}
->>>>>>> 9ce79d9b
 	}
 
 	if (mem_cgroup_try_charge_delay(new_page, mm, GFP_KERNEL, &memcg, false))
