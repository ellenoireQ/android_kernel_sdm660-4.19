--- conflicted
+++ resolved
@@ -82,11 +82,9 @@
 	select ARCH_HAVE_NMI_SAFE_CMPXCHG
 	select GENERIC_IOMAP
 	select DCACHE_WORD_ACCESS
-<<<<<<< HEAD
 	select GENERIC_SMP_IDLE_THREAD
 	select HAVE_ARCH_SECCOMP_FILTER
 	select BUILDTIME_EXTABLE_SORT
-=======
 	select GENERIC_CMOS_UPDATE
 	select CLOCKSOURCE_WATCHDOG
 	select GENERIC_CLOCKEVENTS
@@ -94,7 +92,6 @@
 	select GENERIC_CLOCKEVENTS_BROADCAST if X86_64 || (X86_32 && X86_LOCAL_APIC)
 	select GENERIC_TIME_VSYSCALL if X86_64
 	select KTIME_SCALAR if X86_32
->>>>>>> b80fe101
 
 config INSTRUCTION_DECODER
 	def_bool (KPROBES || PERF_EVENTS || UPROBES)
