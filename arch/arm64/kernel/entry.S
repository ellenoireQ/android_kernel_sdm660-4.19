--- conflicted
+++ resolved
@@ -367,11 +367,7 @@
 	.if	\el == 0
 alternative_if_not ARM64_UNMAP_KERNEL_AT_EL0
 	ldr	lr, [sp, #S_LR]
-<<<<<<< HEAD
-	add	sp, sp, #S_FRAME_SIZE		// restore sp
-=======
 	add	sp, sp, #S_FRAME_SIZE 		//restore sp
->>>>>>> 2e95d85a
 	eret
 alternative_else_nop_endif
 #ifdef CONFIG_UNMAP_KERNEL_AT_EL0
@@ -1088,19 +1084,11 @@
 	.if	\regsize == 64
 	mrs	x29, far_el1
 	.endif
-<<<<<<< HEAD
-	add	sp, sp, #S_FRAME_SIZE		// restore sp
-	eret
-	.endm
-
-	.macro	generate_tramp_vector,	kpti, bhb
-=======
 	add	sp, sp, #S_FRAME_SIZE   //restore sp
 	eret
 	.endm
 
 	.macro	generate_tramp_vector, kpti, bhb
->>>>>>> 2e95d85a
 .Lvector_start\@:
 	.space	0x400
 
@@ -1113,19 +1101,11 @@
 	.endm
 
 #ifdef CONFIG_UNMAP_KERNEL_AT_EL0
-<<<<<<< HEAD
-/*
- * Exception vectors trampoline.
- * The order must match __bp_harden_el1_vectors and the
- * arm64_bp_harden_el1_vectors enum.
- */
-=======
 	/*
 	 * Exception vectors trampoline.
 	 * The order must match __bp_harden_el1_vectors and the
 	 * arm64_bp_harden_el1_vectors enum.
 	 */
->>>>>>> 2e95d85a
 	.pushsection ".entry.tramp.text", "ax"
 	.align	11
 ENTRY(tramp_vectors)
@@ -1158,11 +1138,7 @@
 __entry_tramp_data___sdei_asm_handler:
 	.quad	__sdei_asm_handler
 #endif /* CONFIG_ARM_SDE_INTERFACE */
-<<<<<<< HEAD
-__entry_tramp_data_this_cpu_vector:
-=======
 	__entry_tramp_data_this_cpu_vector:
->>>>>>> 2e95d85a
 	.quad	this_cpu_vector
 	.popsection				// .rodata
 #endif /* CONFIG_RANDOMIZE_BASE */
@@ -1172,19 +1148,6 @@
  * Exception vectors for spectre mitigations on entry from EL1 when
  * kpti is not in use.
  */
-<<<<<<< HEAD
-	.macro generate_el1_vector, bhb
-.Lvector_start\@:
-	kernel_ventry	1, sync_invalid			// Synchronous EL1t
-	kernel_ventry	1, irq_invalid			// IRQ EL1t
-	kernel_ventry	1, fiq_invalid			// FIQ EL1t
-	kernel_ventry	1, error_invalid		// Error EL1t
-
-	kernel_ventry	1, sync				// Synchronous EL1h
-	kernel_ventry	1, irq				// IRQ EL1h
-	kernel_ventry	1, fiq_invalid			// FIQ EL1h
-	kernel_ventry	1, error			// Error EL1h
-=======
 
 	.macro generate_el1_vector, bhb
 .Lvector_start\@:
@@ -1197,23 +1160,14 @@
 	kernel_ventry	1, irq			// IRQ EL1h
 	kernel_ventry	1, fiq_invalid		// FIQ EL1h
 	kernel_ventry	1, error		// Error EL1h
->>>>>>> 2e95d85a
 
 	.rept	4
 	tramp_ventry	.Lvector_start\@, 64, 0, \bhb
 	.endr
-<<<<<<< HEAD
-	.rept 4
-	tramp_ventry	.Lvector_start\@, 32, 0, \bhb
-	.endr
-	.endm
-
-=======
 	.rept	4
 	tramp_ventry	.Lvector_start\@, 32, 0, \bhb
 	.endr
 	.endm
->>>>>>> 2e95d85a
 /* The order must match tramp_vecs and the arm64_bp_harden_el1_vectors enum. */
 	.pushsection ".entry.text", "ax"
 	.align	11
@@ -1318,11 +1272,7 @@
 	 */
 1:	str	x4, [x1, #(SDEI_EVENT_INTREGS + S_ORIG_ADDR_LIMIT)]
 
-<<<<<<< HEAD
-	tramp_data_read_var     x4, __sdei_asm_handler
-=======
 	tramp_data_read_var	x4, __sdei_asm_handler
->>>>>>> 2e95d85a
 	br	x4
 ENDPROC(__sdei_asm_entry_trampoline)
 NOKPROBE(__sdei_asm_entry_trampoline)
