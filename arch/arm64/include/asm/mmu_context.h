--- conflicted
+++ resolved
@@ -184,11 +184,7 @@
 	else
 		ttbr = virt_to_phys(mm->pgd) | ASID(mm) << 48;
 
-<<<<<<< HEAD
-	task_thread_info(tsk)->ttbr0 = ttbr;
-=======
 	WRITE_ONCE(task_thread_info(tsk)->ttbr0, ttbr);
->>>>>>> 03a0dded
 }
 #else
 static inline void update_saved_ttbr0(struct task_struct *tsk,
