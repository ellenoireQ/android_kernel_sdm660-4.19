/* SPDX-License-Identifier: GPL-2.0-only WITH Linux-syscall-note */
#ifndef __UAPI_LINUX_MSM_CAMSENSOR_SDK_H
#define __UAPI_LINUX_MSM_CAMSENSOR_SDK_H

#include <linux/videodev2.h>

#define KVERSION 0x1

#define MAX_POWER_CONFIG      12
#define GPIO_OUT_LOW          (0 << 1)
#define GPIO_OUT_HIGH         (1 << 1)
#define CSI_EMBED_DATA        0x12
#define CSI_RESERVED_DATA_0   0x13
#define CSI_YUV422_8          0x1E
#define CSI_RAW8              0x2A
#define CSI_RAW10             0x2B
#define CSI_RAW12             0x2C
#define CSI_DECODE_6BIT         0
#define CSI_DECODE_8BIT         1
#define CSI_DECODE_10BIT        2
#define CSI_DECODE_12BIT        3
#define CSI_DECODE_DPCM_10_6_10 4
#define CSI_DECODE_DPCM_10_8_10 5
#define MAX_CID                 16
#define I2C_SEQ_REG_DATA_MAX    1024
#define I2C_REG_DATA_MAX       (8*1024)

#define MSM_V4L2_PIX_FMT_META v4l2_fourcc('M', 'E', 'T', 'A') /* META */
#define MSM_V4L2_PIX_FMT_SBGGR14 v4l2_fourcc('B', 'G', '1', '4')
	/* 14  BGBG.. GRGR.. */
#define MSM_V4L2_PIX_FMT_SGBRG14 v4l2_fourcc('G', 'B', '1', '4')
	/* 14  GBGB.. RGRG.. */
#define MSM_V4L2_PIX_FMT_SGRBG14 v4l2_fourcc('B', 'A', '1', '4')
	/* 14  GRGR.. BGBG.. */
#define MSM_V4L2_PIX_FMT_SRGGB14 v4l2_fourcc('R', 'G', '1', '4')
	/* 14  RGRG.. GBGB.. */

#define MAX_ACTUATOR_REG_TBL_SIZE 8
#define MAX_ACTUATOR_REGION       5
#define NUM_ACTUATOR_DIR          2
#define MAX_ACTUATOR_SCENARIO     8
#define MAX_ACT_MOD_NAME_SIZE     32
#define MAX_ACT_NAME_SIZE         32
#define MAX_ACTUATOR_INIT_SET     120
#define MAX_I2C_REG_SET           12

#define MAX_LED_TRIGGERS          3

#define MSM_EEPROM_MEMORY_MAP_MAX_SIZE  80
#define MSM_EEPROM_MAX_MEM_MAP_CNT      8

#define MSM_SENSOR_BYPASS_VIDEO_NODE    1

#define FRONT_AUX_SENSOR_SUPPORT

enum msm_sensor_camera_id_t {
	CAMERA_0,
	CAMERA_1,
	CAMERA_2,
	CAMERA_3,
	MAX_CAMERAS,
};

enum i2c_freq_mode_t {
	I2C_STANDARD_MODE,
	I2C_FAST_MODE,
	I2C_CUSTOM_MODE,
	I2C_FAST_PLUS_MODE,
	I2C_MAX_MODES,
};

enum camb_position_t {
	BACK_CAMERA_B,
	FRONT_CAMERA_B,
	AUX_CAMERA_B = 0x100,
	FRONT_AUX_CAMERA_B,
	INVALID_CAMERA_B,
};

enum msm_sensor_power_seq_type_t {
	SENSOR_CLK,
	SENSOR_GPIO,
	SENSOR_VREG,
	SENSOR_I2C_MUX,
	SENSOR_I2C,
};

enum msm_camera_i2c_reg_addr_type {
	MSM_CAMERA_I2C_BYTE_ADDR = 1,
	MSM_CAMERA_I2C_WORD_ADDR,
	MSM_CAMERA_I2C_3B_ADDR,
	MSM_CAMERA_I2C_DWORD_ADDR,
	MSM_CAMERA_I2C_ADDR_TYPE_MAX,
};
#define MSM_CAMERA_I2C_DWORD_ADDR MSM_CAMERA_I2C_DWORD_ADDR

enum msm_camera_i2c_data_type {
	MSM_CAMERA_I2C_BYTE_DATA = 1,
	MSM_CAMERA_I2C_WORD_DATA,
	MSM_CAMERA_I2C_DWORD_DATA,
	MSM_CAMERA_I2C_SET_BYTE_MASK,
	MSM_CAMERA_I2C_UNSET_BYTE_MASK,
	MSM_CAMERA_I2C_SET_WORD_MASK,
	MSM_CAMERA_I2C_UNSET_WORD_MASK,
	MSM_CAMERA_I2C_SET_BYTE_WRITE_MASK_DATA,
	MSM_CAMERA_I2C_DATA_TYPE_MAX,
};

enum msm_sensor_power_seq_gpio_t {
	SENSOR_GPIO_RESET,
	SENSOR_GPIO_STANDBY,
	SENSOR_GPIO_AF_PWDM,
	SENSOR_GPIO_VIO,
	SENSOR_GPIO_VANA,
	SENSOR_GPIO_VDIG,
	SENSOR_GPIO_VAF,
	SENSOR_GPIO_FL_EN,
	SENSOR_GPIO_FL_NOW,
	SENSOR_GPIO_FL_RESET,
	SENSOR_GPIO_CUSTOM1,
	SENSOR_GPIO_CUSTOM2,
	SENSOR_GPIO_CUSTOM3,
	SENSOR_GPIO_MAX,
};
#define SENSOR_GPIO_CUSTOM3 SENSOR_GPIO_CUSTOM3

enum msm_ir_cut_filter_gpio_t {
	IR_CUT_FILTER_GPIO_P = 0,
	IR_CUT_FILTER_GPIO_M,
	IR_CUT_FILTER_GPIO_MAX,
};
#define IR_CUT_FILTER_GPIO_P IR_CUT_FILTER_GPIO_P
#define IR_CUT_FILTER_GPIO_M IR_CUT_FILTER_GPIO_M
#define R_CUT_FILTER_GPIO_MAX IR_CUT_FILTER_GPIO_MAX

enum msm_camera_vreg_name_t {
	CAM_VDIG,
	CAM_VIO,
	CAM_VANA,
	CAM_VAF,
	CAM_V_CUSTOM1,
	CAM_V_CUSTOM2,
	CAM_VREG_MAX,
};

enum msm_sensor_clk_type_t {
	SENSOR_CAM_MCLK,
	SENSOR_CAM_CLK,
	SENSOR_CAM_CLK_MAX,
};

enum camerab_mode_t {
	CAMERA_MODE_2D_B = (1<<0),
	CAMERA_MODE_3D_B = (1<<1),
	CAMERA_MODE_INVALID = (1<<2),
};

enum msm_actuator_data_type {
	MSM_ACTUATOR_BYTE_DATA = 1,
	MSM_ACTUATOR_WORD_DATA,
};

enum msm_actuator_addr_type {
	MSM_ACTUATOR_BYTE_ADDR = 1,
	MSM_ACTUATOR_WORD_ADDR,
};

enum msm_actuator_write_type {
	MSM_ACTUATOR_WRITE_HW_DAMP,
	MSM_ACTUATOR_WRITE_DAC,
	MSM_ACTUATOR_WRITE,
	MSM_ACTUATOR_WRITE_DIR_REG,
	MSM_ACTUATOR_POLL,
	MSM_ACTUATOR_READ_WRITE,
};

enum msm_actuator_i2c_operation {
	MSM_ACT_WRITE = 0,
	MSM_ACT_POLL,
};

enum actuator_type {
	ACTUATOR_VCM,
	ACTUATOR_PIEZO,
	ACTUATOR_HVCM,
	ACTUATOR_BIVCM,
};

enum msm_flash_driver_type {
	FLASH_DRIVER_PMIC,
	FLASH_DRIVER_I2C,
	FLASH_DRIVER_GPIO,
	FLASH_DRIVER_DEFAULT
};

enum msm_flash_cfg_type_t {
	CFG_FLASH_INIT,
	CFG_FLASH_RELEASE,
	CFG_FLASH_OFF,
	CFG_FLASH_LOW,
	CFG_FLASH_HIGH,
};

enum msm_ir_led_cfg_type_t {
	CFG_IR_LED_INIT = 0,
	CFG_IR_LED_RELEASE,
	CFG_IR_LED_OFF,
	CFG_IR_LED_ON,
};
#define CFG_IR_LED_INIT CFG_IR_LED_INIT
#define CFG_IR_LED_RELEASE CFG_IR_LED_RELEASE
#define CFG_IR_LED_OFF CFG_IR_LED_OFF
#define CFG_IR_LED_ON CFG_IR_LED_ON

enum msm_laser_led_cfg_type_t {
	CFG_LASER_LED_INIT,
	CFG_LASER_LED_CONTROL,
};
#define CFG_LASER_LED_INIT CFG_LASER_LED_INIT
#define CFG_LASER_LED_CONTROL CFG_LASER_LED_CONTROL

enum msm_ir_cut_cfg_type_t {
	CFG_IR_CUT_INIT = 0,
	CFG_IR_CUT_RELEASE,
	CFG_IR_CUT_OFF,
	CFG_IR_CUT_ON,
};
#define CFG_IR_CUT_INIT CFG_IR_CUT_INIT
#define CFG_IR_CUT_RELEASE CFG_IR_CUT_RELEASE
#define CFG_IR_CUT_OFF CFG_IR_CUT_OFF
#define CFG_IR_CUT_ON CFG_IR_CUT_ON

enum msm_sensor_output_format_t {
	MSM_SENSOR_BAYER,
	MSM_SENSOR_YCBCR,
	MSM_SENSOR_META,
};

struct msm_sensor_power_setting {
	enum msm_sensor_power_seq_type_t seq_type;
	unsigned short seq_val;
	long config_val;
	unsigned short delay;
	void *data[10];
};

struct msm_sensor_power_setting_array {
	struct msm_sensor_power_setting  power_setting_a[MAX_POWER_CONFIG];
	struct msm_sensor_power_setting  *power_setting;
	unsigned short size;
	struct msm_sensor_power_setting  power_down_setting_a[MAX_POWER_CONFIG];
	struct msm_sensor_power_setting  *power_down_setting;
	unsigned short size_down;
};

enum msm_camera_i2c_operation {
	MSM_CAM_WRITE = 0,
	MSM_CAM_POLL,
	MSM_CAM_READ,
<<<<<<< HEAD
#ifdef CONFIG_MACH_ASUS_X00TD
	MSM_CAM_SINGLE_LOOP_READ,
#endif
=======
	MSM_CAM_READ_PAGE,
	MSM_CAM_WRITE_DELAYUSEC,
	MSM_CAM_READ_CONTINUOUS,
>>>>>>> e8fb8851
};

struct msm_sensor_i2c_sync_params {
	unsigned int cid;
	int csid;
	unsigned short line;
	unsigned short delay;
};

struct msm_camera_reg_settings_t {
	uint16_t reg_addr;
	enum msm_camera_i2c_reg_addr_type addr_type;
	uint16_t reg_data;
	enum msm_camera_i2c_data_type data_type;
	enum msm_camera_i2c_operation i2c_operation;
	uint16_t delay;
};

struct msm_eeprom_mem_map_t {
	int slave_addr;
	struct msm_camera_reg_settings_t
		mem_settings[MSM_EEPROM_MEMORY_MAP_MAX_SIZE];
	int memory_map_size;
};

struct msm_eeprom_memory_map_array {
	struct msm_eeprom_mem_map_t memory_map[MSM_EEPROM_MAX_MEM_MAP_CNT];
	uint32_t msm_size_of_max_mappings;
};

struct msm_sensor_init_params {
	/* mask of modes supported: 2D, 3D */
	int                 modes_supported;
	/* sensor position: front, back */
	enum camb_position_t position;
	/* sensor mount angle */
	unsigned int            sensor_mount_angle;
};

struct msm_sensor_id_info_t {
	unsigned short sensor_id_reg_addr;
	unsigned short sensor_id;
	unsigned short sensor_id_mask;
};

struct msm_camera_sensor_slave_info {
	char sensor_name[32];
	char eeprom_name[32];
	char actuator_name[32];
	char ois_name[32];
	char flash_name[32];
	enum msm_sensor_camera_id_t camera_id;
	unsigned short slave_addr;
	enum i2c_freq_mode_t i2c_freq_mode;
	enum msm_camera_i2c_reg_addr_type addr_type;
	struct msm_sensor_id_info_t sensor_id_info;
	struct msm_sensor_power_setting_array power_setting_array;
	unsigned char  is_init_params_valid;
	struct msm_sensor_init_params sensor_init_params;
	enum msm_sensor_output_format_t output_format;
	uint8_t bypass_video_node_creation;
};

struct msm_camera_i2c_reg_array {
	unsigned short reg_addr;
	unsigned short reg_data;
	unsigned int delay;
};

struct msm_camera_i2c_reg_setting {
	struct msm_camera_i2c_reg_array *reg_setting;
	unsigned short size;
	enum msm_camera_i2c_reg_addr_type addr_type;
	enum msm_camera_i2c_data_type data_type;
	unsigned short delay;
};

struct msm_camera_csid_vc_cfg {
	unsigned char cid;
	unsigned char dt;
	unsigned char decode_format;
};

struct msm_camera_csid_lut_params {
	unsigned char num_cid;
	struct msm_camera_csid_vc_cfg vc_cfg_a[MAX_CID];
	struct msm_camera_csid_vc_cfg *vc_cfg[MAX_CID];
};

struct msm_camera_csid_params {
	unsigned char lane_cnt;
	unsigned short lane_assign;
	unsigned char phy_sel;
	unsigned int csi_clk;
	struct msm_camera_csid_lut_params lut_params;
	unsigned char csi_3p_sel;
};

struct msm_camera_csid_testmode_parms {
	unsigned int num_bytes_per_line;
	unsigned int num_lines;
	unsigned int h_blanking_count;
	unsigned int v_blanking_count;
	unsigned int payload_mode;
};

struct msm_camera_csiphy_params {
	unsigned char lane_cnt;
	unsigned char settle_cnt;
	unsigned short lane_mask;
	unsigned char combo_mode;
	unsigned char csid_core;
	unsigned int csiphy_clk;
	unsigned char csi_3phase;
	uint64_t data_rate;
};

struct msm_camera_i2c_seq_reg_array {
	unsigned short reg_addr;
	unsigned char reg_data[I2C_SEQ_REG_DATA_MAX];
	unsigned short reg_data_size;
};

struct msm_camera_i2c_seq_reg_setting {
	struct msm_camera_i2c_seq_reg_array *reg_setting;
	unsigned short size;
	enum msm_camera_i2c_reg_addr_type addr_type;
	unsigned short delay;
};

struct msm_actuator_reg_params_t {
	enum msm_actuator_write_type reg_write_type;
	unsigned int hw_mask;
	unsigned short reg_addr;
	unsigned short hw_shift;
	unsigned short data_shift;
	unsigned short data_type;
	unsigned short addr_type;
	unsigned short reg_data;
	unsigned short delay;
};


struct damping_params_t {
	unsigned int damping_step;
	unsigned int damping_delay;
	unsigned int hw_params;
};

struct region_params_t {
	/* [0] = ForwardDirection Macro boundary
	 *  [1] = ReverseDirection Inf boundary
	 */
	unsigned short step_bound[2];
	unsigned short code_per_step;
	/* qvalue for converting float type numbers to integer format */
	unsigned int qvalue;
};

struct reg_settings_t {
	unsigned short reg_addr;
	enum msm_camera_i2c_reg_addr_type addr_type;
	unsigned short reg_data;
	enum msm_camera_i2c_data_type data_type;
	enum msm_actuator_i2c_operation i2c_operation;
	unsigned int delay;
};

struct msm_camera_i2c_reg_setting_array {
	struct msm_camera_i2c_reg_array reg_setting_a[MAX_I2C_REG_SET];
	unsigned short size;
	enum msm_camera_i2c_reg_addr_type addr_type;
	enum msm_camera_i2c_data_type data_type;
	unsigned short delay;
};

#endif<|MERGE_RESOLUTION|>--- conflicted
+++ resolved
@@ -257,15 +257,12 @@
 	MSM_CAM_WRITE = 0,
 	MSM_CAM_POLL,
 	MSM_CAM_READ,
-<<<<<<< HEAD
 #ifdef CONFIG_MACH_ASUS_X00TD
 	MSM_CAM_SINGLE_LOOP_READ,
 #endif
-=======
 	MSM_CAM_READ_PAGE,
 	MSM_CAM_WRITE_DELAYUSEC,
 	MSM_CAM_READ_CONTINUOUS,
->>>>>>> e8fb8851
 };
 
 struct msm_sensor_i2c_sync_params {
