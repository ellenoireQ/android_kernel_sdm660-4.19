--- conflicted
+++ resolved
@@ -103,12 +103,8 @@
 	TICK_DEP_BIT_PERF_EVENTS	= 1,
 	TICK_DEP_BIT_SCHED		= 2,
 	TICK_DEP_BIT_CLOCK_UNSTABLE	= 3,
-<<<<<<< HEAD
 	TICK_DEP_BIT_RCU		= 4,
 	TICK_DEP_BIT_RCU_EXP		= 5
-=======
-	TICK_DEP_BIT_RCU		= 4
->>>>>>> 5958b699
 };
 #define TICK_DEP_BIT_MAX TICK_DEP_BIT_RCU_EXP
 
@@ -118,10 +114,7 @@
 #define TICK_DEP_MASK_SCHED		(1 << TICK_DEP_BIT_SCHED)
 #define TICK_DEP_MASK_CLOCK_UNSTABLE	(1 << TICK_DEP_BIT_CLOCK_UNSTABLE)
 #define TICK_DEP_MASK_RCU		(1 << TICK_DEP_BIT_RCU)
-<<<<<<< HEAD
 #define TICK_DEP_MASK_RCU_EXP		(1 << TICK_DEP_BIT_RCU_EXP)
-=======
->>>>>>> 5958b699
 
 extern void register_tick_sched_wakeup_callback(void (*cb)(void));
 
@@ -274,10 +267,7 @@
 
 static inline void tick_nohz_dep_set_cpu(int cpu, enum tick_dep_bits bit) { }
 static inline void tick_nohz_dep_clear_cpu(int cpu, enum tick_dep_bits bit) { }
-<<<<<<< HEAD
-=======
 static inline bool tick_nohz_cpu_hotpluggable(unsigned int cpu) { return true; }
->>>>>>> 5958b699
 
 static inline void tick_dep_set(enum tick_dep_bits bit) { }
 static inline void tick_dep_clear(enum tick_dep_bits bit) { }
