/*
 * Copyright (c) 2011, 2014-2019, 2021 The Linux Foundation. All rights reserved.
 *
 * Permission to use, copy, modify, and/or distribute this software for
 * any purpose with or without fee is hereby granted, provided that the
 * above copyright notice and this permission notice appear in all
 * copies.
 *
 * THE SOFTWARE IS PROVIDED "AS IS" AND THE AUTHOR DISCLAIMS ALL
 * WARRANTIES WITH REGARD TO THIS SOFTWARE INCLUDING ALL IMPLIED
 * WARRANTIES OF MERCHANTABILITY AND FITNESS. IN NO EVENT SHALL THE
 * AUTHOR BE LIABLE FOR ANY SPECIAL, DIRECT, INDIRECT, OR CONSEQUENTIAL
 * DAMAGES OR ANY DAMAGES WHATSOEVER RESULTING FROM LOSS OF USE, DATA OR
 * PROFITS, WHETHER IN AN ACTION OF CONTRACT, NEGLIGENCE OR OTHER
 * TORTIOUS ACTION, ARISING OUT OF OR IN CONNECTION WITH THE USE OR
 * PERFORMANCE OF THIS SOFTWARE.
 */

/* standard header files */
#include <qdf_nbuf.h>           /* qdf_nbuf_map */
#include <qdf_mem.h>         /* qdf_mem_cmp */

/* external header files */
#include <ol_cfg.h>                 /* wlan_op_mode_ap, etc. */
#include <ol_htt_rx_api.h>          /* htt_rx_msdu_desc_retrieve */
#include <cds_ieee80211_common.h>   /* ieee80211_frame, etc. */

/* internal header files */
#include <ol_rx_fwd.h>          /* our own defs */
#include <ol_rx.h>              /* ol_rx_deliver */
#include <ol_txrx_internal.h>   /* TXRX_ASSERT1 */
#include <ol_tx.h>
#include <ol_txrx.h>

/*
 * Porting from Ap11PrepareForwardedPacket.
 * This routine is called when a RX data frame from an associated station is
 * to be forwarded to another associated station. We will prepare the
 * received packet so that it is suitable for transmission again.
 * Check that this Packet is suitable for forwarding. If yes, then
 * prepare the new 802.11 header.
 */
static inline void ol_ap_fwd_check(struct ol_txrx_vdev_t *vdev, qdf_nbuf_t msdu)
{
	struct ieee80211_frame *mac_header;
	unsigned char tmp_addr[QDF_MAC_ADDR_SIZE];
	unsigned char type;
	unsigned char subtype;
	unsigned char fromds;
	unsigned char tods;

	mac_header = (struct ieee80211_frame *)(qdf_nbuf_data(msdu));
	TXRX_ASSERT1(mac_header);

	type = mac_header->i_fc[0] & IEEE80211_FC0_TYPE_MASK;
	subtype = mac_header->i_fc[0] & IEEE80211_FC0_SUBTYPE_MASK;
	tods = mac_header->i_fc[1] & IEEE80211_FC1_DIR_TODS;
	fromds = mac_header->i_fc[1] & IEEE80211_FC1_DIR_FROMDS;

	/*
	 * Make sure no QOS or any other non-data subtype
	 * Should be a ToDs data frame.
	 * Make sure that this frame is unicast and not for us.
	 * These packets should come up through the normal rx path and
	 * not forwarded.
	 */
	if (type != IEEE80211_FC0_TYPE_DATA ||
	    subtype != 0x0 ||
	    ((tods != 1) || (fromds != 0)) ||
	    qdf_mem_cmp
		     (mac_header->i_addr3, vdev->mac_addr.raw,
		     QDF_MAC_ADDR_SIZE)) {
		ol_txrx_dbg("Exit | Unnecessary to adjust mac header");
	} else {
		/* Flip the ToDs bit to FromDs */
		mac_header->i_fc[1] &= 0xfe;
		mac_header->i_fc[1] |= 0x2;

		/*
		 * Flip the addresses
		 * (ToDs, addr1, RA=BSSID) move to (FrDs, addr2, TA=BSSID)
		 * (ToDs, addr2, SA) move to (FrDs, addr3, SA)
		 * (ToDs, addr3, DA) move to (FrDs, addr1, DA)
		 */

		memcpy(tmp_addr, mac_header->i_addr2, sizeof(tmp_addr));

		memcpy(mac_header->i_addr2,
		       mac_header->i_addr1, sizeof(tmp_addr));

		memcpy(mac_header->i_addr1,
		       mac_header->i_addr3, sizeof(tmp_addr));

		memcpy(mac_header->i_addr3, tmp_addr, sizeof(tmp_addr));
	}
}

static inline void ol_rx_fwd_to_tx(struct ol_txrx_vdev_t *vdev, qdf_nbuf_t msdu)
{
	struct ol_txrx_pdev_t *pdev = vdev->pdev;

	if (pdev->frame_format == wlan_frm_fmt_native_wifi)
		ol_ap_fwd_check(vdev, msdu);

	/*
	 * Map the netbuf, so it's accessible to the DMA that
	 * sends it to the target.
	 */
	qdf_nbuf_set_next(msdu, NULL);  /* add NULL terminator */

	/* for HL, point to payload before send to tx again.*/
		if (pdev->cfg.is_high_latency) {
			void *rx_desc;

			rx_desc = htt_rx_msdu_desc_retrieve(pdev->htt_pdev,
							    msdu);
			qdf_nbuf_pull_head(msdu,
				htt_rx_msdu_rx_desc_size_hl(pdev->htt_pdev,
							    rx_desc));
		}

	/* Clear the msdu control block as it will be re-interpreted */
	qdf_mem_zero(msdu->cb, sizeof(msdu->cb));
	/* update any cb field expected by OL_TX_SEND */

	msdu = OL_TX_SEND(vdev, msdu);

	if (msdu) {
		/*
		 * The frame was not accepted by the tx.
		 * We could store the frame and try again later,
		 * but the simplest solution is to discard the frames.
		 */
		qdf_nbuf_tx_free(msdu, QDF_NBUF_PKT_ERROR);
	}
}

void
ol_rx_fwd_check(struct ol_txrx_vdev_t *vdev,
		struct ol_txrx_peer_t *peer,
		unsigned int tid, qdf_nbuf_t msdu_list)
{
	struct ol_txrx_pdev_t *pdev = vdev->pdev;
	qdf_nbuf_t deliver_list_head = NULL;
	qdf_nbuf_t deliver_list_tail = NULL;
	qdf_nbuf_t msdu;

	msdu = msdu_list;
	while (msdu) {
		struct ol_txrx_vdev_t *tx_vdev;
		void *rx_desc;
		uint16_t off = 0;
		/*
		 * Remember the next list elem, because our processing
		 * may cause the MSDU to get linked into a different list.
		 */
		msdu_list = qdf_nbuf_next(msdu);

		rx_desc = htt_rx_msdu_desc_retrieve(pdev->htt_pdev, msdu);

		if (!vdev->disable_intrabss_fwd &&
		    htt_rx_msdu_forward(pdev->htt_pdev, rx_desc)) {
			/*
			 * Use the same vdev that received the frame to
			 * transmit the frame.
			 * This is exactly what we want for intra-BSS
			 * forwarding, like STA-to-STA forwarding and
			 * multicast echo.
			 * If this is a intra-BSS forwarding case (which is not
			 * currently supported), then the tx vdev is different
			 * from the rx vdev.
			 * On the LL host the vdevs are not actually used
			 * for tx, so it would still work to use the rx vdev
			 * rather than the tx vdev.
			 * For HL, the tx classification searches for the DA
			 * within the given vdev, so we would want to get the DA
			 * peer ID from the target, so we can locate
			 * the tx vdev.
			 */
			tx_vdev = vdev;
			/*
			 * Copying TID value of RX packet to forwarded
			 * packet if the tid is other than non qos tid.
			 * But for non qos tid fill invalid tid so that
			 * Fw will take care of filling proper tid.
			 */
			if (tid != HTT_NON_QOS_TID) {
				qdf_nbuf_set_tid(msdu, tid);
			} else {
				qdf_nbuf_set_tid(msdu,
						 QDF_NBUF_TX_EXT_TID_INVALID);
			}

			if (!ol_txrx_fwd_desc_thresh_check(
						(struct cdp_vdev *)vdev)) {
				/* Drop the packet*/
				htt_rx_msdu_desc_free(pdev->htt_pdev, msdu);
				TXRX_STATS_MSDU_LIST_INCR(
					pdev, tx.dropped.host_reject, msdu);
				/* add NULL terminator */
				qdf_nbuf_set_next(msdu, NULL);
				qdf_nbuf_tx_free(msdu,
						 QDF_NBUF_PKT_ERROR);
				msdu = msdu_list;
				continue;
			}

<<<<<<< HEAD
			if (vdev->opmode == wlan_op_mode_ap &&
			    qdf_nbuf_is_ipv4_eapol_pkt(msdu) &&
=======
			if (pdev->cfg.is_high_latency)
				off = htt_rx_msdu_rx_desc_size_hl(
								 pdev->htt_pdev,
								 rx_desc);

			if (vdev->opmode == wlan_op_mode_ap &&
			    __qdf_nbuf_data_is_ipv4_eapol_pkt(
						   qdf_nbuf_data(msdu) + off) &&
>>>>>>> 463bfe8c
			    qdf_mem_cmp(qdf_nbuf_data(msdu) +
					QDF_NBUF_DEST_MAC_OFFSET,
					vdev->mac_addr.raw,
					QDF_MAC_ADDR_SIZE)) {
				TXRX_STATS_MSDU_LIST_INCR(
					pdev, tx.dropped.host_reject, msdu);
				qdf_nbuf_set_next(msdu, NULL);
				qdf_nbuf_tx_free(msdu, QDF_NBUF_PKT_ERROR);
				msdu = msdu_list;
				continue;
			}

			/*
			 * This MSDU needs to be forwarded to the tx path.
			 * Check whether it also needs to be sent to the OS
			 * shim, in which case we need to make a copy
			 * (or clone?).
			 */
			if (htt_rx_msdu_discard(pdev->htt_pdev, rx_desc)) {
				htt_rx_msdu_desc_free(pdev->htt_pdev, msdu);
				ol_rx_fwd_to_tx(tx_vdev, msdu);
				msdu = NULL;    /* already handled this MSDU */
				tx_vdev->fwd_tx_packets++;
				vdev->fwd_rx_packets++;
				TXRX_STATS_ADD(pdev,
					 pub.rx.intra_bss_fwd.packets_fwd, 1);
			} else {
				qdf_nbuf_t copy;

				copy = qdf_nbuf_copy(msdu);
				if (copy) {
					ol_rx_fwd_to_tx(tx_vdev, copy);
					tx_vdev->fwd_tx_packets++;
				}
				TXRX_STATS_ADD(pdev,
				   pub.rx.intra_bss_fwd.packets_stack_n_fwd, 1);
			}
		} else {
			TXRX_STATS_ADD(pdev,
				 pub.rx.intra_bss_fwd.packets_stack, 1);
		}
		if (msdu) {
			/* send this frame to the OS */
			OL_TXRX_LIST_APPEND(deliver_list_head,
					    deliver_list_tail, msdu);
		}
		msdu = msdu_list;
	}
	if (deliver_list_head) {
		/* add NULL terminator */
		qdf_nbuf_set_next(deliver_list_tail, NULL);
		if (ol_cfg_is_full_reorder_offload(pdev->ctrl_pdev)) {
			ol_rx_in_order_deliver(vdev, peer, tid,
					       deliver_list_head);
		} else {
			ol_rx_deliver(vdev, peer, tid, deliver_list_head);
		}
	}
}

/*
 * ol_get_intra_bss_fwd_pkts_count() - to get the total tx and rx packets
 *   that has been forwarded from txrx layer without going to upper layers.
 * @vdev_id: vdev id
 * @fwd_tx_packets: pointer to forwarded tx packets count parameter
 * @fwd_rx_packets: pointer to forwarded rx packets count parameter
 *
 * Return: status -> A_OK - success, A_ERROR - failure
 */
A_STATUS ol_get_intra_bss_fwd_pkts_count(uint8_t vdev_id,
		uint64_t *fwd_tx_packets, uint64_t *fwd_rx_packets)
{
	struct ol_txrx_vdev_t *vdev = NULL;

	vdev = (struct ol_txrx_vdev_t *)ol_txrx_get_vdev_from_vdev_id(vdev_id);
	if (!vdev)
		return A_ERROR;

	*fwd_tx_packets = vdev->fwd_tx_packets;
	*fwd_rx_packets = vdev->fwd_rx_packets;
	return A_OK;
}
<|MERGE_RESOLUTION|>--- conflicted
+++ resolved
@@ -205,10 +205,6 @@
 				continue;
 			}
 
-<<<<<<< HEAD
-			if (vdev->opmode == wlan_op_mode_ap &&
-			    qdf_nbuf_is_ipv4_eapol_pkt(msdu) &&
-=======
 			if (pdev->cfg.is_high_latency)
 				off = htt_rx_msdu_rx_desc_size_hl(
 								 pdev->htt_pdev,
@@ -217,7 +213,6 @@
 			if (vdev->opmode == wlan_op_mode_ap &&
 			    __qdf_nbuf_data_is_ipv4_eapol_pkt(
 						   qdf_nbuf_data(msdu) + off) &&
->>>>>>> 463bfe8c
 			    qdf_mem_cmp(qdf_nbuf_data(msdu) +
 					QDF_NBUF_DEST_MAC_OFFSET,
 					vdev->mac_addr.raw,
