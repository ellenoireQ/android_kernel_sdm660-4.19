--- conflicted
+++ resolved
@@ -20,30 +20,12 @@
 	struct request **static_rqs;
 	struct list_head page_list;
 
-<<<<<<< HEAD
-/*
- * Extended tag address space map. This was needed
- * to add a spinlock to blk_mq_tags in a KMI compliant
- * way (no changes could be made to struct blk_mq_tags).
- */
-struct ext_blk_mq_tags {
-	struct blk_mq_tags tags;
-
-	 /*
-	  * used to clear request reference in rqs[] before freeing one
-	  * request pool
-	  */
-	spinlock_t lock;
-};
-
-=======
 	/*
 	 * used to clear request reference in rqs[] before freeing one
 	 * request pool
 	 */
 	spinlock_t lock;
 };
->>>>>>> 2e95d85a
 
 extern struct blk_mq_tags *blk_mq_init_tags(unsigned int nr_tags, unsigned int reserved_tags, int node, int alloc_policy);
 extern void blk_mq_free_tags(struct blk_mq_tags *tags);
