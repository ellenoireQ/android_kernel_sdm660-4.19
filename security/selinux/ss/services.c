--- conflicted
+++ resolved
@@ -76,12 +76,8 @@
 	"open_perms",
 	"extended_socket_class",
 	"always_check_network",
-<<<<<<< HEAD
-	"cgroup_seclabel"
-=======
 	"cgroup_seclabel",
 	"nnp_nosuid_transition"
->>>>>>> bb176f67
 };
 
 int selinux_policycap_netpeer;
@@ -2015,12 +2011,9 @@
 	selinux_policycap_cgroupseclabel =
 		ebitmap_get_bit(&policydb.policycaps,
 				POLICYDB_CAPABILITY_CGROUPSECLABEL);
-<<<<<<< HEAD
-=======
 	selinux_policycap_nnp_nosuid_transition =
 		ebitmap_get_bit(&policydb.policycaps,
 				POLICYDB_CAPABILITY_NNP_NOSUID_TRANSITION);
->>>>>>> bb176f67
 
 	for (i = 0; i < ARRAY_SIZE(selinux_policycap_names); i++)
 		pr_info("SELinux:  policy capability %s=%d\n",
