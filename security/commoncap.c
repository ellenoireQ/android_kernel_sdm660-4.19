--- conflicted
+++ resolved
@@ -58,7 +58,7 @@
 }
 
 /**
- * __cap_capable - Determine whether a task has a particular effective capability
+ * cap_capable - Determine whether a task has a particular effective capability
  * @cred: The credentials to use
  * @ns:  The user namespace in which we need the capability
  * @cap: The capability to check for
@@ -72,13 +72,8 @@
  * cap_has_capability() returns 0 when a task has a capability, but the
  * kernel's capable() and has_capability() returns 1 for this case.
  */
-<<<<<<< HEAD
-int __cap_capable(const struct cred *cred, struct user_namespace *targ_ns,
-		int cap, int audit)
-=======
 int cap_capable(const struct cred *cred, struct user_namespace *targ_ns,
 		int cap, unsigned int opts)
->>>>>>> f8b19f1e
 {
 	struct user_namespace *ns = targ_ns;
 
@@ -115,27 +110,6 @@
 	/* We never get here */
 }
 
-int cap_capable(const struct cred *cred, struct user_namespace *targ_ns,
-		int cap, int audit)
-{
-	int ret = __cap_capable(cred, targ_ns, cap, audit);
-
-#ifdef CONFIG_ANDROID_PARANOID_NETWORK
-	if (ret != 0 && cap == CAP_NET_RAW && in_egroup_p(AID_NET_RAW)) {
-		printk("Process %s granted CAP_NET_RAW from Android group net_raw.\n", current->comm);
-		printk("  Please update the .rc file to explictly set 'capabilities NET_RAW'\n");
-		printk("  Implicit grants are deprecated and will be removed in the future.\n");
-		return 0;
-	}
-	if (ret != 0 && cap == CAP_NET_ADMIN && in_egroup_p(AID_NET_ADMIN)) {
-		printk("Process %s granted CAP_NET_ADMIN from Android group net_admin.\n", current->comm);
-		printk("  Please update the .rc file to explictly set 'capabilities NET_ADMIN'\n");
-		printk("  Implicit grants are deprecated and will be removed in the future.\n");
-		return 0;
-	}
-#endif
-	return ret;
-}
 /**
  * cap_settime - Determine whether the current process may set the system clock
  * @ts: The time to set
