// SPDX-License-Identifier: GPL-2.0
#include <linux/uaccess.h>
#include <linux/bitops.h>
<<<<<<< HEAD
=======
#include <linux/nospec.h>
>>>>>>> 68e69330

/* out-of-line parts */

#ifndef INLINE_COPY_FROM_USER
unsigned long _copy_from_user(void *to, const void __user *from, unsigned long n)
{
	unsigned long res = n;
	might_fault();
	if (likely(access_ok(VERIFY_READ, from, n))) {
		/*
		 * Ensure that bad access_ok() speculation will not
		 * lead to nasty side effects *after* the copy is
		 * finished:
		 */
		barrier_nospec();
		kasan_check_write(to, n);
		res = raw_copy_from_user(to, from, n);
	}
	if (unlikely(res))
		memset(to + (n - res), 0, res);
	return res;
}
EXPORT_SYMBOL(_copy_from_user);
#endif

#ifndef INLINE_COPY_TO_USER
unsigned long _copy_to_user(void __user *to, const void *from, unsigned long n)
{
	might_fault();
	if (likely(access_ok(VERIFY_WRITE, to, n))) {
		kasan_check_read(from, n);
		n = raw_copy_to_user(to, from, n);
	}
	return n;
}
EXPORT_SYMBOL(_copy_to_user);
#endif

/**
 * check_zeroed_user: check if a userspace buffer only contains zero bytes
 * @from: Source address, in userspace.
 * @size: Size of buffer.
 *
 * This is effectively shorthand for "memchr_inv(from, 0, size) == NULL" for
 * userspace addresses (and is more efficient because we don't care where the
 * first non-zero byte is).
 *
 * Returns:
 *  * 0: There were non-zero bytes present in the buffer.
 *  * 1: The buffer was full of zero bytes.
 *  * -EFAULT: access to userspace failed.
 */
int check_zeroed_user(const void __user *from, size_t size)
{
	unsigned long val;
	uintptr_t align = (uintptr_t) from % sizeof(unsigned long);

	if (unlikely(size == 0))
		return 1;

	from -= align;
	size += align;

	if (!user_access_begin(VERIFY_READ, from, size))
		return -EFAULT;

	unsafe_get_user(val, (unsigned long __user *) from, err_fault);
	if (align)
		val &= ~aligned_byte_mask(align);

	while (size > sizeof(unsigned long)) {
		if (unlikely(val))
			goto done;

		from += sizeof(unsigned long);
		size -= sizeof(unsigned long);

		unsafe_get_user(val, (unsigned long __user *) from, err_fault);
	}

	if (size < sizeof(unsigned long))
		val &= aligned_byte_mask(size);

done:
	user_access_end();
	return (val == 0);
err_fault:
	user_access_end();
	return -EFAULT;
}
EXPORT_SYMBOL(check_zeroed_user);<|MERGE_RESOLUTION|>--- conflicted
+++ resolved
@@ -1,10 +1,7 @@
 // SPDX-License-Identifier: GPL-2.0
 #include <linux/uaccess.h>
 #include <linux/bitops.h>
-<<<<<<< HEAD
-=======
 #include <linux/nospec.h>
->>>>>>> 68e69330
 
 /* out-of-line parts */
 
