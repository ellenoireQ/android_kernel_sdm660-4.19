--- conflicted
+++ resolved
@@ -582,13 +582,9 @@
 	struct dm_verity_io *io = bio->bi_private;
 
 	if (bio->bi_status &&
-<<<<<<< HEAD
-		(!verity_fec_is_enabled(io->v) || verity_is_system_shutting_down())) {
-=======
 	    (!verity_fec_is_enabled(io->v) ||
 	     verity_is_system_shutting_down() ||
 	     (bio->bi_opf & REQ_RAHEAD))) {
->>>>>>> 88afb447
 		verity_finish_io(io, bio->bi_status);
 		return;
 	}
