--- conflicted
+++ resolved
@@ -980,16 +980,6 @@
 {
 	int ret;
 
-<<<<<<< HEAD
-	memdesc->shmem_filp = shmem_file_setup("kgsl-3d0", size,
-			VM_NORESERVE);
-	if (IS_ERR(memdesc->shmem_filp)) {
-		ret = PTR_ERR(memdesc->shmem_filp);
-		pr_err("kgsl: unable to setup shmem file err %d\n",
-				ret);
-		memdesc->shmem_filp = NULL;
-		return ret;
-=======
 	if (memdesc->priv & KGSL_MEMDESC_USE_SHMEM) {
 		memdesc->shmem_filp = shmem_file_setup("kgsl-3d0", size,
 				VM_NORESERVE);
@@ -1001,7 +991,6 @@
 			return ret;
 		}
 		mapping_set_unevictable(memdesc->shmem_filp->f_mapping);
->>>>>>> 2e95d85a
 	}
 
 	return 0;
