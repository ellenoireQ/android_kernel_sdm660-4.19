/* i915_drv.h -- Private header for the I915 driver -*- linux-c -*-
 */
/*
 *
 * Copyright 2003 Tungsten Graphics, Inc., Cedar Park, Texas.
 * All Rights Reserved.
 *
 * Permission is hereby granted, free of charge, to any person obtaining a
 * copy of this software and associated documentation files (the
 * "Software"), to deal in the Software without restriction, including
 * without limitation the rights to use, copy, modify, merge, publish,
 * distribute, sub license, and/or sell copies of the Software, and to
 * permit persons to whom the Software is furnished to do so, subject to
 * the following conditions:
 *
 * The above copyright notice and this permission notice (including the
 * next paragraph) shall be included in all copies or substantial portions
 * of the Software.
 *
 * THE SOFTWARE IS PROVIDED "AS IS", WITHOUT WARRANTY OF ANY KIND, EXPRESS
 * OR IMPLIED, INCLUDING BUT NOT LIMITED TO THE WARRANTIES OF
 * MERCHANTABILITY, FITNESS FOR A PARTICULAR PURPOSE AND NON-INFRINGEMENT.
 * IN NO EVENT SHALL TUNGSTEN GRAPHICS AND/OR ITS SUPPLIERS BE LIABLE FOR
 * ANY CLAIM, DAMAGES OR OTHER LIABILITY, WHETHER IN AN ACTION OF CONTRACT,
 * TORT OR OTHERWISE, ARISING FROM, OUT OF OR IN CONNECTION WITH THE
 * SOFTWARE OR THE USE OR OTHER DEALINGS IN THE SOFTWARE.
 *
 */

#ifndef _I915_DRV_H_
#define _I915_DRV_H_

#include <uapi/drm/i915_drm.h>
#include <uapi/drm/drm_fourcc.h>

#include <linux/io-mapping.h>
#include <linux/i2c.h>
#include <linux/i2c-algo-bit.h>
#include <linux/backlight.h>
#include <linux/hashtable.h>
#include <linux/intel-iommu.h>
#include <linux/kref.h>
#include <linux/pm_qos.h>
#include <linux/reservation.h>
#include <linux/shmem_fs.h>

#include <drm/drmP.h>
#include <drm/intel-gtt.h>
#include <drm/drm_legacy.h> /* for struct drm_dma_handle */
#include <drm/drm_gem.h>
#include <drm/drm_auth.h>
#include <drm/drm_cache.h>

#include "i915_params.h"
#include "i915_reg.h"
#include "i915_utils.h"

#include "intel_bios.h"
#include "intel_dpll_mgr.h"
#include "intel_uc.h"
#include "intel_lrc.h"
#include "intel_ringbuffer.h"

#include "i915_gem.h"
#include "i915_gem_context.h"
#include "i915_gem_fence_reg.h"
#include "i915_gem_object.h"
#include "i915_gem_gtt.h"
#include "i915_gem_render_state.h"
#include "i915_gem_request.h"
#include "i915_gem_timeline.h"

#include "i915_vma.h"

#include "intel_gvt.h"

/* General customization:
 */

#define DRIVER_NAME		"i915"
#define DRIVER_DESC		"Intel Graphics"
#define DRIVER_DATE		"20170123"
#define DRIVER_TIMESTAMP	1485156432

#undef WARN_ON
/* Many gcc seem to no see through this and fall over :( */
#if 0
#define WARN_ON(x) ({ \
	bool __i915_warn_cond = (x); \
	if (__builtin_constant_p(__i915_warn_cond)) \
		BUILD_BUG_ON(__i915_warn_cond); \
	WARN(__i915_warn_cond, "WARN_ON(" #x ")"); })
#else
#define WARN_ON(x) WARN((x), "%s", "WARN_ON(" __stringify(x) ")")
#endif

#undef WARN_ON_ONCE
#define WARN_ON_ONCE(x) WARN_ONCE((x), "%s", "WARN_ON_ONCE(" __stringify(x) ")")

#define MISSING_CASE(x) WARN(1, "Missing switch case (%lu) in %s\n", \
			     (long) (x), __func__);

/* Use I915_STATE_WARN(x) and I915_STATE_WARN_ON() (rather than WARN() and
 * WARN_ON()) for hw state sanity checks to check for unexpected conditions
 * which may not necessarily be a user visible problem.  This will either
 * WARN() or DRM_ERROR() depending on the verbose_checks moduleparam, to
 * enable distros and users to tailor their preferred amount of i915 abrt
 * spam.
 */
#define I915_STATE_WARN(condition, format...) ({			\
	int __ret_warn_on = !!(condition);				\
	if (unlikely(__ret_warn_on))					\
		if (!WARN(i915.verbose_state_checks, format))		\
			DRM_ERROR(format);				\
	unlikely(__ret_warn_on);					\
})

#define I915_STATE_WARN_ON(x)						\
	I915_STATE_WARN((x), "%s", "WARN_ON(" __stringify(x) ")")

bool __i915_inject_load_failure(const char *func, int line);
#define i915_inject_load_failure() \
	__i915_inject_load_failure(__func__, __LINE__)

typedef struct {
	uint32_t val;
} uint_fixed_16_16_t;

#define FP_16_16_MAX ({ \
	uint_fixed_16_16_t fp; \
	fp.val = UINT_MAX; \
	fp; \
})

static inline uint_fixed_16_16_t u32_to_fixed_16_16(uint32_t val)
{
	uint_fixed_16_16_t fp;

	WARN_ON(val >> 16);

	fp.val = val << 16;
	return fp;
}

static inline uint32_t fixed_16_16_to_u32_round_up(uint_fixed_16_16_t fp)
{
	return DIV_ROUND_UP(fp.val, 1 << 16);
}

static inline uint32_t fixed_16_16_to_u32(uint_fixed_16_16_t fp)
{
	return fp.val >> 16;
}

static inline uint_fixed_16_16_t min_fixed_16_16(uint_fixed_16_16_t min1,
						 uint_fixed_16_16_t min2)
{
	uint_fixed_16_16_t min;

	min.val = min(min1.val, min2.val);
	return min;
}

static inline uint_fixed_16_16_t max_fixed_16_16(uint_fixed_16_16_t max1,
						 uint_fixed_16_16_t max2)
{
	uint_fixed_16_16_t max;

	max.val = max(max1.val, max2.val);
	return max;
}

static inline uint_fixed_16_16_t fixed_16_16_div_round_up(uint32_t val,
							  uint32_t d)
{
	uint_fixed_16_16_t fp, res;

	fp = u32_to_fixed_16_16(val);
	res.val = DIV_ROUND_UP(fp.val, d);
	return res;
}

static inline uint_fixed_16_16_t fixed_16_16_div_round_up_u64(uint32_t val,
							      uint32_t d)
{
	uint_fixed_16_16_t res;
	uint64_t interm_val;

	interm_val = (uint64_t)val << 16;
	interm_val = DIV_ROUND_UP_ULL(interm_val, d);
	WARN_ON(interm_val >> 32);
	res.val = (uint32_t) interm_val;

	return res;
}

static inline uint_fixed_16_16_t mul_u32_fixed_16_16(uint32_t val,
						     uint_fixed_16_16_t mul)
{
	uint64_t intermediate_val;
	uint_fixed_16_16_t fp;

	intermediate_val = (uint64_t) val * mul.val;
	WARN_ON(intermediate_val >> 32);
	fp.val = (uint32_t) intermediate_val;
	return fp;
}

static inline const char *yesno(bool v)
{
	return v ? "yes" : "no";
}

static inline const char *onoff(bool v)
{
	return v ? "on" : "off";
}

static inline const char *enableddisabled(bool v)
{
	return v ? "enabled" : "disabled";
}

enum pipe {
	INVALID_PIPE = -1,
	PIPE_A = 0,
	PIPE_B,
	PIPE_C,
	_PIPE_EDP,
	I915_MAX_PIPES = _PIPE_EDP
};
#define pipe_name(p) ((p) + 'A')

enum transcoder {
	TRANSCODER_A = 0,
	TRANSCODER_B,
	TRANSCODER_C,
	TRANSCODER_EDP,
	TRANSCODER_DSI_A,
	TRANSCODER_DSI_C,
	I915_MAX_TRANSCODERS
};

static inline const char *transcoder_name(enum transcoder transcoder)
{
	switch (transcoder) {
	case TRANSCODER_A:
		return "A";
	case TRANSCODER_B:
		return "B";
	case TRANSCODER_C:
		return "C";
	case TRANSCODER_EDP:
		return "EDP";
	case TRANSCODER_DSI_A:
		return "DSI A";
	case TRANSCODER_DSI_C:
		return "DSI C";
	default:
		return "<invalid>";
	}
}

static inline bool transcoder_is_dsi(enum transcoder transcoder)
{
	return transcoder == TRANSCODER_DSI_A || transcoder == TRANSCODER_DSI_C;
}

/*
 * Global legacy plane identifier. Valid only for primary/sprite
 * planes on pre-g4x, and only for primary planes on g4x+.
 */
enum plane {
	PLANE_A,
	PLANE_B,
	PLANE_C,
};
#define plane_name(p) ((p) + 'A')

#define sprite_name(p, s) ((p) * INTEL_INFO(dev_priv)->num_sprites[(p)] + (s) + 'A')

/*
 * Per-pipe plane identifier.
 * I915_MAX_PLANES in the enum below is the maximum (across all platforms)
 * number of planes per CRTC.  Not all platforms really have this many planes,
 * which means some arrays of size I915_MAX_PLANES may have unused entries
 * between the topmost sprite plane and the cursor plane.
 *
 * This is expected to be passed to various register macros
 * (eg. PLANE_CTL(), PS_PLANE_SEL(), etc.) so adjust with care.
 */
enum plane_id {
	PLANE_PRIMARY,
	PLANE_SPRITE0,
	PLANE_SPRITE1,
	PLANE_SPRITE2,
	PLANE_CURSOR,
	I915_MAX_PLANES,
};

#define for_each_plane_id_on_crtc(__crtc, __p) \
	for ((__p) = PLANE_PRIMARY; (__p) < I915_MAX_PLANES; (__p)++) \
		for_each_if ((__crtc)->plane_ids_mask & BIT(__p))

enum port {
	PORT_NONE = -1,
	PORT_A = 0,
	PORT_B,
	PORT_C,
	PORT_D,
	PORT_E,
	I915_MAX_PORTS
};
#define port_name(p) ((p) + 'A')

#define I915_NUM_PHYS_VLV 2

enum dpio_channel {
	DPIO_CH0,
	DPIO_CH1
};

enum dpio_phy {
	DPIO_PHY0,
	DPIO_PHY1,
	DPIO_PHY2,
};

enum intel_display_power_domain {
	POWER_DOMAIN_PIPE_A,
	POWER_DOMAIN_PIPE_B,
	POWER_DOMAIN_PIPE_C,
	POWER_DOMAIN_PIPE_A_PANEL_FITTER,
	POWER_DOMAIN_PIPE_B_PANEL_FITTER,
	POWER_DOMAIN_PIPE_C_PANEL_FITTER,
	POWER_DOMAIN_TRANSCODER_A,
	POWER_DOMAIN_TRANSCODER_B,
	POWER_DOMAIN_TRANSCODER_C,
	POWER_DOMAIN_TRANSCODER_EDP,
	POWER_DOMAIN_TRANSCODER_DSI_A,
	POWER_DOMAIN_TRANSCODER_DSI_C,
	POWER_DOMAIN_PORT_DDI_A_LANES,
	POWER_DOMAIN_PORT_DDI_B_LANES,
	POWER_DOMAIN_PORT_DDI_C_LANES,
	POWER_DOMAIN_PORT_DDI_D_LANES,
	POWER_DOMAIN_PORT_DDI_E_LANES,
	POWER_DOMAIN_PORT_DSI,
	POWER_DOMAIN_PORT_CRT,
	POWER_DOMAIN_PORT_OTHER,
	POWER_DOMAIN_VGA,
	POWER_DOMAIN_AUDIO,
	POWER_DOMAIN_PLLS,
	POWER_DOMAIN_AUX_A,
	POWER_DOMAIN_AUX_B,
	POWER_DOMAIN_AUX_C,
	POWER_DOMAIN_AUX_D,
	POWER_DOMAIN_GMBUS,
	POWER_DOMAIN_MODESET,
	POWER_DOMAIN_INIT,

	POWER_DOMAIN_NUM,
};

#define POWER_DOMAIN_PIPE(pipe) ((pipe) + POWER_DOMAIN_PIPE_A)
#define POWER_DOMAIN_PIPE_PANEL_FITTER(pipe) \
		((pipe) + POWER_DOMAIN_PIPE_A_PANEL_FITTER)
#define POWER_DOMAIN_TRANSCODER(tran) \
	((tran) == TRANSCODER_EDP ? POWER_DOMAIN_TRANSCODER_EDP : \
	 (tran) + POWER_DOMAIN_TRANSCODER_A)

enum hpd_pin {
	HPD_NONE = 0,
	HPD_TV = HPD_NONE,     /* TV is known to be unreliable */
	HPD_CRT,
	HPD_SDVO_B,
	HPD_SDVO_C,
	HPD_PORT_A,
	HPD_PORT_B,
	HPD_PORT_C,
	HPD_PORT_D,
	HPD_PORT_E,
	HPD_NUM_PINS
};

#define for_each_hpd_pin(__pin) \
	for ((__pin) = (HPD_NONE + 1); (__pin) < HPD_NUM_PINS; (__pin)++)

struct i915_hotplug {
	struct work_struct hotplug_work;

	struct {
		unsigned long last_jiffies;
		int count;
		enum {
			HPD_ENABLED = 0,
			HPD_DISABLED = 1,
			HPD_MARK_DISABLED = 2
		} state;
	} stats[HPD_NUM_PINS];
	u32 event_bits;
	struct delayed_work reenable_work;

	struct intel_digital_port *irq_port[I915_MAX_PORTS];
	u32 long_port_mask;
	u32 short_port_mask;
	struct work_struct dig_port_work;

	struct work_struct poll_init_work;
	bool poll_enabled;

	/*
	 * if we get a HPD irq from DP and a HPD irq from non-DP
	 * the non-DP HPD could block the workqueue on a mode config
	 * mutex getting, that userspace may have taken. However
	 * userspace is waiting on the DP workqueue to run which is
	 * blocked behind the non-DP one.
	 */
	struct workqueue_struct *dp_wq;
};

#define I915_GEM_GPU_DOMAINS \
	(I915_GEM_DOMAIN_RENDER | \
	 I915_GEM_DOMAIN_SAMPLER | \
	 I915_GEM_DOMAIN_COMMAND | \
	 I915_GEM_DOMAIN_INSTRUCTION | \
	 I915_GEM_DOMAIN_VERTEX)

#define for_each_pipe(__dev_priv, __p) \
	for ((__p) = 0; (__p) < INTEL_INFO(__dev_priv)->num_pipes; (__p)++)
#define for_each_pipe_masked(__dev_priv, __p, __mask) \
	for ((__p) = 0; (__p) < INTEL_INFO(__dev_priv)->num_pipes; (__p)++) \
		for_each_if ((__mask) & (1 << (__p)))
#define for_each_universal_plane(__dev_priv, __pipe, __p)		\
	for ((__p) = 0;							\
	     (__p) < INTEL_INFO(__dev_priv)->num_sprites[(__pipe)] + 1;	\
	     (__p)++)
#define for_each_sprite(__dev_priv, __p, __s)				\
	for ((__s) = 0;							\
	     (__s) < INTEL_INFO(__dev_priv)->num_sprites[(__p)];	\
	     (__s)++)

#define for_each_port_masked(__port, __ports_mask) \
	for ((__port) = PORT_A; (__port) < I915_MAX_PORTS; (__port)++)	\
		for_each_if ((__ports_mask) & (1 << (__port)))

#define for_each_crtc(dev, crtc) \
	list_for_each_entry(crtc, &(dev)->mode_config.crtc_list, head)

#define for_each_intel_plane(dev, intel_plane) \
	list_for_each_entry(intel_plane,			\
			    &(dev)->mode_config.plane_list,	\
			    base.head)

#define for_each_intel_plane_mask(dev, intel_plane, plane_mask)		\
	list_for_each_entry(intel_plane,				\
			    &(dev)->mode_config.plane_list,		\
			    base.head)					\
		for_each_if ((plane_mask) &				\
			     (1 << drm_plane_index(&intel_plane->base)))

#define for_each_intel_plane_on_crtc(dev, intel_crtc, intel_plane)	\
	list_for_each_entry(intel_plane,				\
			    &(dev)->mode_config.plane_list,		\
			    base.head)					\
		for_each_if ((intel_plane)->pipe == (intel_crtc)->pipe)

#define for_each_intel_crtc(dev, intel_crtc)				\
	list_for_each_entry(intel_crtc,					\
			    &(dev)->mode_config.crtc_list,		\
			    base.head)

#define for_each_intel_crtc_mask(dev, intel_crtc, crtc_mask)		\
	list_for_each_entry(intel_crtc,					\
			    &(dev)->mode_config.crtc_list,		\
			    base.head)					\
		for_each_if ((crtc_mask) & (1 << drm_crtc_index(&intel_crtc->base)))

#define for_each_intel_encoder(dev, intel_encoder)		\
	list_for_each_entry(intel_encoder,			\
			    &(dev)->mode_config.encoder_list,	\
			    base.head)

#define for_each_intel_connector(dev, intel_connector)		\
	list_for_each_entry(intel_connector,			\
			    &(dev)->mode_config.connector_list,	\
			    base.head)

#define for_each_encoder_on_crtc(dev, __crtc, intel_encoder) \
	list_for_each_entry((intel_encoder), &(dev)->mode_config.encoder_list, base.head) \
		for_each_if ((intel_encoder)->base.crtc == (__crtc))

#define for_each_connector_on_encoder(dev, __encoder, intel_connector) \
	list_for_each_entry((intel_connector), &(dev)->mode_config.connector_list, base.head) \
		for_each_if ((intel_connector)->base.encoder == (__encoder))

#define for_each_power_domain(domain, mask)				\
	for ((domain) = 0; (domain) < POWER_DOMAIN_NUM; (domain)++)	\
		for_each_if ((1 << (domain)) & (mask))

struct drm_i915_private;
struct i915_mm_struct;
struct i915_mmu_object;

struct drm_i915_file_private {
	struct drm_i915_private *dev_priv;
	struct drm_file *file;

	struct {
		spinlock_t lock;
		struct list_head request_list;
/* 20ms is a fairly arbitrary limit (greater than the average frame time)
 * chosen to prevent the CPU getting more than a frame ahead of the GPU
 * (when using lax throttling for the frontbuffer). We also use it to
 * offer free GPU waitboosts for severely congested workloads.
 */
#define DRM_I915_THROTTLE_JIFFIES msecs_to_jiffies(20)
	} mm;
	struct idr context_idr;

	struct intel_rps_client {
		struct list_head link;
		unsigned boosts;
	} rps;

	unsigned int bsd_engine;

/* Client can have a maximum of 3 contexts banned before
 * it is denied of creating new contexts. As one context
 * ban needs 4 consecutive hangs, and more if there is
 * progress in between, this is a last resort stop gap measure
 * to limit the badly behaving clients access to gpu.
 */
#define I915_MAX_CLIENT_CONTEXT_BANS 3
	int context_bans;
};

/* Used by dp and fdi links */
struct intel_link_m_n {
	uint32_t	tu;
	uint32_t	gmch_m;
	uint32_t	gmch_n;
	uint32_t	link_m;
	uint32_t	link_n;
};

void intel_link_compute_m_n(int bpp, int nlanes,
			    int pixel_clock, int link_clock,
			    struct intel_link_m_n *m_n);

/* Interface history:
 *
 * 1.1: Original.
 * 1.2: Add Power Management
 * 1.3: Add vblank support
 * 1.4: Fix cmdbuffer path, add heap destroy
 * 1.5: Add vblank pipe configuration
 * 1.6: - New ioctl for scheduling buffer swaps on vertical blank
 *      - Support vertical blank on secondary display pipe
 */
#define DRIVER_MAJOR		1
#define DRIVER_MINOR		6
#define DRIVER_PATCHLEVEL	0

struct opregion_header;
struct opregion_acpi;
struct opregion_swsci;
struct opregion_asle;

struct intel_opregion {
	struct opregion_header *header;
	struct opregion_acpi *acpi;
	struct opregion_swsci *swsci;
	u32 swsci_gbda_sub_functions;
	u32 swsci_sbcb_sub_functions;
	struct opregion_asle *asle;
	void *rvda;
	const void *vbt;
	u32 vbt_size;
	u32 *lid_state;
	struct work_struct asle_work;
};
#define OPREGION_SIZE            (8*1024)

struct intel_overlay;
struct intel_overlay_error_state;

struct sdvo_device_mapping {
	u8 initialized;
	u8 dvo_port;
	u8 slave_addr;
	u8 dvo_wiring;
	u8 i2c_pin;
	u8 ddc_pin;
};

struct intel_connector;
struct intel_encoder;
struct intel_atomic_state;
struct intel_crtc_state;
struct intel_initial_plane_config;
struct intel_crtc;
struct intel_limit;
struct dpll;

struct drm_i915_display_funcs {
	int (*get_display_clock_speed)(struct drm_i915_private *dev_priv);
	int (*get_fifo_size)(struct drm_i915_private *dev_priv, int plane);
	int (*compute_pipe_wm)(struct intel_crtc_state *cstate);
	int (*compute_intermediate_wm)(struct drm_device *dev,
				       struct intel_crtc *intel_crtc,
				       struct intel_crtc_state *newstate);
	void (*initial_watermarks)(struct intel_atomic_state *state,
				   struct intel_crtc_state *cstate);
	void (*atomic_update_watermarks)(struct intel_atomic_state *state,
					 struct intel_crtc_state *cstate);
	void (*optimize_watermarks)(struct intel_atomic_state *state,
				    struct intel_crtc_state *cstate);
	int (*compute_global_watermarks)(struct drm_atomic_state *state);
	void (*update_wm)(struct intel_crtc *crtc);
	int (*modeset_calc_cdclk)(struct drm_atomic_state *state);
	void (*modeset_commit_cdclk)(struct drm_atomic_state *state);
	/* Returns the active state of the crtc, and if the crtc is active,
	 * fills out the pipe-config with the hw state. */
	bool (*get_pipe_config)(struct intel_crtc *,
				struct intel_crtc_state *);
	void (*get_initial_plane_config)(struct intel_crtc *,
					 struct intel_initial_plane_config *);
	int (*crtc_compute_clock)(struct intel_crtc *crtc,
				  struct intel_crtc_state *crtc_state);
	void (*crtc_enable)(struct intel_crtc_state *pipe_config,
			    struct drm_atomic_state *old_state);
	void (*crtc_disable)(struct intel_crtc_state *old_crtc_state,
			     struct drm_atomic_state *old_state);
	void (*update_crtcs)(struct drm_atomic_state *state,
			     unsigned int *crtc_vblank_mask);
	void (*audio_codec_enable)(struct drm_connector *connector,
				   struct intel_encoder *encoder,
				   const struct drm_display_mode *adjusted_mode);
	void (*audio_codec_disable)(struct intel_encoder *encoder);
	void (*fdi_link_train)(struct drm_crtc *crtc);
	void (*init_clock_gating)(struct drm_i915_private *dev_priv);
	int (*queue_flip)(struct drm_device *dev, struct drm_crtc *crtc,
			  struct drm_framebuffer *fb,
			  struct drm_i915_gem_object *obj,
			  struct drm_i915_gem_request *req,
			  uint32_t flags);
	void (*hpd_irq_setup)(struct drm_i915_private *dev_priv);
	/* clock updates for mode set */
	/* cursor updates */
	/* render clock increase/decrease */
	/* display clock increase/decrease */
	/* pll clock increase/decrease */

	void (*load_csc_matrix)(struct drm_crtc_state *crtc_state);
	void (*load_luts)(struct drm_crtc_state *crtc_state);
};

enum forcewake_domain_id {
	FW_DOMAIN_ID_RENDER = 0,
	FW_DOMAIN_ID_BLITTER,
	FW_DOMAIN_ID_MEDIA,

	FW_DOMAIN_ID_COUNT
};

enum forcewake_domains {
	FORCEWAKE_RENDER = (1 << FW_DOMAIN_ID_RENDER),
	FORCEWAKE_BLITTER = (1 << FW_DOMAIN_ID_BLITTER),
	FORCEWAKE_MEDIA	= (1 << FW_DOMAIN_ID_MEDIA),
	FORCEWAKE_ALL = (FORCEWAKE_RENDER |
			 FORCEWAKE_BLITTER |
			 FORCEWAKE_MEDIA)
};

#define FW_REG_READ  (1)
#define FW_REG_WRITE (2)

enum decoupled_power_domain {
	GEN9_DECOUPLED_PD_BLITTER = 0,
	GEN9_DECOUPLED_PD_RENDER,
	GEN9_DECOUPLED_PD_MEDIA,
	GEN9_DECOUPLED_PD_ALL
};

enum decoupled_ops {
	GEN9_DECOUPLED_OP_WRITE = 0,
	GEN9_DECOUPLED_OP_READ
};

enum forcewake_domains
intel_uncore_forcewake_for_reg(struct drm_i915_private *dev_priv,
			       i915_reg_t reg, unsigned int op);

struct intel_uncore_funcs {
	void (*force_wake_get)(struct drm_i915_private *dev_priv,
							enum forcewake_domains domains);
	void (*force_wake_put)(struct drm_i915_private *dev_priv,
							enum forcewake_domains domains);

	uint8_t  (*mmio_readb)(struct drm_i915_private *dev_priv, i915_reg_t r, bool trace);
	uint16_t (*mmio_readw)(struct drm_i915_private *dev_priv, i915_reg_t r, bool trace);
	uint32_t (*mmio_readl)(struct drm_i915_private *dev_priv, i915_reg_t r, bool trace);
	uint64_t (*mmio_readq)(struct drm_i915_private *dev_priv, i915_reg_t r, bool trace);

	void (*mmio_writeb)(struct drm_i915_private *dev_priv, i915_reg_t r,
				uint8_t val, bool trace);
	void (*mmio_writew)(struct drm_i915_private *dev_priv, i915_reg_t r,
				uint16_t val, bool trace);
	void (*mmio_writel)(struct drm_i915_private *dev_priv, i915_reg_t r,
				uint32_t val, bool trace);
};

struct intel_forcewake_range {
	u32 start;
	u32 end;

	enum forcewake_domains domains;
};

struct intel_uncore {
	spinlock_t lock; /** lock is also taken in irq contexts. */

	const struct intel_forcewake_range *fw_domains_table;
	unsigned int fw_domains_table_entries;

	struct intel_uncore_funcs funcs;

	unsigned fifo_count;

	enum forcewake_domains fw_domains;
	enum forcewake_domains fw_domains_active;

	struct intel_uncore_forcewake_domain {
		struct drm_i915_private *i915;
		enum forcewake_domain_id id;
		enum forcewake_domains mask;
		unsigned wake_count;
		struct hrtimer timer;
		i915_reg_t reg_set;
		u32 val_set;
		u32 val_clear;
		i915_reg_t reg_ack;
		i915_reg_t reg_post;
		u32 val_reset;
	} fw_domain[FW_DOMAIN_ID_COUNT];

	int unclaimed_mmio_check;
};

/* Iterate over initialised fw domains */
#define for_each_fw_domain_masked(domain__, mask__, dev_priv__) \
	for ((domain__) = &(dev_priv__)->uncore.fw_domain[0]; \
	     (domain__) < &(dev_priv__)->uncore.fw_domain[FW_DOMAIN_ID_COUNT]; \
	     (domain__)++) \
		for_each_if ((mask__) & (domain__)->mask)

#define for_each_fw_domain(domain__, dev_priv__) \
	for_each_fw_domain_masked(domain__, FORCEWAKE_ALL, dev_priv__)

#define CSR_VERSION(major, minor)	((major) << 16 | (minor))
#define CSR_VERSION_MAJOR(version)	((version) >> 16)
#define CSR_VERSION_MINOR(version)	((version) & 0xffff)

struct intel_csr {
	struct work_struct work;
	const char *fw_path;
	uint32_t *dmc_payload;
	uint32_t dmc_fw_size;
	uint32_t version;
	uint32_t mmio_count;
	i915_reg_t mmioaddr[8];
	uint32_t mmiodata[8];
	uint32_t dc_state;
	uint32_t allowed_dc_mask;
};

#define DEV_INFO_FOR_EACH_FLAG(func) \
	func(is_mobile); \
	func(is_lp); \
	func(is_alpha_support); \
	/* Keep has_* in alphabetical order */ \
	func(has_64bit_reloc); \
	func(has_aliasing_ppgtt); \
	func(has_csr); \
	func(has_ddi); \
	func(has_decoupled_mmio); \
	func(has_dp_mst); \
	func(has_fbc); \
	func(has_fpga_dbg); \
	func(has_full_ppgtt); \
	func(has_full_48bit_ppgtt); \
	func(has_gmbus_irq); \
	func(has_gmch_display); \
	func(has_guc); \
	func(has_hotplug); \
	func(has_hw_contexts); \
	func(has_l3_dpf); \
	func(has_llc); \
	func(has_logical_ring_contexts); \
	func(has_overlay); \
	func(has_pipe_cxsr); \
	func(has_pooled_eu); \
	func(has_psr); \
	func(has_rc6); \
	func(has_rc6p); \
	func(has_resource_streamer); \
	func(has_runtime_pm); \
	func(has_snoop); \
	func(cursor_needs_physical); \
	func(hws_needs_physical); \
	func(overlay_needs_physical); \
	func(supports_tv);

struct sseu_dev_info {
	u8 slice_mask;
	u8 subslice_mask;
	u8 eu_total;
	u8 eu_per_subslice;
	u8 min_eu_in_pool;
	/* For each slice, which subslice(s) has(have) 7 EUs (bitfield)? */
	u8 subslice_7eu[3];
	u8 has_slice_pg:1;
	u8 has_subslice_pg:1;
	u8 has_eu_pg:1;
};

static inline unsigned int sseu_subslice_total(const struct sseu_dev_info *sseu)
{
	return hweight8(sseu->slice_mask) * hweight8(sseu->subslice_mask);
}

/* Keep in gen based order, and chronological order within a gen */
enum intel_platform {
	INTEL_PLATFORM_UNINITIALIZED = 0,
	INTEL_I830,
	INTEL_I845G,
	INTEL_I85X,
	INTEL_I865G,
	INTEL_I915G,
	INTEL_I915GM,
	INTEL_I945G,
	INTEL_I945GM,
	INTEL_G33,
	INTEL_PINEVIEW,
	INTEL_I965G,
	INTEL_I965GM,
	INTEL_G45,
	INTEL_GM45,
	INTEL_IRONLAKE,
	INTEL_SANDYBRIDGE,
	INTEL_IVYBRIDGE,
	INTEL_VALLEYVIEW,
	INTEL_HASWELL,
	INTEL_BROADWELL,
	INTEL_CHERRYVIEW,
	INTEL_SKYLAKE,
	INTEL_BROXTON,
	INTEL_KABYLAKE,
	INTEL_GEMINILAKE,
};

struct intel_device_info {
	u32 display_mmio_offset;
	u16 device_id;
	u8 num_pipes;
	u8 num_sprites[I915_MAX_PIPES];
	u8 num_scalers[I915_MAX_PIPES];
	u8 gen;
	u16 gen_mask;
	enum intel_platform platform;
	u8 ring_mask; /* Rings supported by the HW */
	u8 num_rings;
#define DEFINE_FLAG(name) u8 name:1
	DEV_INFO_FOR_EACH_FLAG(DEFINE_FLAG);
#undef DEFINE_FLAG
	u16 ddb_size; /* in blocks */
	/* Register offsets for the various display pipes and transcoders */
	int pipe_offsets[I915_MAX_TRANSCODERS];
	int trans_offsets[I915_MAX_TRANSCODERS];
	int palette_offsets[I915_MAX_PIPES];
	int cursor_offsets[I915_MAX_PIPES];

	/* Slice/subslice/EU info */
	struct sseu_dev_info sseu;

	struct color_luts {
		u16 degamma_lut_size;
		u16 gamma_lut_size;
	} color;
};

struct intel_display_error_state;

struct drm_i915_error_state {
	struct kref ref;
	struct timeval time;
	struct timeval boottime;
	struct timeval uptime;

	struct drm_i915_private *i915;

	char error_msg[128];
	bool simulated;
	int iommu;
	u32 reset_count;
	u32 suspend_count;
	struct intel_device_info device_info;

	/* Generic register state */
	u32 eir;
	u32 pgtbl_er;
	u32 ier;
	u32 gtier[4];
	u32 ccid;
	u32 derrmr;
	u32 forcewake;
	u32 error; /* gen6+ */
	u32 err_int; /* gen7 */
	u32 fault_data0; /* gen8, gen9 */
	u32 fault_data1; /* gen8, gen9 */
	u32 done_reg;
	u32 gac_eco;
	u32 gam_ecochk;
	u32 gab_ctl;
	u32 gfx_mode;

	u64 fence[I915_MAX_NUM_FENCES];
	struct intel_overlay_error_state *overlay;
	struct intel_display_error_state *display;
	struct drm_i915_error_object *semaphore;
	struct drm_i915_error_object *guc_log;

	struct drm_i915_error_engine {
		int engine_id;
		/* Software tracked state */
		bool waiting;
		int num_waiters;
		unsigned long hangcheck_timestamp;
		bool hangcheck_stalled;
		enum intel_engine_hangcheck_action hangcheck_action;
		struct i915_address_space *vm;
		int num_requests;

		/* position of active request inside the ring */
		u32 rq_head, rq_post, rq_tail;

		/* our own tracking of ring head and tail */
		u32 cpu_ring_head;
		u32 cpu_ring_tail;

		u32 last_seqno;

		/* Register state */
		u32 start;
		u32 tail;
		u32 head;
		u32 ctl;
		u32 mode;
		u32 hws;
		u32 ipeir;
		u32 ipehr;
		u32 bbstate;
		u32 instpm;
		u32 instps;
		u32 seqno;
		u64 bbaddr;
		u64 acthd;
		u32 fault_reg;
		u64 faddr;
		u32 rc_psmi; /* sleep state */
		u32 semaphore_mboxes[I915_NUM_ENGINES - 1];
		struct intel_instdone instdone;

		struct drm_i915_error_object {
			u64 gtt_offset;
			u64 gtt_size;
			int page_count;
			int unused;
			u32 *pages[0];
		} *ringbuffer, *batchbuffer, *wa_batchbuffer, *ctx, *hws_page;

		struct drm_i915_error_object *wa_ctx;

		struct drm_i915_error_request {
			long jiffies;
			pid_t pid;
			u32 context;
			int ban_score;
			u32 seqno;
			u32 head;
			u32 tail;
		} *requests, execlist[2];

		struct drm_i915_error_waiter {
			char comm[TASK_COMM_LEN];
			pid_t pid;
			u32 seqno;
		} *waiters;

		struct {
			u32 gfx_mode;
			union {
				u64 pdp[4];
				u32 pp_dir_base;
			};
		} vm_info;

		pid_t pid;
		char comm[TASK_COMM_LEN];
		int context_bans;
	} engine[I915_NUM_ENGINES];

	struct drm_i915_error_buffer {
		u32 size;
		u32 name;
		u32 rseqno[I915_NUM_ENGINES], wseqno;
		u64 gtt_offset;
		u32 read_domains;
		u32 write_domain;
		s32 fence_reg:I915_MAX_NUM_FENCE_BITS;
		u32 tiling:2;
		u32 dirty:1;
		u32 purgeable:1;
		u32 userptr:1;
		s32 engine:4;
		u32 cache_level:3;
	} *active_bo[I915_NUM_ENGINES], *pinned_bo;
	u32 active_bo_count[I915_NUM_ENGINES], pinned_bo_count;
	struct i915_address_space *active_vm[I915_NUM_ENGINES];
};

enum i915_cache_level {
	I915_CACHE_NONE = 0,
	I915_CACHE_LLC, /* also used for snoopable memory on non-LLC */
	I915_CACHE_L3_LLC, /* gen7+, L3 sits between the domain specifc
			      caches, eg sampler/render caches, and the
			      large Last-Level-Cache. LLC is coherent with
			      the CPU, but L3 is only visible to the GPU. */
	I915_CACHE_WT, /* hsw:gt3e WriteThrough for scanouts */
};

#define I915_COLOR_UNEVICTABLE (-1) /* a non-vma sharing the address space */

enum fb_op_origin {
	ORIGIN_GTT,
	ORIGIN_CPU,
	ORIGIN_CS,
	ORIGIN_FLIP,
	ORIGIN_DIRTYFB,
};

struct intel_fbc {
	/* This is always the inner lock when overlapping with struct_mutex and
	 * it's the outer lock when overlapping with stolen_lock. */
	struct mutex lock;
	unsigned threshold;
	unsigned int possible_framebuffer_bits;
	unsigned int busy_bits;
	unsigned int visible_pipes_mask;
	struct intel_crtc *crtc;

	struct drm_mm_node compressed_fb;
	struct drm_mm_node *compressed_llb;

	bool false_color;

	bool enabled;
	bool active;

	bool underrun_detected;
	struct work_struct underrun_work;

	struct intel_fbc_state_cache {
		struct i915_vma *vma;

		struct {
			unsigned int mode_flags;
			uint32_t hsw_bdw_pixel_rate;
		} crtc;

		struct {
			unsigned int rotation;
			int src_w;
			int src_h;
			bool visible;
		} plane;

		struct {
<<<<<<< HEAD
			uint32_t pixel_format;
=======
			const struct drm_format_info *format;
>>>>>>> a71c9a1c
			unsigned int stride;
		} fb;
	} state_cache;

	struct intel_fbc_reg_params {
		struct i915_vma *vma;

		struct {
			enum pipe pipe;
			enum plane plane;
			unsigned int fence_y_offset;
		} crtc;

		struct {
<<<<<<< HEAD
			uint32_t pixel_format;
=======
			const struct drm_format_info *format;
>>>>>>> a71c9a1c
			unsigned int stride;
		} fb;

		int cfb_size;
	} params;

	struct intel_fbc_work {
		bool scheduled;
		u32 scheduled_vblank;
		struct work_struct work;
	} work;

	const char *no_fbc_reason;
};

/*
 * HIGH_RR is the highest eDP panel refresh rate read from EDID
 * LOW_RR is the lowest eDP panel refresh rate found from EDID
 * parsing for same resolution.
 */
enum drrs_refresh_rate_type {
	DRRS_HIGH_RR,
	DRRS_LOW_RR,
	DRRS_MAX_RR, /* RR count */
};

enum drrs_support_type {
	DRRS_NOT_SUPPORTED = 0,
	STATIC_DRRS_SUPPORT = 1,
	SEAMLESS_DRRS_SUPPORT = 2
};

struct intel_dp;
struct i915_drrs {
	struct mutex mutex;
	struct delayed_work work;
	struct intel_dp *dp;
	unsigned busy_frontbuffer_bits;
	enum drrs_refresh_rate_type refresh_rate_type;
	enum drrs_support_type type;
};

struct i915_psr {
	struct mutex lock;
	bool sink_support;
	bool source_ok;
	struct intel_dp *enabled;
	bool active;
	struct delayed_work work;
	unsigned busy_frontbuffer_bits;
	bool psr2_support;
	bool aux_frame_sync;
	bool link_standby;
	bool y_cord_support;
	bool colorimetry_support;
	bool alpm;
};

enum intel_pch {
	PCH_NONE = 0,	/* No PCH present */
	PCH_IBX,	/* Ibexpeak PCH */
	PCH_CPT,	/* Cougarpoint PCH */
	PCH_LPT,	/* Lynxpoint PCH */
	PCH_SPT,        /* Sunrisepoint PCH */
	PCH_KBP,        /* Kabypoint PCH */
	PCH_NOP,
};

enum intel_sbi_destination {
	SBI_ICLK,
	SBI_MPHY,
};

#define QUIRK_PIPEA_FORCE (1<<0)
#define QUIRK_LVDS_SSC_DISABLE (1<<1)
#define QUIRK_INVERT_BRIGHTNESS (1<<2)
#define QUIRK_BACKLIGHT_PRESENT (1<<3)
#define QUIRK_PIPEB_FORCE (1<<4)
#define QUIRK_PIN_SWIZZLED_PAGES (1<<5)

struct intel_fbdev;
struct intel_fbc_work;

struct intel_gmbus {
	struct i2c_adapter adapter;
#define GMBUS_FORCE_BIT_RETRY (1U << 31)
	u32 force_bit;
	u32 reg0;
	i915_reg_t gpio_reg;
	struct i2c_algo_bit_data bit_algo;
	struct drm_i915_private *dev_priv;
};

struct i915_suspend_saved_registers {
	u32 saveDSPARB;
	u32 saveFBC_CONTROL;
	u32 saveCACHE_MODE_0;
	u32 saveMI_ARB_STATE;
	u32 saveSWF0[16];
	u32 saveSWF1[16];
	u32 saveSWF3[3];
	uint64_t saveFENCE[I915_MAX_NUM_FENCES];
	u32 savePCH_PORT_HOTPLUG;
	u16 saveGCDGMBUS;
};

struct vlv_s0ix_state {
	/* GAM */
	u32 wr_watermark;
	u32 gfx_prio_ctrl;
	u32 arb_mode;
	u32 gfx_pend_tlb0;
	u32 gfx_pend_tlb1;
	u32 lra_limits[GEN7_LRA_LIMITS_REG_NUM];
	u32 media_max_req_count;
	u32 gfx_max_req_count;
	u32 render_hwsp;
	u32 ecochk;
	u32 bsd_hwsp;
	u32 blt_hwsp;
	u32 tlb_rd_addr;

	/* MBC */
	u32 g3dctl;
	u32 gsckgctl;
	u32 mbctl;

	/* GCP */
	u32 ucgctl1;
	u32 ucgctl3;
	u32 rcgctl1;
	u32 rcgctl2;
	u32 rstctl;
	u32 misccpctl;

	/* GPM */
	u32 gfxpause;
	u32 rpdeuhwtc;
	u32 rpdeuc;
	u32 ecobus;
	u32 pwrdwnupctl;
	u32 rp_down_timeout;
	u32 rp_deucsw;
	u32 rcubmabdtmr;
	u32 rcedata;
	u32 spare2gh;

	/* Display 1 CZ domain */
	u32 gt_imr;
	u32 gt_ier;
	u32 pm_imr;
	u32 pm_ier;
	u32 gt_scratch[GEN7_GT_SCRATCH_REG_NUM];

	/* GT SA CZ domain */
	u32 tilectl;
	u32 gt_fifoctl;
	u32 gtlc_wake_ctrl;
	u32 gtlc_survive;
	u32 pmwgicz;

	/* Display 2 CZ domain */
	u32 gu_ctl0;
	u32 gu_ctl1;
	u32 pcbr;
	u32 clock_gate_dis2;
};

struct intel_rps_ei {
	u32 cz_clock;
	u32 render_c0;
	u32 media_c0;
};

struct intel_gen6_power_mgmt {
	/*
	 * work, interrupts_enabled and pm_iir are protected by
	 * dev_priv->irq_lock
	 */
	struct work_struct work;
	bool interrupts_enabled;
	u32 pm_iir;

	/* PM interrupt bits that should never be masked */
	u32 pm_intr_keep;

	/* Frequencies are stored in potentially platform dependent multiples.
	 * In other words, *_freq needs to be multiplied by X to be interesting.
	 * Soft limits are those which are used for the dynamic reclocking done
	 * by the driver (raise frequencies under heavy loads, and lower for
	 * lighter loads). Hard limits are those imposed by the hardware.
	 *
	 * A distinction is made for overclocking, which is never enabled by
	 * default, and is considered to be above the hard limit if it's
	 * possible at all.
	 */
	u8 cur_freq;		/* Current frequency (cached, may not == HW) */
	u8 min_freq_softlimit;	/* Minimum frequency permitted by the driver */
	u8 max_freq_softlimit;	/* Max frequency permitted by the driver */
	u8 max_freq;		/* Maximum frequency, RP0 if not overclocking */
	u8 min_freq;		/* AKA RPn. Minimum frequency */
	u8 boost_freq;		/* Frequency to request when wait boosting */
	u8 idle_freq;		/* Frequency to request when we are idle */
	u8 efficient_freq;	/* AKA RPe. Pre-determined balanced frequency */
	u8 rp1_freq;		/* "less than" RP0 power/freqency */
	u8 rp0_freq;		/* Non-overclocked max frequency. */
	u16 gpll_ref_freq;	/* vlv/chv GPLL reference frequency */

	u8 up_threshold; /* Current %busy required to uplock */
	u8 down_threshold; /* Current %busy required to downclock */

	int last_adj;
	enum { LOW_POWER, BETWEEN, HIGH_POWER } power;

	spinlock_t client_lock;
	struct list_head clients;
	bool client_boost;

	bool enabled;
	struct delayed_work autoenable_work;
	unsigned boosts;

	/* manual wa residency calculations */
	struct intel_rps_ei ei;

	/*
	 * Protects RPS/RC6 register access and PCU communication.
	 * Must be taken after struct_mutex if nested. Note that
	 * this lock may be held for long periods of time when
	 * talking to hw - so only take it when talking to hw!
	 */
	struct mutex hw_lock;
};

/* defined intel_pm.c */
extern spinlock_t mchdev_lock;

struct intel_ilk_power_mgmt {
	u8 cur_delay;
	u8 min_delay;
	u8 max_delay;
	u8 fmax;
	u8 fstart;

	u64 last_count1;
	unsigned long last_time1;
	unsigned long chipset_power;
	u64 last_count2;
	u64 last_time2;
	unsigned long gfx_power;
	u8 corr;

	int c_m;
	int r_t;
};

struct drm_i915_private;
struct i915_power_well;

struct i915_power_well_ops {
	/*
	 * Synchronize the well's hw state to match the current sw state, for
	 * example enable/disable it based on the current refcount. Called
	 * during driver init and resume time, possibly after first calling
	 * the enable/disable handlers.
	 */
	void (*sync_hw)(struct drm_i915_private *dev_priv,
			struct i915_power_well *power_well);
	/*
	 * Enable the well and resources that depend on it (for example
	 * interrupts located on the well). Called after the 0->1 refcount
	 * transition.
	 */
	void (*enable)(struct drm_i915_private *dev_priv,
		       struct i915_power_well *power_well);
	/*
	 * Disable the well and resources that depend on it. Called after
	 * the 1->0 refcount transition.
	 */
	void (*disable)(struct drm_i915_private *dev_priv,
			struct i915_power_well *power_well);
	/* Returns the hw enabled state. */
	bool (*is_enabled)(struct drm_i915_private *dev_priv,
			   struct i915_power_well *power_well);
};

/* Power well structure for haswell */
struct i915_power_well {
	const char *name;
	bool always_on;
	/* power well enable/disable usage count */
	int count;
	/* cached hw enabled state */
	bool hw_enabled;
	unsigned long domains;
	/* unique identifier for this power well */
	unsigned long id;
	/*
	 * Arbitraty data associated with this power well. Platform and power
	 * well specific.
	 */
	unsigned long data;
	const struct i915_power_well_ops *ops;
};

struct i915_power_domains {
	/*
	 * Power wells needed for initialization at driver init and suspend
	 * time are on. They are kept on until after the first modeset.
	 */
	bool init_power_on;
	bool initializing;
	int power_well_count;

	struct mutex lock;
	int domain_use_count[POWER_DOMAIN_NUM];
	struct i915_power_well *power_wells;
};

#define MAX_L3_SLICES 2
struct intel_l3_parity {
	u32 *remap_info[MAX_L3_SLICES];
	struct work_struct error_work;
	int which_slice;
};

struct i915_gem_mm {
	/** Memory allocator for GTT stolen memory */
	struct drm_mm stolen;
	/** Protects the usage of the GTT stolen memory allocator. This is
	 * always the inner lock when overlapping with struct_mutex. */
	struct mutex stolen_lock;

	/** List of all objects in gtt_space. Used to restore gtt
	 * mappings on resume */
	struct list_head bound_list;
	/**
	 * List of objects which are not bound to the GTT (thus
	 * are idle and not used by the GPU). These objects may or may
	 * not actually have any pages attached.
	 */
	struct list_head unbound_list;

	/** List of all objects in gtt_space, currently mmaped by userspace.
	 * All objects within this list must also be on bound_list.
	 */
	struct list_head userfault_list;

	/**
	 * List of objects which are pending destruction.
	 */
	struct llist_head free_list;
	struct work_struct free_work;

	/** Usable portion of the GTT for GEM */
	phys_addr_t stolen_base; /* limited to low memory (32-bit) */

	/** PPGTT used for aliasing the PPGTT with the GTT */
	struct i915_hw_ppgtt *aliasing_ppgtt;

	struct notifier_block oom_notifier;
	struct notifier_block vmap_notifier;
	struct shrinker shrinker;

	/** LRU list of objects with fence regs on them. */
	struct list_head fence_list;

	/**
	 * Are we in a non-interruptible section of code like
	 * modesetting?
	 */
	bool interruptible;

	/* the indicator for dispatch video commands on two BSD rings */
	atomic_t bsd_engine_dispatch_index;

	/** Bit 6 swizzling required for X tiling */
	uint32_t bit_6_swizzle_x;
	/** Bit 6 swizzling required for Y tiling */
	uint32_t bit_6_swizzle_y;

	/* accounting, useful for userland debugging */
	spinlock_t object_stat_lock;
	u64 object_memory;
	u32 object_count;
};

struct drm_i915_error_state_buf {
	struct drm_i915_private *i915;
	unsigned bytes;
	unsigned size;
	int err;
	u8 *buf;
	loff_t start;
	loff_t pos;
};

struct i915_error_state_file_priv {
	struct drm_i915_private *i915;
	struct drm_i915_error_state *error;
};

#define I915_RESET_TIMEOUT (10 * HZ) /* 10s */
#define I915_FENCE_TIMEOUT (10 * HZ) /* 10s */

#define I915_ENGINE_DEAD_TIMEOUT  (4 * HZ)  /* Seqno, head and subunits dead */
#define I915_SEQNO_DEAD_TIMEOUT   (12 * HZ) /* Seqno dead with active head */

struct i915_gpu_error {
	/* For hangcheck timer */
#define DRM_I915_HANGCHECK_PERIOD 1500 /* in ms */
#define DRM_I915_HANGCHECK_JIFFIES msecs_to_jiffies(DRM_I915_HANGCHECK_PERIOD)

	struct delayed_work hangcheck_work;

	/* For reset and error_state handling. */
	spinlock_t lock;
	/* Protected by the above dev->gpu_error.lock. */
	struct drm_i915_error_state *first_error;

	unsigned long missed_irq_rings;

	/**
	 * State variable controlling the reset flow and count
	 *
	 * This is a counter which gets incremented when reset is triggered,
	 *
	 * Before the reset commences, the I915_RESET_IN_PROGRESS bit is set
	 * meaning that any waiters holding onto the struct_mutex should
	 * relinquish the lock immediately in order for the reset to start.
	 *
	 * If reset is not completed succesfully, the I915_WEDGE bit is
	 * set meaning that hardware is terminally sour and there is no
	 * recovery. All waiters on the reset_queue will be woken when
	 * that happens.
	 *
	 * This counter is used by the wait_seqno code to notice that reset
	 * event happened and it needs to restart the entire ioctl (since most
	 * likely the seqno it waited for won't ever signal anytime soon).
	 *
	 * This is important for lock-free wait paths, where no contended lock
	 * naturally enforces the correct ordering between the bail-out of the
	 * waiter and the gpu reset work code.
	 */
	unsigned long reset_count;

	unsigned long flags;
#define I915_RESET_IN_PROGRESS	0
#define I915_WEDGED		(BITS_PER_LONG - 1)

	/**
	 * Waitqueue to signal when a hang is detected. Used to for waiters
	 * to release the struct_mutex for the reset to procede.
	 */
	wait_queue_head_t wait_queue;

	/**
	 * Waitqueue to signal when the reset has completed. Used by clients
	 * that wait for dev_priv->mm.wedged to settle.
	 */
	wait_queue_head_t reset_queue;

	/* For missed irq/seqno simulation. */
	unsigned long test_irq_rings;
};

enum modeset_restore {
	MODESET_ON_LID_OPEN,
	MODESET_DONE,
	MODESET_SUSPENDED,
};

#define DP_AUX_A 0x40
#define DP_AUX_B 0x10
#define DP_AUX_C 0x20
#define DP_AUX_D 0x30

#define DDC_PIN_B  0x05
#define DDC_PIN_C  0x04
#define DDC_PIN_D  0x06

struct ddi_vbt_port_info {
	/*
	 * This is an index in the HDMI/DVI DDI buffer translation table.
	 * The special value HDMI_LEVEL_SHIFT_UNKNOWN means the VBT didn't
	 * populate this field.
	 */
#define HDMI_LEVEL_SHIFT_UNKNOWN	0xff
	uint8_t hdmi_level_shift;

	uint8_t supports_dvi:1;
	uint8_t supports_hdmi:1;
	uint8_t supports_dp:1;
	uint8_t supports_edp:1;

	uint8_t alternate_aux_channel;
	uint8_t alternate_ddc_pin;

	uint8_t dp_boost_level;
	uint8_t hdmi_boost_level;
};

enum psr_lines_to_wait {
	PSR_0_LINES_TO_WAIT = 0,
	PSR_1_LINE_TO_WAIT,
	PSR_4_LINES_TO_WAIT,
	PSR_8_LINES_TO_WAIT
};

struct intel_vbt_data {
	struct drm_display_mode *lfp_lvds_vbt_mode; /* if any */
	struct drm_display_mode *sdvo_lvds_vbt_mode; /* if any */

	/* Feature bits */
	unsigned int int_tv_support:1;
	unsigned int lvds_dither:1;
	unsigned int lvds_vbt:1;
	unsigned int int_crt_support:1;
	unsigned int lvds_use_ssc:1;
	unsigned int display_clock_mode:1;
	unsigned int fdi_rx_polarity_inverted:1;
	unsigned int panel_type:4;
	int lvds_ssc_freq;
	unsigned int bios_lvds_val; /* initial [PCH_]LVDS reg val in VBIOS */

	enum drrs_support_type drrs_type;

	struct {
		int rate;
		int lanes;
		int preemphasis;
		int vswing;
		bool low_vswing;
		bool initialized;
		bool support;
		int bpp;
		struct edp_power_seq pps;
	} edp;

	struct {
		bool full_link;
		bool require_aux_wakeup;
		int idle_frames;
		enum psr_lines_to_wait lines_to_wait;
		int tp1_wakeup_time;
		int tp2_tp3_wakeup_time;
	} psr;

	struct {
		u16 pwm_freq_hz;
		bool present;
		bool active_low_pwm;
		u8 min_brightness;	/* min_brightness/255 of max */
		u8 controller;		/* brightness controller number */
		enum intel_backlight_type type;
	} backlight;

	/* MIPI DSI */
	struct {
		u16 panel_id;
		struct mipi_config *config;
		struct mipi_pps_data *pps;
		u8 seq_version;
		u32 size;
		u8 *data;
		const u8 *sequence[MIPI_SEQ_MAX];
	} dsi;

	int crt_ddc_pin;

	int child_dev_num;
	union child_device_config *child_dev;

	struct ddi_vbt_port_info ddi_port_info[I915_MAX_PORTS];
	struct sdvo_device_mapping sdvo_mappings[2];
};

enum intel_ddb_partitioning {
	INTEL_DDB_PART_1_2,
	INTEL_DDB_PART_5_6, /* IVB+ */
};

struct intel_wm_level {
	bool enable;
	uint32_t pri_val;
	uint32_t spr_val;
	uint32_t cur_val;
	uint32_t fbc_val;
};

struct ilk_wm_values {
	uint32_t wm_pipe[3];
	uint32_t wm_lp[3];
	uint32_t wm_lp_spr[3];
	uint32_t wm_linetime[3];
	bool enable_fbc_wm;
	enum intel_ddb_partitioning partitioning;
};

struct vlv_pipe_wm {
	uint16_t plane[I915_MAX_PLANES];
};

struct vlv_sr_wm {
	uint16_t plane;
	uint16_t cursor;
};

struct vlv_wm_ddl_values {
	uint8_t plane[I915_MAX_PLANES];
};

struct vlv_wm_values {
	struct vlv_pipe_wm pipe[3];
	struct vlv_sr_wm sr;
	struct vlv_wm_ddl_values ddl[3];
	uint8_t level;
	bool cxsr;
};

struct skl_ddb_entry {
	uint16_t start, end;	/* in number of blocks, 'end' is exclusive */
};

static inline uint16_t skl_ddb_entry_size(const struct skl_ddb_entry *entry)
{
	return entry->end - entry->start;
}

static inline bool skl_ddb_entry_equal(const struct skl_ddb_entry *e1,
				       const struct skl_ddb_entry *e2)
{
	if (e1->start == e2->start && e1->end == e2->end)
		return true;

	return false;
}

struct skl_ddb_allocation {
	struct skl_ddb_entry plane[I915_MAX_PIPES][I915_MAX_PLANES]; /* packed/uv */
	struct skl_ddb_entry y_plane[I915_MAX_PIPES][I915_MAX_PLANES];
};

struct skl_wm_values {
	unsigned dirty_pipes;
	struct skl_ddb_allocation ddb;
};

struct skl_wm_level {
	bool plane_en;
	uint16_t plane_res_b;
	uint8_t plane_res_l;
};

/*
 * This struct helps tracking the state needed for runtime PM, which puts the
 * device in PCI D3 state. Notice that when this happens, nothing on the
 * graphics device works, even register access, so we don't get interrupts nor
 * anything else.
 *
 * Every piece of our code that needs to actually touch the hardware needs to
 * either call intel_runtime_pm_get or call intel_display_power_get with the
 * appropriate power domain.
 *
 * Our driver uses the autosuspend delay feature, which means we'll only really
 * suspend if we stay with zero refcount for a certain amount of time. The
 * default value is currently very conservative (see intel_runtime_pm_enable), but
 * it can be changed with the standard runtime PM files from sysfs.
 *
 * The irqs_disabled variable becomes true exactly after we disable the IRQs and
 * goes back to false exactly before we reenable the IRQs. We use this variable
 * to check if someone is trying to enable/disable IRQs while they're supposed
 * to be disabled. This shouldn't happen and we'll print some error messages in
 * case it happens.
 *
 * For more, read the Documentation/power/runtime_pm.txt.
 */
struct i915_runtime_pm {
	atomic_t wakeref_count;
	bool suspended;
	bool irqs_enabled;
};

enum intel_pipe_crc_source {
	INTEL_PIPE_CRC_SOURCE_NONE,
	INTEL_PIPE_CRC_SOURCE_PLANE1,
	INTEL_PIPE_CRC_SOURCE_PLANE2,
	INTEL_PIPE_CRC_SOURCE_PF,
	INTEL_PIPE_CRC_SOURCE_PIPE,
	/* TV/DP on pre-gen5/vlv can't use the pipe source. */
	INTEL_PIPE_CRC_SOURCE_TV,
	INTEL_PIPE_CRC_SOURCE_DP_B,
	INTEL_PIPE_CRC_SOURCE_DP_C,
	INTEL_PIPE_CRC_SOURCE_DP_D,
	INTEL_PIPE_CRC_SOURCE_AUTO,
	INTEL_PIPE_CRC_SOURCE_MAX,
};

struct intel_pipe_crc_entry {
	uint32_t frame;
	uint32_t crc[5];
};

#define INTEL_PIPE_CRC_ENTRIES_NR	128
struct intel_pipe_crc {
	spinlock_t lock;
	bool opened;		/* exclusive access to the result file */
	struct intel_pipe_crc_entry *entries;
	enum intel_pipe_crc_source source;
	int head, tail;
	wait_queue_head_t wq;
	int skipped;
};

struct i915_frontbuffer_tracking {
	spinlock_t lock;

	/*
	 * Tracking bits for delayed frontbuffer flushing du to gpu activity or
	 * scheduled flips.
	 */
	unsigned busy_bits;
	unsigned flip_bits;
};

struct i915_wa_reg {
	i915_reg_t addr;
	u32 value;
	/* bitmask representing WA bits */
	u32 mask;
};

/*
 * RING_MAX_NONPRIV_SLOTS is per-engine but at this point we are only
 * allowing it for RCS as we don't foresee any requirement of having
 * a whitelist for other engines. When it is really required for
 * other engines then the limit need to be increased.
 */
#define I915_MAX_WA_REGS (16 + RING_MAX_NONPRIV_SLOTS)

struct i915_workarounds {
	struct i915_wa_reg reg[I915_MAX_WA_REGS];
	u32 count;
	u32 hw_whitelist_count[I915_NUM_ENGINES];
};

struct i915_virtual_gpu {
	bool active;
};

/* used in computing the new watermarks state */
struct intel_wm_config {
	unsigned int num_pipes_active;
	bool sprites_enabled;
	bool sprites_scaled;
};

struct i915_oa_format {
	u32 format;
	int size;
};

struct i915_oa_reg {
	i915_reg_t addr;
	u32 value;
};

struct i915_perf_stream;

/**
 * struct i915_perf_stream_ops - the OPs to support a specific stream type
 */
struct i915_perf_stream_ops {
	/**
	 * @enable: Enables the collection of HW samples, either in response to
	 * `I915_PERF_IOCTL_ENABLE` or implicitly called when stream is opened
	 * without `I915_PERF_FLAG_DISABLED`.
	 */
	void (*enable)(struct i915_perf_stream *stream);

	/**
	 * @disable: Disables the collection of HW samples, either in response
	 * to `I915_PERF_IOCTL_DISABLE` or implicitly called before destroying
	 * the stream.
	 */
	void (*disable)(struct i915_perf_stream *stream);

	/**
	 * @poll_wait: Call poll_wait, passing a wait queue that will be woken
	 * once there is something ready to read() for the stream
	 */
	void (*poll_wait)(struct i915_perf_stream *stream,
			  struct file *file,
			  poll_table *wait);

	/**
	 * @wait_unlocked: For handling a blocking read, wait until there is
	 * something to ready to read() for the stream. E.g. wait on the same
	 * wait queue that would be passed to poll_wait().
	 */
	int (*wait_unlocked)(struct i915_perf_stream *stream);

	/**
	 * @read: Copy buffered metrics as records to userspace
	 * **buf**: the userspace, destination buffer
	 * **count**: the number of bytes to copy, requested by userspace
	 * **offset**: zero at the start of the read, updated as the read
	 * proceeds, it represents how many bytes have been copied so far and
	 * the buffer offset for copying the next record.
	 *
	 * Copy as many buffered i915 perf samples and records for this stream
	 * to userspace as will fit in the given buffer.
	 *
	 * Only write complete records; returning -%ENOSPC if there isn't room
	 * for a complete record.
	 *
	 * Return any error condition that results in a short read such as
	 * -%ENOSPC or -%EFAULT, even though these may be squashed before
	 * returning to userspace.
	 */
	int (*read)(struct i915_perf_stream *stream,
		    char __user *buf,
		    size_t count,
		    size_t *offset);

	/**
	 * @destroy: Cleanup any stream specific resources.
	 *
	 * The stream will always be disabled before this is called.
	 */
	void (*destroy)(struct i915_perf_stream *stream);
};

/**
 * struct i915_perf_stream - state for a single open stream FD
 */
struct i915_perf_stream {
	/**
	 * @dev_priv: i915 drm device
	 */
	struct drm_i915_private *dev_priv;

	/**
	 * @link: Links the stream into ``&drm_i915_private->streams``
	 */
	struct list_head link;

	/**
	 * @sample_flags: Flags representing the `DRM_I915_PERF_PROP_SAMPLE_*`
	 * properties given when opening a stream, representing the contents
	 * of a single sample as read() by userspace.
	 */
	u32 sample_flags;

	/**
	 * @sample_size: Considering the configured contents of a sample
	 * combined with the required header size, this is the total size
	 * of a single sample record.
	 */
	int sample_size;

	/**
	 * @ctx: %NULL if measuring system-wide across all contexts or a
	 * specific context that is being monitored.
	 */
	struct i915_gem_context *ctx;

	/**
	 * @enabled: Whether the stream is currently enabled, considering
	 * whether the stream was opened in a disabled state and based
	 * on `I915_PERF_IOCTL_ENABLE` and `I915_PERF_IOCTL_DISABLE` calls.
	 */
	bool enabled;

	/**
	 * @ops: The callbacks providing the implementation of this specific
	 * type of configured stream.
	 */
	const struct i915_perf_stream_ops *ops;
};

/**
 * struct i915_oa_ops - Gen specific implementation of an OA unit stream
 */
struct i915_oa_ops {
	/**
	 * @init_oa_buffer: Resets the head and tail pointers of the
	 * circular buffer for periodic OA reports.
	 *
	 * Called when first opening a stream for OA metrics, but also may be
	 * called in response to an OA buffer overflow or other error
	 * condition.
	 *
	 * Note it may be necessary to clear the full OA buffer here as part of
	 * maintaining the invariable that new reports must be written to
	 * zeroed memory for us to be able to reliable detect if an expected
	 * report has not yet landed in memory.  (At least on Haswell the OA
	 * buffer tail pointer is not synchronized with reports being visible
	 * to the CPU)
	 */
	void (*init_oa_buffer)(struct drm_i915_private *dev_priv);

	/**
	 * @enable_metric_set: Applies any MUX configuration to set up the
	 * Boolean and Custom (B/C) counters that are part of the counter
	 * reports being sampled. May apply system constraints such as
	 * disabling EU clock gating as required.
	 */
	int (*enable_metric_set)(struct drm_i915_private *dev_priv);

	/**
	 * @disable_metric_set: Remove system constraints associated with using
	 * the OA unit.
	 */
	void (*disable_metric_set)(struct drm_i915_private *dev_priv);

	/**
	 * @oa_enable: Enable periodic sampling
	 */
	void (*oa_enable)(struct drm_i915_private *dev_priv);

	/**
	 * @oa_disable: Disable periodic sampling
	 */
	void (*oa_disable)(struct drm_i915_private *dev_priv);

	/**
	 * @read: Copy data from the circular OA buffer into a given userspace
	 * buffer.
	 */
	int (*read)(struct i915_perf_stream *stream,
		    char __user *buf,
		    size_t count,
		    size_t *offset);

	/**
	 * @oa_buffer_is_empty: Check if OA buffer empty (false positives OK)
	 *
	 * This is either called via fops or the poll check hrtimer (atomic
	 * ctx) without any locks taken.
	 *
	 * It's safe to read OA config state here unlocked, assuming that this
	 * is only called while the stream is enabled, while the global OA
	 * configuration can't be modified.
	 *
	 * Efficiency is more important than avoiding some false positives
	 * here, which will be handled gracefully - likely resulting in an
	 * %EAGAIN error for userspace.
	 */
	bool (*oa_buffer_is_empty)(struct drm_i915_private *dev_priv);
};

struct drm_i915_private {
	struct drm_device drm;

	struct kmem_cache *objects;
	struct kmem_cache *vmas;
	struct kmem_cache *requests;
	struct kmem_cache *dependencies;

	const struct intel_device_info info;

	void __iomem *regs;

	struct intel_uncore uncore;

	struct i915_virtual_gpu vgpu;

	struct intel_gvt *gvt;

	struct intel_huc huc;
	struct intel_guc guc;

	struct intel_csr csr;

	struct intel_gmbus gmbus[GMBUS_NUM_PINS];

	/** gmbus_mutex protects against concurrent usage of the single hw gmbus
	 * controller on different i2c buses. */
	struct mutex gmbus_mutex;

	/**
	 * Base address of the gmbus and gpio block.
	 */
	uint32_t gpio_mmio_base;

	/* MMIO base address for MIPI regs */
	uint32_t mipi_mmio_base;

	uint32_t psr_mmio_base;

	uint32_t pps_mmio_base;

	wait_queue_head_t gmbus_wait_queue;

	struct pci_dev *bridge_dev;
	struct i915_gem_context *kernel_context;
	struct intel_engine_cs *engine[I915_NUM_ENGINES];
	struct i915_vma *semaphore;

	struct drm_dma_handle *status_page_dmah;
	struct resource mch_res;

	/* protects the irq masks */
	spinlock_t irq_lock;

	/* protects the mmio flip data */
	spinlock_t mmio_flip_lock;

	bool display_irqs_enabled;

	/* To control wakeup latency, e.g. for irq-driven dp aux transfers. */
	struct pm_qos_request pm_qos;

	/* Sideband mailbox protection */
	struct mutex sb_lock;

	/** Cached value of IMR to avoid reads in updating the bitfield */
	union {
		u32 irq_mask;
		u32 de_irq_mask[I915_MAX_PIPES];
	};
	u32 gt_irq_mask;
	u32 pm_imr;
	u32 pm_ier;
	u32 pm_rps_events;
	u32 pm_guc_events;
	u32 pipestat_irq_mask[I915_MAX_PIPES];

	struct i915_hotplug hotplug;
	struct intel_fbc fbc;
	struct i915_drrs drrs;
	struct intel_opregion opregion;
	struct intel_vbt_data vbt;

	bool preserve_bios_swizzle;

	/* overlay */
	struct intel_overlay *overlay;

	/* backlight registers and fields in struct intel_panel */
	struct mutex backlight_lock;

	/* LVDS info */
	bool no_aux_handshake;

	/* protects panel power sequencer state */
	struct mutex pps_mutex;

	struct drm_i915_fence_reg fence_regs[I915_MAX_NUM_FENCES]; /* assume 965 */
	int num_fence_regs; /* 8 on pre-965, 16 otherwise */

	unsigned int fsb_freq, mem_freq, is_ddr3;
	unsigned int skl_preferred_vco_freq;
	unsigned int cdclk_freq, max_cdclk_freq;

	/*
	 * For reading holding any crtc lock is sufficient,
	 * for writing must hold all of them.
	 */
	unsigned int atomic_cdclk_freq;

	unsigned int max_dotclk_freq;
	unsigned int rawclk_freq;
	unsigned int hpll_freq;
	unsigned int czclk_freq;

	struct {
		unsigned int vco, ref;
	} cdclk_pll;

	/**
	 * wq - Driver workqueue for GEM.
	 *
	 * NOTE: Work items scheduled here are not allowed to grab any modeset
	 * locks, for otherwise the flushing done in the pageflip code will
	 * result in deadlocks.
	 */
	struct workqueue_struct *wq;

	/* Display functions */
	struct drm_i915_display_funcs display;

	/* PCH chipset type */
	enum intel_pch pch_type;
	unsigned short pch_id;

	unsigned long quirks;

	enum modeset_restore modeset_restore;
	struct mutex modeset_restore_lock;
	struct drm_atomic_state *modeset_restore_state;
	struct drm_modeset_acquire_ctx reset_ctx;

	struct list_head vm_list; /* Global list of all address spaces */
	struct i915_ggtt ggtt; /* VM representing the global address space */

	struct i915_gem_mm mm;
	DECLARE_HASHTABLE(mm_structs, 7);
	struct mutex mm_lock;

	/* The hw wants to have a stable context identifier for the lifetime
	 * of the context (for OA, PASID, faults, etc). This is limited
	 * in execlists to 21 bits.
	 */
	struct ida context_hw_ida;
#define MAX_CONTEXT_HW_ID (1<<21) /* exclusive */

	/* Kernel Modesetting */

	struct intel_crtc *plane_to_crtc_mapping[I915_MAX_PIPES];
	struct intel_crtc *pipe_to_crtc_mapping[I915_MAX_PIPES];
	wait_queue_head_t pending_flip_queue;

#ifdef CONFIG_DEBUG_FS
	struct intel_pipe_crc pipe_crc[I915_MAX_PIPES];
#endif

	/* dpll and cdclk state is protected by connection_mutex */
	int num_shared_dpll;
	struct intel_shared_dpll shared_dplls[I915_NUM_PLLS];
	const struct intel_dpll_mgr *dpll_mgr;

	/*
	 * dpll_lock serializes intel_{prepare,enable,disable}_shared_dpll.
	 * Must be global rather than per dpll, because on some platforms
	 * plls share registers.
	 */
	struct mutex dpll_lock;

	unsigned int active_crtcs;
	unsigned int min_pixclk[I915_MAX_PIPES];

	int dpio_phy_iosf_port[I915_NUM_PHYS_VLV];

	struct i915_workarounds workarounds;

	struct i915_frontbuffer_tracking fb_tracking;

	struct intel_atomic_helper {
		struct llist_head free_list;
		struct work_struct free_work;
	} atomic_helper;

	u16 orig_clock;

	bool mchbar_need_disable;

	struct intel_l3_parity l3_parity;

	/* Cannot be determined by PCIID. You must always read a register. */
	u32 edram_cap;

	/* gen6+ rps state */
	struct intel_gen6_power_mgmt rps;

	/* ilk-only ips/rps state. Everything in here is protected by the global
	 * mchdev_lock in intel_pm.c */
	struct intel_ilk_power_mgmt ips;

	struct i915_power_domains power_domains;

	struct i915_psr psr;

	struct i915_gpu_error gpu_error;

	struct drm_i915_gem_object *vlv_pctx;

#ifdef CONFIG_DRM_FBDEV_EMULATION
	/* list of fbdev register on this device */
	struct intel_fbdev *fbdev;
	struct work_struct fbdev_suspend_work;
#endif

	struct drm_property *broadcast_rgb_property;
	struct drm_property *force_audio_property;

	/* hda/i915 audio component */
	struct i915_audio_component *audio_component;
	bool audio_component_registered;
	/**
	 * av_mutex - mutex for audio/video sync
	 *
	 */
	struct mutex av_mutex;

	uint32_t hw_context_size;
	struct list_head context_list;

	u32 fdi_rx_config;

	/* Shadow for DISPLAY_PHY_CONTROL which can't be safely read */
	u32 chv_phy_control;
	/*
	 * Shadows for CHV DPLL_MD regs to keep the state
	 * checker somewhat working in the presence hardware
	 * crappiness (can't read out DPLL_MD for pipes B & C).
	 */
	u32 chv_dpll_md[I915_MAX_PIPES];
	u32 bxt_phy_grc;

	u32 suspend_count;
	bool suspended_to_idle;
	struct i915_suspend_saved_registers regfile;
	struct vlv_s0ix_state vlv_s0ix_state;

	enum {
		I915_SAGV_UNKNOWN = 0,
		I915_SAGV_DISABLED,
		I915_SAGV_ENABLED,
		I915_SAGV_NOT_CONTROLLED
	} sagv_status;

	struct {
		/* protects DSPARB registers on pre-g4x/vlv/chv */
		spinlock_t dsparb_lock;

		/*
		 * Raw watermark latency values:
		 * in 0.1us units for WM0,
		 * in 0.5us units for WM1+.
		 */
		/* primary */
		uint16_t pri_latency[5];
		/* sprite */
		uint16_t spr_latency[5];
		/* cursor */
		uint16_t cur_latency[5];
		/*
		 * Raw watermark memory latency values
		 * for SKL for all 8 levels
		 * in 1us units.
		 */
		uint16_t skl_latency[8];

		/* current hardware state */
		union {
			struct ilk_wm_values hw;
			struct skl_wm_values skl_hw;
			struct vlv_wm_values vlv;
		};

		uint8_t max_level;

		/*
		 * Should be held around atomic WM register writing; also
		 * protects * intel_crtc->wm.active and
		 * cstate->wm.need_postvbl_update.
		 */
		struct mutex wm_mutex;

		/*
		 * Set during HW readout of watermarks/DDB.  Some platforms
		 * need to know when we're still using BIOS-provided values
		 * (which we don't fully trust).
		 */
		bool distrust_bios_wm;
	} wm;

	struct i915_runtime_pm pm;

	struct {
		bool initialized;

		struct kobject *metrics_kobj;
		struct ctl_table_header *sysctl_header;

		struct mutex lock;
		struct list_head streams;

		spinlock_t hook_lock;

		struct {
			struct i915_perf_stream *exclusive_stream;

			u32 specific_ctx_id;

			struct hrtimer poll_check_timer;
			wait_queue_head_t poll_wq;
			bool pollin;

			bool periodic;
			int period_exponent;
			int timestamp_frequency;

			int tail_margin;

			int metrics_set;

			const struct i915_oa_reg *mux_regs;
			int mux_regs_len;
			const struct i915_oa_reg *b_counter_regs;
			int b_counter_regs_len;

			struct {
				struct i915_vma *vma;
				u8 *vaddr;
				int format;
				int format_size;
			} oa_buffer;

			u32 gen7_latched_oastatus1;

			struct i915_oa_ops ops;
			const struct i915_oa_format *oa_formats;
			int n_builtin_sets;
		} oa;
	} perf;

	/* Abstract the submission mechanism (legacy ringbuffer or execlists) away */
	struct {
		void (*resume)(struct drm_i915_private *);
		void (*cleanup_engine)(struct intel_engine_cs *engine);

		struct list_head timelines;
		struct i915_gem_timeline global_timeline;
		u32 active_requests;

		/**
		 * Is the GPU currently considered idle, or busy executing
		 * userspace requests? Whilst idle, we allow runtime power
		 * management to power down the hardware and display clocks.
		 * In order to reduce the effect on performance, there
		 * is a slight delay before we do so.
		 */
		bool awake;

		/**
		 * We leave the user IRQ off as much as possible,
		 * but this means that requests will finish and never
		 * be retired once the system goes idle. Set a timer to
		 * fire periodically while the ring is running. When it
		 * fires, go retire requests.
		 */
		struct delayed_work retire_work;

		/**
		 * When we detect an idle GPU, we want to turn on
		 * powersaving features. So once we see that there
		 * are no more requests outstanding and no more
		 * arrive within a small period of time, we fire
		 * off the idle_work.
		 */
		struct delayed_work idle_work;

		ktime_t last_init_time;
	} gt;

	/* perform PHY state sanity checks? */
	bool chv_phy_assert[2];

	bool ipc_enabled;

	/* Used to save the pipe-to-encoder mapping for audio */
	struct intel_encoder *av_enc_map[I915_MAX_PIPES];

	/* necessary resource sharing with HDMI LPE audio driver. */
	struct {
		struct platform_device *platdev;
		int	irq;
	} lpe_audio;

	/*
	 * NOTE: This is the dri1/ums dungeon, don't add stuff here. Your patch
	 * will be rejected. Instead look for a better place.
	 */
};

static inline struct drm_i915_private *to_i915(const struct drm_device *dev)
{
	return container_of(dev, struct drm_i915_private, drm);
}

static inline struct drm_i915_private *kdev_to_i915(struct device *kdev)
{
	return to_i915(dev_get_drvdata(kdev));
}

static inline struct drm_i915_private *guc_to_i915(struct intel_guc *guc)
{
	return container_of(guc, struct drm_i915_private, guc);
}

/* Simple iterator over all initialised engines */
#define for_each_engine(engine__, dev_priv__, id__) \
	for ((id__) = 0; \
	     (id__) < I915_NUM_ENGINES; \
	     (id__)++) \
		for_each_if ((engine__) = (dev_priv__)->engine[(id__)])

#define __mask_next_bit(mask) ({					\
	int __idx = ffs(mask) - 1;					\
	mask &= ~BIT(__idx);						\
	__idx;								\
})

/* Iterator over subset of engines selected by mask */
#define for_each_engine_masked(engine__, dev_priv__, mask__, tmp__) \
	for (tmp__ = mask__ & INTEL_INFO(dev_priv__)->ring_mask;	\
	     tmp__ ? (engine__ = (dev_priv__)->engine[__mask_next_bit(tmp__)]), 1 : 0; )

enum hdmi_force_audio {
	HDMI_AUDIO_OFF_DVI = -2,	/* no aux data for HDMI-DVI converter */
	HDMI_AUDIO_OFF,			/* force turn off HDMI audio */
	HDMI_AUDIO_AUTO,		/* trust EDID */
	HDMI_AUDIO_ON,			/* force turn on HDMI audio */
};

#define I915_GTT_OFFSET_NONE ((u32)-1)

/*
 * Frontbuffer tracking bits. Set in obj->frontbuffer_bits while a gem bo is
 * considered to be the frontbuffer for the given plane interface-wise. This
 * doesn't mean that the hw necessarily already scans it out, but that any
 * rendering (by the cpu or gpu) will land in the frontbuffer eventually.
 *
 * We have one bit per pipe and per scanout plane type.
 */
#define INTEL_MAX_SPRITE_BITS_PER_PIPE 5
#define INTEL_FRONTBUFFER_BITS_PER_PIPE 8
#define INTEL_FRONTBUFFER_PRIMARY(pipe) \
	(1 << (INTEL_FRONTBUFFER_BITS_PER_PIPE * (pipe)))
#define INTEL_FRONTBUFFER_CURSOR(pipe) \
	(1 << (1 + (INTEL_FRONTBUFFER_BITS_PER_PIPE * (pipe))))
#define INTEL_FRONTBUFFER_SPRITE(pipe, plane) \
	(1 << (2 + plane + (INTEL_FRONTBUFFER_BITS_PER_PIPE * (pipe))))
#define INTEL_FRONTBUFFER_OVERLAY(pipe) \
	(1 << (2 + INTEL_MAX_SPRITE_BITS_PER_PIPE + (INTEL_FRONTBUFFER_BITS_PER_PIPE * (pipe))))
#define INTEL_FRONTBUFFER_ALL_MASK(pipe) \
	(0xff << (INTEL_FRONTBUFFER_BITS_PER_PIPE * (pipe)))

/*
 * Optimised SGL iterator for GEM objects
 */
static __always_inline struct sgt_iter {
	struct scatterlist *sgp;
	union {
		unsigned long pfn;
		dma_addr_t dma;
	};
	unsigned int curr;
	unsigned int max;
} __sgt_iter(struct scatterlist *sgl, bool dma) {
	struct sgt_iter s = { .sgp = sgl };

	if (s.sgp) {
		s.max = s.curr = s.sgp->offset;
		s.max += s.sgp->length;
		if (dma)
			s.dma = sg_dma_address(s.sgp);
		else
			s.pfn = page_to_pfn(sg_page(s.sgp));
	}

	return s;
}

static inline struct scatterlist *____sg_next(struct scatterlist *sg)
{
	++sg;
	if (unlikely(sg_is_chain(sg)))
		sg = sg_chain_ptr(sg);
	return sg;
}

/**
 * __sg_next - return the next scatterlist entry in a list
 * @sg:		The current sg entry
 *
 * Description:
 *   If the entry is the last, return NULL; otherwise, step to the next
 *   element in the array (@sg@+1). If that's a chain pointer, follow it;
 *   otherwise just return the pointer to the current element.
 **/
static inline struct scatterlist *__sg_next(struct scatterlist *sg)
{
#ifdef CONFIG_DEBUG_SG
	BUG_ON(sg->sg_magic != SG_MAGIC);
#endif
	return sg_is_last(sg) ? NULL : ____sg_next(sg);
}

/**
 * for_each_sgt_dma - iterate over the DMA addresses of the given sg_table
 * @__dmap:	DMA address (output)
 * @__iter:	'struct sgt_iter' (iterator state, internal)
 * @__sgt:	sg_table to iterate over (input)
 */
#define for_each_sgt_dma(__dmap, __iter, __sgt)				\
	for ((__iter) = __sgt_iter((__sgt)->sgl, true);			\
	     ((__dmap) = (__iter).dma + (__iter).curr);			\
	     (((__iter).curr += PAGE_SIZE) < (__iter).max) ||		\
	     ((__iter) = __sgt_iter(__sg_next((__iter).sgp), true), 0))

/**
 * for_each_sgt_page - iterate over the pages of the given sg_table
 * @__pp:	page pointer (output)
 * @__iter:	'struct sgt_iter' (iterator state, internal)
 * @__sgt:	sg_table to iterate over (input)
 */
#define for_each_sgt_page(__pp, __iter, __sgt)				\
	for ((__iter) = __sgt_iter((__sgt)->sgl, false);		\
	     ((__pp) = (__iter).pfn == 0 ? NULL :			\
	      pfn_to_page((__iter).pfn + ((__iter).curr >> PAGE_SHIFT))); \
	     (((__iter).curr += PAGE_SIZE) < (__iter).max) ||		\
	     ((__iter) = __sgt_iter(__sg_next((__iter).sgp), false), 0))

static inline const struct intel_device_info *
intel_info(const struct drm_i915_private *dev_priv)
{
	return &dev_priv->info;
}

#define INTEL_INFO(dev_priv)	intel_info((dev_priv))

#define INTEL_GEN(dev_priv)	((dev_priv)->info.gen)
#define INTEL_DEVID(dev_priv)	((dev_priv)->info.device_id)

#define REVID_FOREVER		0xff
#define INTEL_REVID(dev_priv)	((dev_priv)->drm.pdev->revision)

#define GEN_FOREVER (0)
/*
 * Returns true if Gen is in inclusive range [Start, End].
 *
 * Use GEN_FOREVER for unbound start and or end.
 */
#define IS_GEN(dev_priv, s, e) ({ \
	unsigned int __s = (s), __e = (e); \
	BUILD_BUG_ON(!__builtin_constant_p(s)); \
	BUILD_BUG_ON(!__builtin_constant_p(e)); \
	if ((__s) != GEN_FOREVER) \
		__s = (s) - 1; \
	if ((__e) == GEN_FOREVER) \
		__e = BITS_PER_LONG - 1; \
	else \
		__e = (e) - 1; \
	!!((dev_priv)->info.gen_mask & GENMASK((__e), (__s))); \
})

/*
 * Return true if revision is in range [since,until] inclusive.
 *
 * Use 0 for open-ended since, and REVID_FOREVER for open-ended until.
 */
#define IS_REVID(p, since, until) \
	(INTEL_REVID(p) >= (since) && INTEL_REVID(p) <= (until))

#define IS_I830(dev_priv)	((dev_priv)->info.platform == INTEL_I830)
#define IS_I845G(dev_priv)	((dev_priv)->info.platform == INTEL_I845G)
#define IS_I85X(dev_priv)	((dev_priv)->info.platform == INTEL_I85X)
#define IS_I865G(dev_priv)	((dev_priv)->info.platform == INTEL_I865G)
#define IS_I915G(dev_priv)	((dev_priv)->info.platform == INTEL_I915G)
#define IS_I915GM(dev_priv)	((dev_priv)->info.platform == INTEL_I915GM)
#define IS_I945G(dev_priv)	((dev_priv)->info.platform == INTEL_I945G)
#define IS_I945GM(dev_priv)	((dev_priv)->info.platform == INTEL_I945GM)
#define IS_I965G(dev_priv)	((dev_priv)->info.platform == INTEL_I965G)
#define IS_I965GM(dev_priv)	((dev_priv)->info.platform == INTEL_I965GM)
#define IS_G45(dev_priv)	((dev_priv)->info.platform == INTEL_G45)
#define IS_GM45(dev_priv)	((dev_priv)->info.platform == INTEL_GM45)
#define IS_G4X(dev_priv)	(IS_G45(dev_priv) || IS_GM45(dev_priv))
#define IS_PINEVIEW_G(dev_priv)	(INTEL_DEVID(dev_priv) == 0xa001)
#define IS_PINEVIEW_M(dev_priv)	(INTEL_DEVID(dev_priv) == 0xa011)
#define IS_PINEVIEW(dev_priv)	((dev_priv)->info.platform == INTEL_PINEVIEW)
#define IS_G33(dev_priv)	((dev_priv)->info.platform == INTEL_G33)
#define IS_IRONLAKE_M(dev_priv)	(INTEL_DEVID(dev_priv) == 0x0046)
#define IS_IVYBRIDGE(dev_priv)	((dev_priv)->info.platform == INTEL_IVYBRIDGE)
#define IS_IVB_GT1(dev_priv)	(INTEL_DEVID(dev_priv) == 0x0156 || \
				 INTEL_DEVID(dev_priv) == 0x0152 || \
				 INTEL_DEVID(dev_priv) == 0x015a)
#define IS_VALLEYVIEW(dev_priv)	((dev_priv)->info.platform == INTEL_VALLEYVIEW)
#define IS_CHERRYVIEW(dev_priv)	((dev_priv)->info.platform == INTEL_CHERRYVIEW)
#define IS_HASWELL(dev_priv)	((dev_priv)->info.platform == INTEL_HASWELL)
#define IS_BROADWELL(dev_priv)	((dev_priv)->info.platform == INTEL_BROADWELL)
#define IS_SKYLAKE(dev_priv)	((dev_priv)->info.platform == INTEL_SKYLAKE)
#define IS_BROXTON(dev_priv)	((dev_priv)->info.platform == INTEL_BROXTON)
#define IS_KABYLAKE(dev_priv)	((dev_priv)->info.platform == INTEL_KABYLAKE)
#define IS_GEMINILAKE(dev_priv)	((dev_priv)->info.platform == INTEL_GEMINILAKE)
#define IS_MOBILE(dev_priv)	((dev_priv)->info.is_mobile)
#define IS_HSW_EARLY_SDV(dev_priv) (IS_HASWELL(dev_priv) && \
				    (INTEL_DEVID(dev_priv) & 0xFF00) == 0x0C00)
#define IS_BDW_ULT(dev_priv)	(IS_BROADWELL(dev_priv) && \
				 ((INTEL_DEVID(dev_priv) & 0xf) == 0x6 ||	\
				 (INTEL_DEVID(dev_priv) & 0xf) == 0xb ||	\
				 (INTEL_DEVID(dev_priv) & 0xf) == 0xe))
/* ULX machines are also considered ULT. */
#define IS_BDW_ULX(dev_priv)	(IS_BROADWELL(dev_priv) && \
				 (INTEL_DEVID(dev_priv) & 0xf) == 0xe)
#define IS_BDW_GT3(dev_priv)	(IS_BROADWELL(dev_priv) && \
				 (INTEL_DEVID(dev_priv) & 0x00F0) == 0x0020)
#define IS_HSW_ULT(dev_priv)	(IS_HASWELL(dev_priv) && \
				 (INTEL_DEVID(dev_priv) & 0xFF00) == 0x0A00)
#define IS_HSW_GT3(dev_priv)	(IS_HASWELL(dev_priv) && \
				 (INTEL_DEVID(dev_priv) & 0x00F0) == 0x0020)
/* ULX machines are also considered ULT. */
#define IS_HSW_ULX(dev_priv)	(INTEL_DEVID(dev_priv) == 0x0A0E || \
				 INTEL_DEVID(dev_priv) == 0x0A1E)
#define IS_SKL_ULT(dev_priv)	(INTEL_DEVID(dev_priv) == 0x1906 || \
				 INTEL_DEVID(dev_priv) == 0x1913 || \
				 INTEL_DEVID(dev_priv) == 0x1916 || \
				 INTEL_DEVID(dev_priv) == 0x1921 || \
				 INTEL_DEVID(dev_priv) == 0x1926)
#define IS_SKL_ULX(dev_priv)	(INTEL_DEVID(dev_priv) == 0x190E || \
				 INTEL_DEVID(dev_priv) == 0x1915 || \
				 INTEL_DEVID(dev_priv) == 0x191E)
#define IS_KBL_ULT(dev_priv)	(INTEL_DEVID(dev_priv) == 0x5906 || \
				 INTEL_DEVID(dev_priv) == 0x5913 || \
				 INTEL_DEVID(dev_priv) == 0x5916 || \
				 INTEL_DEVID(dev_priv) == 0x5921 || \
				 INTEL_DEVID(dev_priv) == 0x5926)
#define IS_KBL_ULX(dev_priv)	(INTEL_DEVID(dev_priv) == 0x590E || \
				 INTEL_DEVID(dev_priv) == 0x5915 || \
				 INTEL_DEVID(dev_priv) == 0x591E)
#define IS_SKL_GT3(dev_priv)	(IS_SKYLAKE(dev_priv) && \
				 (INTEL_DEVID(dev_priv) & 0x00F0) == 0x0020)
#define IS_SKL_GT4(dev_priv)	(IS_SKYLAKE(dev_priv) && \
				 (INTEL_DEVID(dev_priv) & 0x00F0) == 0x0030)

#define IS_ALPHA_SUPPORT(intel_info) ((intel_info)->is_alpha_support)

#define SKL_REVID_A0		0x0
#define SKL_REVID_B0		0x1
#define SKL_REVID_C0		0x2
#define SKL_REVID_D0		0x3
#define SKL_REVID_E0		0x4
#define SKL_REVID_F0		0x5
#define SKL_REVID_G0		0x6
#define SKL_REVID_H0		0x7

#define IS_SKL_REVID(p, since, until) (IS_SKYLAKE(p) && IS_REVID(p, since, until))

#define BXT_REVID_A0		0x0
#define BXT_REVID_A1		0x1
#define BXT_REVID_B0		0x3
#define BXT_REVID_B_LAST	0x8
#define BXT_REVID_C0		0x9

#define IS_BXT_REVID(dev_priv, since, until) \
	(IS_BROXTON(dev_priv) && IS_REVID(dev_priv, since, until))

#define KBL_REVID_A0		0x0
#define KBL_REVID_B0		0x1
#define KBL_REVID_C0		0x2
#define KBL_REVID_D0		0x3
#define KBL_REVID_E0		0x4

#define IS_KBL_REVID(dev_priv, since, until) \
	(IS_KABYLAKE(dev_priv) && IS_REVID(dev_priv, since, until))

/*
 * The genX designation typically refers to the render engine, so render
 * capability related checks should use IS_GEN, while display and other checks
 * have their own (e.g. HAS_PCH_SPLIT for ILK+ display, IS_foo for particular
 * chips, etc.).
 */
#define IS_GEN2(dev_priv)	(!!((dev_priv)->info.gen_mask & BIT(1)))
#define IS_GEN3(dev_priv)	(!!((dev_priv)->info.gen_mask & BIT(2)))
#define IS_GEN4(dev_priv)	(!!((dev_priv)->info.gen_mask & BIT(3)))
#define IS_GEN5(dev_priv)	(!!((dev_priv)->info.gen_mask & BIT(4)))
#define IS_GEN6(dev_priv)	(!!((dev_priv)->info.gen_mask & BIT(5)))
#define IS_GEN7(dev_priv)	(!!((dev_priv)->info.gen_mask & BIT(6)))
#define IS_GEN8(dev_priv)	(!!((dev_priv)->info.gen_mask & BIT(7)))
#define IS_GEN9(dev_priv)	(!!((dev_priv)->info.gen_mask & BIT(8)))

#define IS_GEN9_LP(dev_priv)	(IS_GEN9(dev_priv) && INTEL_INFO(dev_priv)->is_lp)
#define IS_LP(dev_priv)	(INTEL_INFO(dev_priv)->is_lp)

#define ENGINE_MASK(id)	BIT(id)
#define RENDER_RING	ENGINE_MASK(RCS)
#define BSD_RING	ENGINE_MASK(VCS)
#define BLT_RING	ENGINE_MASK(BCS)
#define VEBOX_RING	ENGINE_MASK(VECS)
#define BSD2_RING	ENGINE_MASK(VCS2)
#define ALL_ENGINES	(~0)

#define HAS_ENGINE(dev_priv, id) \
	(!!((dev_priv)->info.ring_mask & ENGINE_MASK(id)))

#define HAS_BSD(dev_priv)	HAS_ENGINE(dev_priv, VCS)
#define HAS_BSD2(dev_priv)	HAS_ENGINE(dev_priv, VCS2)
#define HAS_BLT(dev_priv)	HAS_ENGINE(dev_priv, BCS)
#define HAS_VEBOX(dev_priv)	HAS_ENGINE(dev_priv, VECS)

#define HAS_LLC(dev_priv)	((dev_priv)->info.has_llc)
#define HAS_SNOOP(dev_priv)	((dev_priv)->info.has_snoop)
#define HAS_EDRAM(dev_priv)	(!!((dev_priv)->edram_cap & EDRAM_ENABLED))
#define HAS_WT(dev_priv)	((IS_HASWELL(dev_priv) || \
				 IS_BROADWELL(dev_priv)) && HAS_EDRAM(dev_priv))

#define HWS_NEEDS_PHYSICAL(dev_priv)	((dev_priv)->info.hws_needs_physical)

#define HAS_HW_CONTEXTS(dev_priv)	    ((dev_priv)->info.has_hw_contexts)
#define HAS_LOGICAL_RING_CONTEXTS(dev_priv) \
		((dev_priv)->info.has_logical_ring_contexts)
#define USES_PPGTT(dev_priv)		(i915.enable_ppgtt)
#define USES_FULL_PPGTT(dev_priv)	(i915.enable_ppgtt >= 2)
#define USES_FULL_48BIT_PPGTT(dev_priv)	(i915.enable_ppgtt == 3)

#define HAS_OVERLAY(dev_priv)		 ((dev_priv)->info.has_overlay)
#define OVERLAY_NEEDS_PHYSICAL(dev_priv) \
		((dev_priv)->info.overlay_needs_physical)

/* Early gen2 have a totally busted CS tlb and require pinned batches. */
#define HAS_BROKEN_CS_TLB(dev_priv)	(IS_I830(dev_priv) || IS_I845G(dev_priv))

/* WaRsDisableCoarsePowerGating:skl,bxt */
#define NEEDS_WaRsDisableCoarsePowerGating(dev_priv) \
	(IS_BXT_REVID(dev_priv, 0, BXT_REVID_A1) || \
	 IS_SKL_GT3(dev_priv) || \
	 IS_SKL_GT4(dev_priv))

/*
 * dp aux and gmbus irq on gen4 seems to be able to generate legacy interrupts
 * even when in MSI mode. This results in spurious interrupt warnings if the
 * legacy irq no. is shared with another device. The kernel then disables that
 * interrupt source and so prevents the other device from working properly.
 */
#define HAS_AUX_IRQ(dev_priv)   ((dev_priv)->info.gen >= 5)
#define HAS_GMBUS_IRQ(dev_priv) ((dev_priv)->info.has_gmbus_irq)

/* With the 945 and later, Y tiling got adjusted so that it was 32 128-byte
 * rows, which changed the alignment requirements and fence programming.
 */
#define HAS_128_BYTE_Y_TILING(dev_priv) (!IS_GEN2(dev_priv) && \
					 !(IS_I915G(dev_priv) || \
					 IS_I915GM(dev_priv)))
#define SUPPORTS_TV(dev_priv)		((dev_priv)->info.supports_tv)
#define I915_HAS_HOTPLUG(dev_priv)	((dev_priv)->info.has_hotplug)

#define HAS_FW_BLC(dev_priv) 	(INTEL_GEN(dev_priv) > 2)
#define HAS_PIPE_CXSR(dev_priv) ((dev_priv)->info.has_pipe_cxsr)
#define HAS_FBC(dev_priv)	((dev_priv)->info.has_fbc)

#define HAS_IPS(dev_priv)	(IS_HSW_ULT(dev_priv) || IS_BROADWELL(dev_priv))

#define HAS_DP_MST(dev_priv)	((dev_priv)->info.has_dp_mst)

#define HAS_DDI(dev_priv)		 ((dev_priv)->info.has_ddi)
#define HAS_FPGA_DBG_UNCLAIMED(dev_priv) ((dev_priv)->info.has_fpga_dbg)
#define HAS_PSR(dev_priv)		 ((dev_priv)->info.has_psr)
#define HAS_RC6(dev_priv)		 ((dev_priv)->info.has_rc6)
#define HAS_RC6p(dev_priv)		 ((dev_priv)->info.has_rc6p)

#define HAS_CSR(dev_priv)	((dev_priv)->info.has_csr)

#define HAS_RUNTIME_PM(dev_priv) ((dev_priv)->info.has_runtime_pm)
#define HAS_64BIT_RELOC(dev_priv) ((dev_priv)->info.has_64bit_reloc)

/*
 * For now, anything with a GuC requires uCode loading, and then supports
 * command submission once loaded. But these are logically independent
 * properties, so we have separate macros to test them.
 */
#define HAS_GUC(dev_priv)	((dev_priv)->info.has_guc)
#define HAS_GUC_UCODE(dev_priv)	(HAS_GUC(dev_priv))
#define HAS_GUC_SCHED(dev_priv)	(HAS_GUC(dev_priv))
#define HAS_HUC_UCODE(dev_priv)	(HAS_GUC(dev_priv))

#define HAS_RESOURCE_STREAMER(dev_priv) ((dev_priv)->info.has_resource_streamer)

#define HAS_POOLED_EU(dev_priv)	((dev_priv)->info.has_pooled_eu)

#define INTEL_PCH_DEVICE_ID_MASK		0xff00
#define INTEL_PCH_IBX_DEVICE_ID_TYPE		0x3b00
#define INTEL_PCH_CPT_DEVICE_ID_TYPE		0x1c00
#define INTEL_PCH_PPT_DEVICE_ID_TYPE		0x1e00
#define INTEL_PCH_LPT_DEVICE_ID_TYPE		0x8c00
#define INTEL_PCH_LPT_LP_DEVICE_ID_TYPE		0x9c00
#define INTEL_PCH_SPT_DEVICE_ID_TYPE		0xA100
#define INTEL_PCH_SPT_LP_DEVICE_ID_TYPE		0x9D00
#define INTEL_PCH_KBP_DEVICE_ID_TYPE		0xA200
#define INTEL_PCH_P2X_DEVICE_ID_TYPE		0x7100
#define INTEL_PCH_P3X_DEVICE_ID_TYPE		0x7000
#define INTEL_PCH_QEMU_DEVICE_ID_TYPE		0x2900 /* qemu q35 has 2918 */

#define INTEL_PCH_TYPE(dev_priv) ((dev_priv)->pch_type)
#define HAS_PCH_KBP(dev_priv) (INTEL_PCH_TYPE(dev_priv) == PCH_KBP)
#define HAS_PCH_SPT(dev_priv) (INTEL_PCH_TYPE(dev_priv) == PCH_SPT)
#define HAS_PCH_LPT(dev_priv) (INTEL_PCH_TYPE(dev_priv) == PCH_LPT)
#define HAS_PCH_LPT_LP(dev_priv) \
	((dev_priv)->pch_id == INTEL_PCH_LPT_LP_DEVICE_ID_TYPE)
#define HAS_PCH_LPT_H(dev_priv) \
	((dev_priv)->pch_id == INTEL_PCH_LPT_DEVICE_ID_TYPE)
#define HAS_PCH_CPT(dev_priv) (INTEL_PCH_TYPE(dev_priv) == PCH_CPT)
#define HAS_PCH_IBX(dev_priv) (INTEL_PCH_TYPE(dev_priv) == PCH_IBX)
#define HAS_PCH_NOP(dev_priv) (INTEL_PCH_TYPE(dev_priv) == PCH_NOP)
#define HAS_PCH_SPLIT(dev_priv) (INTEL_PCH_TYPE(dev_priv) != PCH_NONE)

#define HAS_GMCH_DISPLAY(dev_priv) ((dev_priv)->info.has_gmch_display)

#define HAS_LSPCON(dev_priv) (IS_GEN9(dev_priv))

/* DPF == dynamic parity feature */
#define HAS_L3_DPF(dev_priv) ((dev_priv)->info.has_l3_dpf)
#define NUM_L3_SLICES(dev_priv) (IS_HSW_GT3(dev_priv) ? \
				 2 : HAS_L3_DPF(dev_priv))

#define GT_FREQUENCY_MULTIPLIER 50
#define GEN9_FREQ_SCALER 3

#define HAS_DECOUPLED_MMIO(dev_priv) (INTEL_INFO(dev_priv)->has_decoupled_mmio)

#include "i915_trace.h"

static inline bool intel_scanout_needs_vtd_wa(struct drm_i915_private *dev_priv)
{
#ifdef CONFIG_INTEL_IOMMU
	if (INTEL_GEN(dev_priv) >= 6 && intel_iommu_gfx_mapped)
		return true;
#endif
	return false;
}

int intel_sanitize_enable_ppgtt(struct drm_i915_private *dev_priv,
				int enable_ppgtt);

bool intel_sanitize_semaphores(struct drm_i915_private *dev_priv, int value);

/* i915_drv.c */
void __printf(3, 4)
__i915_printk(struct drm_i915_private *dev_priv, const char *level,
	      const char *fmt, ...);

#define i915_report_error(dev_priv, fmt, ...)				   \
	__i915_printk(dev_priv, KERN_ERR, fmt, ##__VA_ARGS__)

#ifdef CONFIG_COMPAT
extern long i915_compat_ioctl(struct file *filp, unsigned int cmd,
			      unsigned long arg);
#else
#define i915_compat_ioctl NULL
#endif
extern const struct dev_pm_ops i915_pm_ops;

extern int i915_driver_load(struct pci_dev *pdev,
			    const struct pci_device_id *ent);
extern void i915_driver_unload(struct drm_device *dev);
extern int intel_gpu_reset(struct drm_i915_private *dev_priv, u32 engine_mask);
extern bool intel_has_gpu_reset(struct drm_i915_private *dev_priv);
extern void i915_reset(struct drm_i915_private *dev_priv);
extern int intel_guc_reset(struct drm_i915_private *dev_priv);
extern void intel_engine_init_hangcheck(struct intel_engine_cs *engine);
extern void intel_hangcheck_init(struct drm_i915_private *dev_priv);
extern unsigned long i915_chipset_val(struct drm_i915_private *dev_priv);
extern unsigned long i915_mch_val(struct drm_i915_private *dev_priv);
extern unsigned long i915_gfx_val(struct drm_i915_private *dev_priv);
extern void i915_update_gfx_val(struct drm_i915_private *dev_priv);
int vlv_force_gfx_clock(struct drm_i915_private *dev_priv, bool on);

/* intel_hotplug.c */
void intel_hpd_irq_handler(struct drm_i915_private *dev_priv,
			   u32 pin_mask, u32 long_mask);
void intel_hpd_init(struct drm_i915_private *dev_priv);
void intel_hpd_init_work(struct drm_i915_private *dev_priv);
void intel_hpd_cancel_work(struct drm_i915_private *dev_priv);
bool intel_hpd_pin_to_port(enum hpd_pin pin, enum port *port);
bool intel_hpd_disable(struct drm_i915_private *dev_priv, enum hpd_pin pin);
void intel_hpd_enable(struct drm_i915_private *dev_priv, enum hpd_pin pin);

/* i915_irq.c */
static inline void i915_queue_hangcheck(struct drm_i915_private *dev_priv)
{
	unsigned long delay;

	if (unlikely(!i915.enable_hangcheck))
		return;

	/* Don't continually defer the hangcheck so that it is always run at
	 * least once after work has been scheduled on any ring. Otherwise,
	 * we will ignore a hung ring if a second ring is kept busy.
	 */

	delay = round_jiffies_up_relative(DRM_I915_HANGCHECK_JIFFIES);
	queue_delayed_work(system_long_wq,
			   &dev_priv->gpu_error.hangcheck_work, delay);
}

__printf(3, 4)
void i915_handle_error(struct drm_i915_private *dev_priv,
		       u32 engine_mask,
		       const char *fmt, ...);

extern void intel_irq_init(struct drm_i915_private *dev_priv);
int intel_irq_install(struct drm_i915_private *dev_priv);
void intel_irq_uninstall(struct drm_i915_private *dev_priv);

extern void intel_uncore_sanitize(struct drm_i915_private *dev_priv);
extern void intel_uncore_early_sanitize(struct drm_i915_private *dev_priv,
					bool restore_forcewake);
extern void intel_uncore_init(struct drm_i915_private *dev_priv);
extern bool intel_uncore_unclaimed_mmio(struct drm_i915_private *dev_priv);
extern bool intel_uncore_arm_unclaimed_mmio_detection(struct drm_i915_private *dev_priv);
extern void intel_uncore_fini(struct drm_i915_private *dev_priv);
extern void intel_uncore_forcewake_reset(struct drm_i915_private *dev_priv,
					 bool restore);
const char *intel_uncore_forcewake_domain_to_str(const enum forcewake_domain_id id);
void intel_uncore_forcewake_get(struct drm_i915_private *dev_priv,
				enum forcewake_domains domains);
void intel_uncore_forcewake_put(struct drm_i915_private *dev_priv,
				enum forcewake_domains domains);
/* Like above but the caller must manage the uncore.lock itself.
 * Must be used with I915_READ_FW and friends.
 */
void intel_uncore_forcewake_get__locked(struct drm_i915_private *dev_priv,
					enum forcewake_domains domains);
void intel_uncore_forcewake_put__locked(struct drm_i915_private *dev_priv,
					enum forcewake_domains domains);
u64 intel_uncore_edram_size(struct drm_i915_private *dev_priv);

void assert_forcewakes_inactive(struct drm_i915_private *dev_priv);

int intel_wait_for_register(struct drm_i915_private *dev_priv,
			    i915_reg_t reg,
			    const u32 mask,
			    const u32 value,
			    const unsigned long timeout_ms);
int intel_wait_for_register_fw(struct drm_i915_private *dev_priv,
			       i915_reg_t reg,
			       const u32 mask,
			       const u32 value,
			       const unsigned long timeout_ms);

static inline bool intel_gvt_active(struct drm_i915_private *dev_priv)
{
	return dev_priv->gvt;
}

static inline bool intel_vgpu_active(struct drm_i915_private *dev_priv)
{
	return dev_priv->vgpu.active;
}

void
i915_enable_pipestat(struct drm_i915_private *dev_priv, enum pipe pipe,
		     u32 status_mask);

void
i915_disable_pipestat(struct drm_i915_private *dev_priv, enum pipe pipe,
		      u32 status_mask);

void valleyview_enable_display_irqs(struct drm_i915_private *dev_priv);
void valleyview_disable_display_irqs(struct drm_i915_private *dev_priv);
void i915_hotplug_interrupt_update(struct drm_i915_private *dev_priv,
				   uint32_t mask,
				   uint32_t bits);
void ilk_update_display_irq(struct drm_i915_private *dev_priv,
			    uint32_t interrupt_mask,
			    uint32_t enabled_irq_mask);
static inline void
ilk_enable_display_irq(struct drm_i915_private *dev_priv, uint32_t bits)
{
	ilk_update_display_irq(dev_priv, bits, bits);
}
static inline void
ilk_disable_display_irq(struct drm_i915_private *dev_priv, uint32_t bits)
{
	ilk_update_display_irq(dev_priv, bits, 0);
}
void bdw_update_pipe_irq(struct drm_i915_private *dev_priv,
			 enum pipe pipe,
			 uint32_t interrupt_mask,
			 uint32_t enabled_irq_mask);
static inline void bdw_enable_pipe_irq(struct drm_i915_private *dev_priv,
				       enum pipe pipe, uint32_t bits)
{
	bdw_update_pipe_irq(dev_priv, pipe, bits, bits);
}
static inline void bdw_disable_pipe_irq(struct drm_i915_private *dev_priv,
					enum pipe pipe, uint32_t bits)
{
	bdw_update_pipe_irq(dev_priv, pipe, bits, 0);
}
void ibx_display_interrupt_update(struct drm_i915_private *dev_priv,
				  uint32_t interrupt_mask,
				  uint32_t enabled_irq_mask);
static inline void
ibx_enable_display_interrupt(struct drm_i915_private *dev_priv, uint32_t bits)
{
	ibx_display_interrupt_update(dev_priv, bits, bits);
}
static inline void
ibx_disable_display_interrupt(struct drm_i915_private *dev_priv, uint32_t bits)
{
	ibx_display_interrupt_update(dev_priv, bits, 0);
}

/* i915_gem.c */
int i915_gem_create_ioctl(struct drm_device *dev, void *data,
			  struct drm_file *file_priv);
int i915_gem_pread_ioctl(struct drm_device *dev, void *data,
			 struct drm_file *file_priv);
int i915_gem_pwrite_ioctl(struct drm_device *dev, void *data,
			  struct drm_file *file_priv);
int i915_gem_mmap_ioctl(struct drm_device *dev, void *data,
			struct drm_file *file_priv);
int i915_gem_mmap_gtt_ioctl(struct drm_device *dev, void *data,
			struct drm_file *file_priv);
int i915_gem_set_domain_ioctl(struct drm_device *dev, void *data,
			      struct drm_file *file_priv);
int i915_gem_sw_finish_ioctl(struct drm_device *dev, void *data,
			     struct drm_file *file_priv);
int i915_gem_execbuffer(struct drm_device *dev, void *data,
			struct drm_file *file_priv);
int i915_gem_execbuffer2(struct drm_device *dev, void *data,
			 struct drm_file *file_priv);
int i915_gem_busy_ioctl(struct drm_device *dev, void *data,
			struct drm_file *file_priv);
int i915_gem_get_caching_ioctl(struct drm_device *dev, void *data,
			       struct drm_file *file);
int i915_gem_set_caching_ioctl(struct drm_device *dev, void *data,
			       struct drm_file *file);
int i915_gem_throttle_ioctl(struct drm_device *dev, void *data,
			    struct drm_file *file_priv);
int i915_gem_madvise_ioctl(struct drm_device *dev, void *data,
			   struct drm_file *file_priv);
int i915_gem_set_tiling_ioctl(struct drm_device *dev, void *data,
			      struct drm_file *file_priv);
int i915_gem_get_tiling_ioctl(struct drm_device *dev, void *data,
			      struct drm_file *file_priv);
void i915_gem_init_userptr(struct drm_i915_private *dev_priv);
int i915_gem_userptr_ioctl(struct drm_device *dev, void *data,
			   struct drm_file *file);
int i915_gem_get_aperture_ioctl(struct drm_device *dev, void *data,
				struct drm_file *file_priv);
int i915_gem_wait_ioctl(struct drm_device *dev, void *data,
			struct drm_file *file_priv);
int i915_gem_load_init(struct drm_i915_private *dev_priv);
void i915_gem_load_cleanup(struct drm_i915_private *dev_priv);
void i915_gem_load_init_fences(struct drm_i915_private *dev_priv);
int i915_gem_freeze(struct drm_i915_private *dev_priv);
int i915_gem_freeze_late(struct drm_i915_private *dev_priv);

void *i915_gem_object_alloc(struct drm_i915_private *dev_priv);
void i915_gem_object_free(struct drm_i915_gem_object *obj);
void i915_gem_object_init(struct drm_i915_gem_object *obj,
			 const struct drm_i915_gem_object_ops *ops);
struct drm_i915_gem_object *
i915_gem_object_create(struct drm_i915_private *dev_priv, u64 size);
struct drm_i915_gem_object *
i915_gem_object_create_from_data(struct drm_i915_private *dev_priv,
				 const void *data, size_t size);
void i915_gem_close_object(struct drm_gem_object *gem, struct drm_file *file);
void i915_gem_free_object(struct drm_gem_object *obj);

static inline void i915_gem_drain_freed_objects(struct drm_i915_private *i915)
{
	/* A single pass should suffice to release all the freed objects (along
	 * most call paths) , but be a little more paranoid in that freeing
	 * the objects does take a little amount of time, during which the rcu
	 * callbacks could have added new objects into the freed list, and
	 * armed the work again.
	 */
	do {
		rcu_barrier();
	} while (flush_work(&i915->mm.free_work));
}

struct i915_vma * __must_check
i915_gem_object_ggtt_pin(struct drm_i915_gem_object *obj,
			 const struct i915_ggtt_view *view,
			 u64 size,
			 u64 alignment,
			 u64 flags);

int i915_gem_object_unbind(struct drm_i915_gem_object *obj);
void i915_gem_release_mmap(struct drm_i915_gem_object *obj);

void i915_gem_runtime_suspend(struct drm_i915_private *dev_priv);

static inline int __sg_page_count(const struct scatterlist *sg)
{
	return sg->length >> PAGE_SHIFT;
}

struct scatterlist *
i915_gem_object_get_sg(struct drm_i915_gem_object *obj,
		       unsigned int n, unsigned int *offset);

struct page *
i915_gem_object_get_page(struct drm_i915_gem_object *obj,
			 unsigned int n);

struct page *
i915_gem_object_get_dirty_page(struct drm_i915_gem_object *obj,
			       unsigned int n);

dma_addr_t
i915_gem_object_get_dma_address(struct drm_i915_gem_object *obj,
				unsigned long n);

void __i915_gem_object_set_pages(struct drm_i915_gem_object *obj,
				 struct sg_table *pages);
int __i915_gem_object_get_pages(struct drm_i915_gem_object *obj);

static inline int __must_check
i915_gem_object_pin_pages(struct drm_i915_gem_object *obj)
{
	might_lock(&obj->mm.lock);

	if (atomic_inc_not_zero(&obj->mm.pages_pin_count))
		return 0;

	return __i915_gem_object_get_pages(obj);
}

static inline void
__i915_gem_object_pin_pages(struct drm_i915_gem_object *obj)
{
	GEM_BUG_ON(!obj->mm.pages);

	atomic_inc(&obj->mm.pages_pin_count);
}

static inline bool
i915_gem_object_has_pinned_pages(struct drm_i915_gem_object *obj)
{
	return atomic_read(&obj->mm.pages_pin_count);
}

static inline void
__i915_gem_object_unpin_pages(struct drm_i915_gem_object *obj)
{
	GEM_BUG_ON(!i915_gem_object_has_pinned_pages(obj));
	GEM_BUG_ON(!obj->mm.pages);

	atomic_dec(&obj->mm.pages_pin_count);
}

static inline void
i915_gem_object_unpin_pages(struct drm_i915_gem_object *obj)
{
	__i915_gem_object_unpin_pages(obj);
}

enum i915_mm_subclass { /* lockdep subclass for obj->mm.lock */
	I915_MM_NORMAL = 0,
	I915_MM_SHRINKER
};

void __i915_gem_object_put_pages(struct drm_i915_gem_object *obj,
				 enum i915_mm_subclass subclass);
void __i915_gem_object_invalidate(struct drm_i915_gem_object *obj);

enum i915_map_type {
	I915_MAP_WB = 0,
	I915_MAP_WC,
};

/**
 * i915_gem_object_pin_map - return a contiguous mapping of the entire object
 * @obj: the object to map into kernel address space
 * @type: the type of mapping, used to select pgprot_t
 *
 * Calls i915_gem_object_pin_pages() to prevent reaping of the object's
 * pages and then returns a contiguous mapping of the backing storage into
 * the kernel address space. Based on the @type of mapping, the PTE will be
 * set to either WriteBack or WriteCombine (via pgprot_t).
 *
 * The caller is responsible for calling i915_gem_object_unpin_map() when the
 * mapping is no longer required.
 *
 * Returns the pointer through which to access the mapped object, or an
 * ERR_PTR() on error.
 */
void *__must_check i915_gem_object_pin_map(struct drm_i915_gem_object *obj,
					   enum i915_map_type type);

/**
 * i915_gem_object_unpin_map - releases an earlier mapping
 * @obj: the object to unmap
 *
 * After pinning the object and mapping its pages, once you are finished
 * with your access, call i915_gem_object_unpin_map() to release the pin
 * upon the mapping. Once the pin count reaches zero, that mapping may be
 * removed.
 */
static inline void i915_gem_object_unpin_map(struct drm_i915_gem_object *obj)
{
	i915_gem_object_unpin_pages(obj);
}

int i915_gem_obj_prepare_shmem_read(struct drm_i915_gem_object *obj,
				    unsigned int *needs_clflush);
int i915_gem_obj_prepare_shmem_write(struct drm_i915_gem_object *obj,
				     unsigned int *needs_clflush);
#define CLFLUSH_BEFORE 0x1
#define CLFLUSH_AFTER 0x2
#define CLFLUSH_FLAGS (CLFLUSH_BEFORE | CLFLUSH_AFTER)

static inline void
i915_gem_obj_finish_shmem_access(struct drm_i915_gem_object *obj)
{
	i915_gem_object_unpin_pages(obj);
}

int __must_check i915_mutex_lock_interruptible(struct drm_device *dev);
void i915_vma_move_to_active(struct i915_vma *vma,
			     struct drm_i915_gem_request *req,
			     unsigned int flags);
int i915_gem_dumb_create(struct drm_file *file_priv,
			 struct drm_device *dev,
			 struct drm_mode_create_dumb *args);
int i915_gem_mmap_gtt(struct drm_file *file_priv, struct drm_device *dev,
		      uint32_t handle, uint64_t *offset);
int i915_gem_mmap_gtt_version(void);

void i915_gem_track_fb(struct drm_i915_gem_object *old,
		       struct drm_i915_gem_object *new,
		       unsigned frontbuffer_bits);

int __must_check i915_gem_set_global_seqno(struct drm_device *dev, u32 seqno);

struct drm_i915_gem_request *
i915_gem_find_active_request(struct intel_engine_cs *engine);

void i915_gem_retire_requests(struct drm_i915_private *dev_priv);

static inline bool i915_reset_in_progress(struct i915_gpu_error *error)
{
	return unlikely(test_bit(I915_RESET_IN_PROGRESS, &error->flags));
}

static inline bool i915_terminally_wedged(struct i915_gpu_error *error)
{
	return unlikely(test_bit(I915_WEDGED, &error->flags));
}

static inline bool i915_reset_in_progress_or_wedged(struct i915_gpu_error *error)
{
	return i915_reset_in_progress(error) | i915_terminally_wedged(error);
}

static inline u32 i915_reset_count(struct i915_gpu_error *error)
{
	return READ_ONCE(error->reset_count);
}

int i915_gem_reset_prepare(struct drm_i915_private *dev_priv);
void i915_gem_reset(struct drm_i915_private *dev_priv);
void i915_gem_reset_finish(struct drm_i915_private *dev_priv);
void i915_gem_set_wedged(struct drm_i915_private *dev_priv);
void i915_gem_clflush_object(struct drm_i915_gem_object *obj, bool force);
int __must_check i915_gem_init(struct drm_i915_private *dev_priv);
int __must_check i915_gem_init_hw(struct drm_i915_private *dev_priv);
void i915_gem_init_swizzling(struct drm_i915_private *dev_priv);
void i915_gem_cleanup_engines(struct drm_i915_private *dev_priv);
int __must_check i915_gem_wait_for_idle(struct drm_i915_private *dev_priv,
					unsigned int flags);
int __must_check i915_gem_suspend(struct drm_i915_private *dev_priv);
void i915_gem_resume(struct drm_i915_private *dev_priv);
int i915_gem_fault(struct vm_fault *vmf);
int i915_gem_object_wait(struct drm_i915_gem_object *obj,
			 unsigned int flags,
			 long timeout,
			 struct intel_rps_client *rps);
int i915_gem_object_wait_priority(struct drm_i915_gem_object *obj,
				  unsigned int flags,
				  int priority);
#define I915_PRIORITY_DISPLAY I915_PRIORITY_MAX

int __must_check
i915_gem_object_set_to_gtt_domain(struct drm_i915_gem_object *obj,
				  bool write);
int __must_check
i915_gem_object_set_to_cpu_domain(struct drm_i915_gem_object *obj, bool write);
struct i915_vma * __must_check
i915_gem_object_pin_to_display_plane(struct drm_i915_gem_object *obj,
				     u32 alignment,
				     const struct i915_ggtt_view *view);
void i915_gem_object_unpin_from_display_plane(struct i915_vma *vma);
int i915_gem_object_attach_phys(struct drm_i915_gem_object *obj,
				int align);
int i915_gem_open(struct drm_device *dev, struct drm_file *file);
void i915_gem_release(struct drm_device *dev, struct drm_file *file);

int i915_gem_object_set_cache_level(struct drm_i915_gem_object *obj,
				    enum i915_cache_level cache_level);

struct drm_gem_object *i915_gem_prime_import(struct drm_device *dev,
				struct dma_buf *dma_buf);

struct dma_buf *i915_gem_prime_export(struct drm_device *dev,
				struct drm_gem_object *gem_obj, int flags);

static inline struct i915_hw_ppgtt *
i915_vm_to_ppgtt(struct i915_address_space *vm)
{
	return container_of(vm, struct i915_hw_ppgtt, base);
}

<<<<<<< HEAD
static inline struct i915_vma *
i915_gem_object_to_ggtt(struct drm_i915_gem_object *obj,
			const struct i915_ggtt_view *view)
{
	return i915_gem_obj_to_vma(obj, &to_i915(obj->base.dev)->ggtt.base, view);
}

=======
>>>>>>> a71c9a1c
/* i915_gem_fence_reg.c */
int __must_check i915_vma_get_fence(struct i915_vma *vma);
int __must_check i915_vma_put_fence(struct i915_vma *vma);

void i915_gem_revoke_fences(struct drm_i915_private *dev_priv);
void i915_gem_restore_fences(struct drm_i915_private *dev_priv);

void i915_gem_detect_bit_6_swizzle(struct drm_i915_private *dev_priv);
void i915_gem_object_do_bit_17_swizzle(struct drm_i915_gem_object *obj,
				       struct sg_table *pages);
void i915_gem_object_save_bit_17_swizzle(struct drm_i915_gem_object *obj,
					 struct sg_table *pages);

static inline struct i915_gem_context *
i915_gem_context_lookup(struct drm_i915_file_private *file_priv, u32 id)
{
	struct i915_gem_context *ctx;

	lockdep_assert_held(&file_priv->dev_priv->drm.struct_mutex);

	ctx = idr_find(&file_priv->context_idr, id);
	if (!ctx)
		return ERR_PTR(-ENOENT);

	return ctx;
}

static inline struct i915_gem_context *
i915_gem_context_get(struct i915_gem_context *ctx)
{
	kref_get(&ctx->ref);
	return ctx;
}

static inline void i915_gem_context_put(struct i915_gem_context *ctx)
{
	lockdep_assert_held(&ctx->i915->drm.struct_mutex);
	kref_put(&ctx->ref, i915_gem_context_free);
}

static inline void i915_gem_context_put_unlocked(struct i915_gem_context *ctx)
{
	struct mutex *lock = &ctx->i915->drm.struct_mutex;

	if (kref_put_mutex(&ctx->ref, i915_gem_context_free, lock))
		mutex_unlock(lock);
}

static inline struct intel_timeline *
i915_gem_context_lookup_timeline(struct i915_gem_context *ctx,
				 struct intel_engine_cs *engine)
{
	struct i915_address_space *vm;

	vm = ctx->ppgtt ? &ctx->ppgtt->base : &ctx->i915->ggtt.base;
	return &vm->timeline.engine[engine->id];
}

int i915_perf_open_ioctl(struct drm_device *dev, void *data,
			 struct drm_file *file);

/* i915_gem_evict.c */
int __must_check i915_gem_evict_something(struct i915_address_space *vm,
					  u64 min_size, u64 alignment,
					  unsigned cache_level,
					  u64 start, u64 end,
					  unsigned flags);
int __must_check i915_gem_evict_for_node(struct i915_address_space *vm,
					 struct drm_mm_node *node,
					 unsigned int flags);
int i915_gem_evict_vm(struct i915_address_space *vm, bool do_idle);

/* belongs in i915_gem_gtt.h */
static inline void i915_gem_chipset_flush(struct drm_i915_private *dev_priv)
{
	wmb();
	if (INTEL_GEN(dev_priv) < 6)
		intel_gtt_chipset_flush();
}

/* i915_gem_stolen.c */
int i915_gem_stolen_insert_node(struct drm_i915_private *dev_priv,
				struct drm_mm_node *node, u64 size,
				unsigned alignment);
int i915_gem_stolen_insert_node_in_range(struct drm_i915_private *dev_priv,
					 struct drm_mm_node *node, u64 size,
					 unsigned alignment, u64 start,
					 u64 end);
void i915_gem_stolen_remove_node(struct drm_i915_private *dev_priv,
				 struct drm_mm_node *node);
int i915_gem_init_stolen(struct drm_i915_private *dev_priv);
void i915_gem_cleanup_stolen(struct drm_device *dev);
struct drm_i915_gem_object *
i915_gem_object_create_stolen(struct drm_i915_private *dev_priv, u32 size);
struct drm_i915_gem_object *
i915_gem_object_create_stolen_for_preallocated(struct drm_i915_private *dev_priv,
					       u32 stolen_offset,
					       u32 gtt_offset,
					       u32 size);

/* i915_gem_internal.c */
struct drm_i915_gem_object *
i915_gem_object_create_internal(struct drm_i915_private *dev_priv,
				phys_addr_t size);

/* i915_gem_shrinker.c */
unsigned long i915_gem_shrink(struct drm_i915_private *dev_priv,
			      unsigned long target,
			      unsigned flags);
#define I915_SHRINK_PURGEABLE 0x1
#define I915_SHRINK_UNBOUND 0x2
#define I915_SHRINK_BOUND 0x4
#define I915_SHRINK_ACTIVE 0x8
#define I915_SHRINK_VMAPS 0x10
unsigned long i915_gem_shrink_all(struct drm_i915_private *dev_priv);
void i915_gem_shrinker_init(struct drm_i915_private *dev_priv);
void i915_gem_shrinker_cleanup(struct drm_i915_private *dev_priv);


/* i915_gem_tiling.c */
static inline bool i915_gem_object_needs_bit17_swizzle(struct drm_i915_gem_object *obj)
{
	struct drm_i915_private *dev_priv = to_i915(obj->base.dev);

	return dev_priv->mm.bit_6_swizzle_x == I915_BIT_6_SWIZZLE_9_10_17 &&
		i915_gem_object_is_tiled(obj);
}

u32 i915_gem_fence_size(struct drm_i915_private *dev_priv, u32 size,
			unsigned int tiling, unsigned int stride);
u32 i915_gem_fence_alignment(struct drm_i915_private *dev_priv, u32 size,
			     unsigned int tiling, unsigned int stride);

/* i915_debugfs.c */
#ifdef CONFIG_DEBUG_FS
int i915_debugfs_register(struct drm_i915_private *dev_priv);
void i915_debugfs_unregister(struct drm_i915_private *dev_priv);
int i915_debugfs_connector_add(struct drm_connector *connector);
void intel_display_crc_init(struct drm_i915_private *dev_priv);
#else
static inline int i915_debugfs_register(struct drm_i915_private *dev_priv) {return 0;}
static inline void i915_debugfs_unregister(struct drm_i915_private *dev_priv) {}
static inline int i915_debugfs_connector_add(struct drm_connector *connector)
{ return 0; }
static inline void intel_display_crc_init(struct drm_i915_private *dev_priv) {}
#endif

/* i915_gpu_error.c */
#if IS_ENABLED(CONFIG_DRM_I915_CAPTURE_ERROR)

__printf(2, 3)
void i915_error_printf(struct drm_i915_error_state_buf *e, const char *f, ...);
int i915_error_state_to_str(struct drm_i915_error_state_buf *estr,
			    const struct i915_error_state_file_priv *error);
int i915_error_state_buf_init(struct drm_i915_error_state_buf *eb,
			      struct drm_i915_private *i915,
			      size_t count, loff_t pos);
static inline void i915_error_state_buf_release(
	struct drm_i915_error_state_buf *eb)
{
	kfree(eb->buf);
}
void i915_capture_error_state(struct drm_i915_private *dev_priv,
			      u32 engine_mask,
			      const char *error_msg);
void i915_error_state_get(struct drm_device *dev,
			  struct i915_error_state_file_priv *error_priv);
void i915_error_state_put(struct i915_error_state_file_priv *error_priv);
void i915_destroy_error_state(struct drm_i915_private *dev_priv);

#else

static inline void i915_capture_error_state(struct drm_i915_private *dev_priv,
					    u32 engine_mask,
					    const char *error_msg)
{
}

static inline void i915_destroy_error_state(struct drm_i915_private *dev_priv)
{
}

#endif

const char *i915_cache_level_str(struct drm_i915_private *i915, int type);

/* i915_cmd_parser.c */
int i915_cmd_parser_get_version(struct drm_i915_private *dev_priv);
void intel_engine_init_cmd_parser(struct intel_engine_cs *engine);
void intel_engine_cleanup_cmd_parser(struct intel_engine_cs *engine);
int intel_engine_cmd_parser(struct intel_engine_cs *engine,
			    struct drm_i915_gem_object *batch_obj,
			    struct drm_i915_gem_object *shadow_batch_obj,
			    u32 batch_start_offset,
			    u32 batch_len,
			    bool is_master);

/* i915_perf.c */
extern void i915_perf_init(struct drm_i915_private *dev_priv);
extern void i915_perf_fini(struct drm_i915_private *dev_priv);
extern void i915_perf_register(struct drm_i915_private *dev_priv);
extern void i915_perf_unregister(struct drm_i915_private *dev_priv);

/* i915_suspend.c */
extern int i915_save_state(struct drm_i915_private *dev_priv);
extern int i915_restore_state(struct drm_i915_private *dev_priv);

/* i915_sysfs.c */
void i915_setup_sysfs(struct drm_i915_private *dev_priv);
void i915_teardown_sysfs(struct drm_i915_private *dev_priv);

/* intel_lpe_audio.c */
int  intel_lpe_audio_init(struct drm_i915_private *dev_priv);
void intel_lpe_audio_teardown(struct drm_i915_private *dev_priv);
void intel_lpe_audio_irq_handler(struct drm_i915_private *dev_priv);
void intel_lpe_audio_notify(struct drm_i915_private *dev_priv,
			    void *eld, int port, int pipe, int tmds_clk_speed,
			    bool dp_output, int link_rate);

/* intel_i2c.c */
extern int intel_setup_gmbus(struct drm_i915_private *dev_priv);
extern void intel_teardown_gmbus(struct drm_i915_private *dev_priv);
extern bool intel_gmbus_is_valid_pin(struct drm_i915_private *dev_priv,
				     unsigned int pin);

extern struct i2c_adapter *
intel_gmbus_get_adapter(struct drm_i915_private *dev_priv, unsigned int pin);
extern void intel_gmbus_set_speed(struct i2c_adapter *adapter, int speed);
extern void intel_gmbus_force_bit(struct i2c_adapter *adapter, bool force_bit);
static inline bool intel_gmbus_is_forced_bit(struct i2c_adapter *adapter)
{
	return container_of(adapter, struct intel_gmbus, adapter)->force_bit;
}
extern void intel_i2c_reset(struct drm_i915_private *dev_priv);

/* intel_bios.c */
int intel_bios_init(struct drm_i915_private *dev_priv);
bool intel_bios_is_valid_vbt(const void *buf, size_t size);
bool intel_bios_is_tv_present(struct drm_i915_private *dev_priv);
bool intel_bios_is_lvds_present(struct drm_i915_private *dev_priv, u8 *i2c_pin);
bool intel_bios_is_port_present(struct drm_i915_private *dev_priv, enum port port);
bool intel_bios_is_port_edp(struct drm_i915_private *dev_priv, enum port port);
bool intel_bios_is_port_dp_dual_mode(struct drm_i915_private *dev_priv, enum port port);
bool intel_bios_is_dsi_present(struct drm_i915_private *dev_priv, enum port *port);
bool intel_bios_is_port_hpd_inverted(struct drm_i915_private *dev_priv,
				     enum port port);
bool intel_bios_is_lspcon_present(struct drm_i915_private *dev_priv,
				enum port port);


/* intel_opregion.c */
#ifdef CONFIG_ACPI
extern int intel_opregion_setup(struct drm_i915_private *dev_priv);
extern void intel_opregion_register(struct drm_i915_private *dev_priv);
extern void intel_opregion_unregister(struct drm_i915_private *dev_priv);
extern void intel_opregion_asle_intr(struct drm_i915_private *dev_priv);
extern int intel_opregion_notify_encoder(struct intel_encoder *intel_encoder,
					 bool enable);
extern int intel_opregion_notify_adapter(struct drm_i915_private *dev_priv,
					 pci_power_t state);
extern int intel_opregion_get_panel_type(struct drm_i915_private *dev_priv);
#else
static inline int intel_opregion_setup(struct drm_i915_private *dev) { return 0; }
static inline void intel_opregion_register(struct drm_i915_private *dev_priv) { }
static inline void intel_opregion_unregister(struct drm_i915_private *dev_priv) { }
static inline void intel_opregion_asle_intr(struct drm_i915_private *dev_priv)
{
}
static inline int
intel_opregion_notify_encoder(struct intel_encoder *intel_encoder, bool enable)
{
	return 0;
}
static inline int
intel_opregion_notify_adapter(struct drm_i915_private *dev, pci_power_t state)
{
	return 0;
}
static inline int intel_opregion_get_panel_type(struct drm_i915_private *dev)
{
	return -ENODEV;
}
#endif

/* intel_acpi.c */
#ifdef CONFIG_ACPI
extern void intel_register_dsm_handler(void);
extern void intel_unregister_dsm_handler(void);
#else
static inline void intel_register_dsm_handler(void) { return; }
static inline void intel_unregister_dsm_handler(void) { return; }
#endif /* CONFIG_ACPI */

/* intel_device_info.c */
static inline struct intel_device_info *
mkwrite_device_info(struct drm_i915_private *dev_priv)
{
	return (struct intel_device_info *)&dev_priv->info;
}

const char *intel_platform_name(enum intel_platform platform);
void intel_device_info_runtime_init(struct drm_i915_private *dev_priv);
void intel_device_info_dump(struct drm_i915_private *dev_priv);

/* modesetting */
extern void intel_modeset_init_hw(struct drm_device *dev);
extern int intel_modeset_init(struct drm_device *dev);
extern void intel_modeset_gem_init(struct drm_device *dev);
extern void intel_modeset_cleanup(struct drm_device *dev);
extern int intel_connector_register(struct drm_connector *);
extern void intel_connector_unregister(struct drm_connector *);
extern int intel_modeset_vga_set_state(struct drm_i915_private *dev_priv,
				       bool state);
extern void intel_display_resume(struct drm_device *dev);
extern void i915_redisable_vga(struct drm_i915_private *dev_priv);
extern void i915_redisable_vga_power_on(struct drm_i915_private *dev_priv);
extern bool ironlake_set_drps(struct drm_i915_private *dev_priv, u8 val);
extern void intel_init_pch_refclk(struct drm_i915_private *dev_priv);
extern void intel_set_rps(struct drm_i915_private *dev_priv, u8 val);
extern bool intel_set_memory_cxsr(struct drm_i915_private *dev_priv,
				  bool enable);

int i915_reg_read_ioctl(struct drm_device *dev, void *data,
			struct drm_file *file);

/* overlay */
extern struct intel_overlay_error_state *
intel_overlay_capture_error_state(struct drm_i915_private *dev_priv);
extern void intel_overlay_print_error_state(struct drm_i915_error_state_buf *e,
					    struct intel_overlay_error_state *error);

extern struct intel_display_error_state *
intel_display_capture_error_state(struct drm_i915_private *dev_priv);
extern void intel_display_print_error_state(struct drm_i915_error_state_buf *e,
					    struct drm_i915_private *dev_priv,
					    struct intel_display_error_state *error);

int sandybridge_pcode_read(struct drm_i915_private *dev_priv, u32 mbox, u32 *val);
int sandybridge_pcode_write(struct drm_i915_private *dev_priv, u32 mbox, u32 val);
int skl_pcode_request(struct drm_i915_private *dev_priv, u32 mbox, u32 request,
		      u32 reply_mask, u32 reply, int timeout_base_ms);

/* intel_sideband.c */
u32 vlv_punit_read(struct drm_i915_private *dev_priv, u32 addr);
void vlv_punit_write(struct drm_i915_private *dev_priv, u32 addr, u32 val);
u32 vlv_nc_read(struct drm_i915_private *dev_priv, u8 addr);
u32 vlv_iosf_sb_read(struct drm_i915_private *dev_priv, u8 port, u32 reg);
void vlv_iosf_sb_write(struct drm_i915_private *dev_priv, u8 port, u32 reg, u32 val);
u32 vlv_cck_read(struct drm_i915_private *dev_priv, u32 reg);
void vlv_cck_write(struct drm_i915_private *dev_priv, u32 reg, u32 val);
u32 vlv_ccu_read(struct drm_i915_private *dev_priv, u32 reg);
void vlv_ccu_write(struct drm_i915_private *dev_priv, u32 reg, u32 val);
u32 vlv_bunit_read(struct drm_i915_private *dev_priv, u32 reg);
void vlv_bunit_write(struct drm_i915_private *dev_priv, u32 reg, u32 val);
u32 vlv_dpio_read(struct drm_i915_private *dev_priv, enum pipe pipe, int reg);
void vlv_dpio_write(struct drm_i915_private *dev_priv, enum pipe pipe, int reg, u32 val);
u32 intel_sbi_read(struct drm_i915_private *dev_priv, u16 reg,
		   enum intel_sbi_destination destination);
void intel_sbi_write(struct drm_i915_private *dev_priv, u16 reg, u32 value,
		     enum intel_sbi_destination destination);
u32 vlv_flisdsi_read(struct drm_i915_private *dev_priv, u32 reg);
void vlv_flisdsi_write(struct drm_i915_private *dev_priv, u32 reg, u32 val);

/* intel_dpio_phy.c */
void bxt_port_to_phy_channel(struct drm_i915_private *dev_priv, enum port port,
			     enum dpio_phy *phy, enum dpio_channel *ch);
void bxt_ddi_phy_set_signal_level(struct drm_i915_private *dev_priv,
				  enum port port, u32 margin, u32 scale,
				  u32 enable, u32 deemphasis);
void bxt_ddi_phy_init(struct drm_i915_private *dev_priv, enum dpio_phy phy);
void bxt_ddi_phy_uninit(struct drm_i915_private *dev_priv, enum dpio_phy phy);
bool bxt_ddi_phy_is_enabled(struct drm_i915_private *dev_priv,
			    enum dpio_phy phy);
bool bxt_ddi_phy_verify_state(struct drm_i915_private *dev_priv,
			      enum dpio_phy phy);
uint8_t bxt_ddi_phy_calc_lane_lat_optim_mask(struct intel_encoder *encoder,
					     uint8_t lane_count);
void bxt_ddi_phy_set_lane_optim_mask(struct intel_encoder *encoder,
				     uint8_t lane_lat_optim_mask);
uint8_t bxt_ddi_phy_get_lane_lat_optim_mask(struct intel_encoder *encoder);

void chv_set_phy_signal_level(struct intel_encoder *encoder,
			      u32 deemph_reg_value, u32 margin_reg_value,
			      bool uniq_trans_scale);
void chv_data_lane_soft_reset(struct intel_encoder *encoder,
			      bool reset);
void chv_phy_pre_pll_enable(struct intel_encoder *encoder);
void chv_phy_pre_encoder_enable(struct intel_encoder *encoder);
void chv_phy_release_cl2_override(struct intel_encoder *encoder);
void chv_phy_post_pll_disable(struct intel_encoder *encoder);

void vlv_set_phy_signal_level(struct intel_encoder *encoder,
			      u32 demph_reg_value, u32 preemph_reg_value,
			      u32 uniqtranscale_reg_value, u32 tx3_demph);
void vlv_phy_pre_pll_enable(struct intel_encoder *encoder);
void vlv_phy_pre_encoder_enable(struct intel_encoder *encoder);
void vlv_phy_reset_lanes(struct intel_encoder *encoder);

int intel_gpu_freq(struct drm_i915_private *dev_priv, int val);
int intel_freq_opcode(struct drm_i915_private *dev_priv, int val);

#define I915_READ8(reg)		dev_priv->uncore.funcs.mmio_readb(dev_priv, (reg), true)
#define I915_WRITE8(reg, val)	dev_priv->uncore.funcs.mmio_writeb(dev_priv, (reg), (val), true)

#define I915_READ16(reg)	dev_priv->uncore.funcs.mmio_readw(dev_priv, (reg), true)
#define I915_WRITE16(reg, val)	dev_priv->uncore.funcs.mmio_writew(dev_priv, (reg), (val), true)
#define I915_READ16_NOTRACE(reg)	dev_priv->uncore.funcs.mmio_readw(dev_priv, (reg), false)
#define I915_WRITE16_NOTRACE(reg, val)	dev_priv->uncore.funcs.mmio_writew(dev_priv, (reg), (val), false)

#define I915_READ(reg)		dev_priv->uncore.funcs.mmio_readl(dev_priv, (reg), true)
#define I915_WRITE(reg, val)	dev_priv->uncore.funcs.mmio_writel(dev_priv, (reg), (val), true)
#define I915_READ_NOTRACE(reg)		dev_priv->uncore.funcs.mmio_readl(dev_priv, (reg), false)
#define I915_WRITE_NOTRACE(reg, val)	dev_priv->uncore.funcs.mmio_writel(dev_priv, (reg), (val), false)

/* Be very careful with read/write 64-bit values. On 32-bit machines, they
 * will be implemented using 2 32-bit writes in an arbitrary order with
 * an arbitrary delay between them. This can cause the hardware to
 * act upon the intermediate value, possibly leading to corruption and
 * machine death. For this reason we do not support I915_WRITE64, or
 * dev_priv->uncore.funcs.mmio_writeq.
 *
 * When reading a 64-bit value as two 32-bit values, the delay may cause
 * the two reads to mismatch, e.g. a timestamp overflowing. Also note that
 * occasionally a 64-bit register does not actualy support a full readq
 * and must be read using two 32-bit reads.
 *
 * You have been warned.
 */
#define I915_READ64(reg)	dev_priv->uncore.funcs.mmio_readq(dev_priv, (reg), true)

#define I915_READ64_2x32(lower_reg, upper_reg) ({			\
	u32 upper, lower, old_upper, loop = 0;				\
	upper = I915_READ(upper_reg);					\
	do {								\
		old_upper = upper;					\
		lower = I915_READ(lower_reg);				\
		upper = I915_READ(upper_reg);				\
	} while (upper != old_upper && loop++ < 2);			\
	(u64)upper << 32 | lower; })

#define POSTING_READ(reg)	(void)I915_READ_NOTRACE(reg)
#define POSTING_READ16(reg)	(void)I915_READ16_NOTRACE(reg)

#define __raw_read(x, s) \
static inline uint##x##_t __raw_i915_read##x(struct drm_i915_private *dev_priv, \
					     i915_reg_t reg) \
{ \
	return read##s(dev_priv->regs + i915_mmio_reg_offset(reg)); \
}

#define __raw_write(x, s) \
static inline void __raw_i915_write##x(struct drm_i915_private *dev_priv, \
				       i915_reg_t reg, uint##x##_t val) \
{ \
	write##s(val, dev_priv->regs + i915_mmio_reg_offset(reg)); \
}
__raw_read(8, b)
__raw_read(16, w)
__raw_read(32, l)
__raw_read(64, q)

__raw_write(8, b)
__raw_write(16, w)
__raw_write(32, l)
__raw_write(64, q)

#undef __raw_read
#undef __raw_write

/* These are untraced mmio-accessors that are only valid to be used inside
 * critical sections, such as inside IRQ handlers, where forcewake is explicitly
 * controlled.
 *
 * Think twice, and think again, before using these.
 *
 * As an example, these accessors can possibly be used between:
 *
 * spin_lock_irq(&dev_priv->uncore.lock);
 * intel_uncore_forcewake_get__locked();
 *
 * and
 *
 * intel_uncore_forcewake_put__locked();
 * spin_unlock_irq(&dev_priv->uncore.lock);
 *
 *
 * Note: some registers may not need forcewake held, so
 * intel_uncore_forcewake_{get,put} can be omitted, see
 * intel_uncore_forcewake_for_reg().
 *
 * Certain architectures will die if the same cacheline is concurrently accessed
 * by different clients (e.g. on Ivybridge). Access to registers should
 * therefore generally be serialised, by either the dev_priv->uncore.lock or
 * a more localised lock guarding all access to that bank of registers.
 */
#define I915_READ_FW(reg__) __raw_i915_read32(dev_priv, (reg__))
#define I915_WRITE_FW(reg__, val__) __raw_i915_write32(dev_priv, (reg__), (val__))
#define I915_WRITE64_FW(reg__, val__) __raw_i915_write64(dev_priv, (reg__), (val__))
#define POSTING_READ_FW(reg__) (void)I915_READ_FW(reg__)

/* "Broadcast RGB" property */
#define INTEL_BROADCAST_RGB_AUTO 0
#define INTEL_BROADCAST_RGB_FULL 1
#define INTEL_BROADCAST_RGB_LIMITED 2

static inline i915_reg_t i915_vgacntrl_reg(struct drm_i915_private *dev_priv)
{
	if (IS_VALLEYVIEW(dev_priv) || IS_CHERRYVIEW(dev_priv))
		return VLV_VGACNTRL;
	else if (INTEL_GEN(dev_priv) >= 5)
		return CPU_VGACNTRL;
	else
		return VGACNTRL;
}

static inline unsigned long msecs_to_jiffies_timeout(const unsigned int m)
{
	unsigned long j = msecs_to_jiffies(m);

	return min_t(unsigned long, MAX_JIFFY_OFFSET, j + 1);
}

static inline unsigned long nsecs_to_jiffies_timeout(const u64 n)
{
        return min_t(u64, MAX_JIFFY_OFFSET, nsecs_to_jiffies64(n) + 1);
}

static inline unsigned long
timespec_to_jiffies_timeout(const struct timespec *value)
{
	unsigned long j = timespec_to_jiffies(value);

	return min_t(unsigned long, MAX_JIFFY_OFFSET, j + 1);
}

/*
 * If you need to wait X milliseconds between events A and B, but event B
 * doesn't happen exactly after event A, you record the timestamp (jiffies) of
 * when event A happened, then just before event B you call this function and
 * pass the timestamp as the first argument, and X as the second argument.
 */
static inline void
wait_remaining_ms_from_jiffies(unsigned long timestamp_jiffies, int to_wait_ms)
{
	unsigned long target_jiffies, tmp_jiffies, remaining_jiffies;

	/*
	 * Don't re-read the value of "jiffies" every time since it may change
	 * behind our back and break the math.
	 */
	tmp_jiffies = jiffies;
	target_jiffies = timestamp_jiffies +
			 msecs_to_jiffies_timeout(to_wait_ms);

	if (time_after(target_jiffies, tmp_jiffies)) {
		remaining_jiffies = target_jiffies - tmp_jiffies;
		while (remaining_jiffies)
			remaining_jiffies =
			    schedule_timeout_uninterruptible(remaining_jiffies);
	}
}

static inline bool
__i915_request_irq_complete(struct drm_i915_gem_request *req)
{
	struct intel_engine_cs *engine = req->engine;

	/* Before we do the heavier coherent read of the seqno,
	 * check the value (hopefully) in the CPU cacheline.
	 */
	if (__i915_gem_request_completed(req))
		return true;

	/* Ensure our read of the seqno is coherent so that we
	 * do not "miss an interrupt" (i.e. if this is the last
	 * request and the seqno write from the GPU is not visible
	 * by the time the interrupt fires, we will see that the
	 * request is incomplete and go back to sleep awaiting
	 * another interrupt that will never come.)
	 *
	 * Strictly, we only need to do this once after an interrupt,
	 * but it is easier and safer to do it every time the waiter
	 * is woken.
	 */
	if (engine->irq_seqno_barrier &&
	    rcu_access_pointer(engine->breadcrumbs.irq_seqno_bh) == current &&
	    cmpxchg_relaxed(&engine->breadcrumbs.irq_posted, 1, 0)) {
		struct task_struct *tsk;

		/* The ordering of irq_posted versus applying the barrier
		 * is crucial. The clearing of the current irq_posted must
		 * be visible before we perform the barrier operation,
		 * such that if a subsequent interrupt arrives, irq_posted
		 * is reasserted and our task rewoken (which causes us to
		 * do another __i915_request_irq_complete() immediately
		 * and reapply the barrier). Conversely, if the clear
		 * occurs after the barrier, then an interrupt that arrived
		 * whilst we waited on the barrier would not trigger a
		 * barrier on the next pass, and the read may not see the
		 * seqno update.
		 */
		engine->irq_seqno_barrier(engine);

		/* If we consume the irq, but we are no longer the bottom-half,
		 * the real bottom-half may not have serialised their own
		 * seqno check with the irq-barrier (i.e. may have inspected
		 * the seqno before we believe it coherent since they see
		 * irq_posted == false but we are still running).
		 */
		rcu_read_lock();
		tsk = rcu_dereference(engine->breadcrumbs.irq_seqno_bh);
		if (tsk && tsk != current)
			/* Note that if the bottom-half is changed as we
			 * are sending the wake-up, the new bottom-half will
			 * be woken by whomever made the change. We only have
			 * to worry about when we steal the irq-posted for
			 * ourself.
			 */
			wake_up_process(tsk);
		rcu_read_unlock();

		if (__i915_gem_request_completed(req))
			return true;
	}

	return false;
}

void i915_memcpy_init_early(struct drm_i915_private *dev_priv);
bool i915_memcpy_from_wc(void *dst, const void *src, unsigned long len);

/* The movntdqa instructions used for memcpy-from-wc require 16-byte alignment,
 * as well as SSE4.1 support. i915_memcpy_from_wc() will report if it cannot
 * perform the operation. To check beforehand, pass in the parameters to
 * to i915_can_memcpy_from_wc() - since we only care about the low 4 bits,
 * you only need to pass in the minor offsets, page-aligned pointers are
 * always valid.
 *
 * For just checking for SSE4.1, in the foreknowledge that the future use
 * will be correctly aligned, just use i915_has_memcpy_from_wc().
 */
#define i915_can_memcpy_from_wc(dst, src, len) \
	i915_memcpy_from_wc((void *)((unsigned long)(dst) | (unsigned long)(src) | (len)), NULL, 0)

#define i915_has_memcpy_from_wc() \
	i915_memcpy_from_wc(NULL, NULL, 0)

/* i915_mm.c */
int remap_io_mapping(struct vm_area_struct *vma,
		     unsigned long addr, unsigned long pfn, unsigned long size,
		     struct io_mapping *iomap);

#endif<|MERGE_RESOLUTION|>--- conflicted
+++ resolved
@@ -1086,11 +1086,7 @@
 		} plane;
 
 		struct {
-<<<<<<< HEAD
-			uint32_t pixel_format;
-=======
 			const struct drm_format_info *format;
->>>>>>> a71c9a1c
 			unsigned int stride;
 		} fb;
 	} state_cache;
@@ -1105,11 +1101,7 @@
 		} crtc;
 
 		struct {
-<<<<<<< HEAD
-			uint32_t pixel_format;
-=======
 			const struct drm_format_info *format;
->>>>>>> a71c9a1c
 			unsigned int stride;
 		} fb;
 
@@ -3400,16 +3392,6 @@
 	return container_of(vm, struct i915_hw_ppgtt, base);
 }
 
-<<<<<<< HEAD
-static inline struct i915_vma *
-i915_gem_object_to_ggtt(struct drm_i915_gem_object *obj,
-			const struct i915_ggtt_view *view)
-{
-	return i915_gem_obj_to_vma(obj, &to_i915(obj->base.dev)->ggtt.base, view);
-}
-
-=======
->>>>>>> a71c9a1c
 /* i915_gem_fence_reg.c */
 int __must_check i915_vma_get_fence(struct i915_vma *vma);
 int __must_check i915_vma_put_fence(struct i915_vma *vma);
