/*
 * ipmi_si.c
 *
 * The interface to the IPMI driver for the system interfaces (KCS, SMIC,
 * BT).
 *
 * Author: MontaVista Software, Inc.
 *         Corey Minyard <minyard@mvista.com>
 *         source@mvista.com
 *
 * Copyright 2002 MontaVista Software Inc.
 * Copyright 2006 IBM Corp., Christian Krafft <krafft@de.ibm.com>
 *
 *  This program is free software; you can redistribute it and/or modify it
 *  under the terms of the GNU General Public License as published by the
 *  Free Software Foundation; either version 2 of the License, or (at your
 *  option) any later version.
 *
 *
 *  THIS SOFTWARE IS PROVIDED ``AS IS'' AND ANY EXPRESS OR IMPLIED
 *  WARRANTIES, INCLUDING, BUT NOT LIMITED TO, THE IMPLIED WARRANTIES OF
 *  MERCHANTABILITY AND FITNESS FOR A PARTICULAR PURPOSE ARE DISCLAIMED.
 *  IN NO EVENT SHALL THE AUTHOR BE LIABLE FOR ANY DIRECT, INDIRECT,
 *  INCIDENTAL, SPECIAL, EXEMPLARY, OR CONSEQUENTIAL DAMAGES (INCLUDING,
 *  BUT NOT LIMITED TO, PROCUREMENT OF SUBSTITUTE GOODS OR SERVICES; LOSS
 *  OF USE, DATA, OR PROFITS; OR BUSINESS INTERRUPTION) HOWEVER CAUSED AND
 *  ON ANY THEORY OF LIABILITY, WHETHER IN CONTRACT, STRICT LIABILITY, OR
 *  TORT (INCLUDING NEGLIGENCE OR OTHERWISE) ARISING IN ANY WAY OUT OF THE
 *  USE OF THIS SOFTWARE, EVEN IF ADVISED OF THE POSSIBILITY OF SUCH DAMAGE.
 *
 *  You should have received a copy of the GNU General Public License along
 *  with this program; if not, write to the Free Software Foundation, Inc.,
 *  675 Mass Ave, Cambridge, MA 02139, USA.
 */

/*
 * This file holds the "policy" for the interface to the SMI state
 * machine.  It does the configuration, handles timers and interrupts,
 * and drives the real SMI state machine.
 */

#include <linux/module.h>
#include <linux/moduleparam.h>
#include <asm/system.h>
#include <linux/sched.h>
#include <linux/timer.h>
#include <linux/errno.h>
#include <linux/spinlock.h>
#include <linux/slab.h>
#include <linux/delay.h>
#include <linux/list.h>
#include <linux/pci.h>
#include <linux/ioport.h>
#include <linux/notifier.h>
#include <linux/mutex.h>
#include <linux/kthread.h>
#include <asm/irq.h>
#include <linux/interrupt.h>
#include <linux/rcupdate.h>
#include <linux/ipmi.h>
#include <linux/ipmi_smi.h>
#include <asm/io.h>
#include "ipmi_si_sm.h"
#include <linux/init.h>
#include <linux/dmi.h>
#include <linux/string.h>
#include <linux/ctype.h>
#include <linux/pnp.h>
#include <linux/of_device.h>
#include <linux/of_platform.h>
#include <linux/of_address.h>
#include <linux/of_irq.h>

#define PFX "ipmi_si: "

/* Measure times between events in the driver. */
#undef DEBUG_TIMING

/* Call every 10 ms. */
#define SI_TIMEOUT_TIME_USEC	10000
#define SI_USEC_PER_JIFFY	(1000000/HZ)
#define SI_TIMEOUT_JIFFIES	(SI_TIMEOUT_TIME_USEC/SI_USEC_PER_JIFFY)
#define SI_SHORT_TIMEOUT_USEC  250 /* .25ms when the SM request a
				      short timeout */

enum si_intf_state {
	SI_NORMAL,
	SI_GETTING_FLAGS,
	SI_GETTING_EVENTS,
	SI_CLEARING_FLAGS,
	SI_CLEARING_FLAGS_THEN_SET_IRQ,
	SI_GETTING_MESSAGES,
	SI_ENABLE_INTERRUPTS1,
	SI_ENABLE_INTERRUPTS2,
	SI_DISABLE_INTERRUPTS1,
	SI_DISABLE_INTERRUPTS2
	/* FIXME - add watchdog stuff. */
};

/* Some BT-specific defines we need here. */
#define IPMI_BT_INTMASK_REG		2
#define IPMI_BT_INTMASK_CLEAR_IRQ_BIT	2
#define IPMI_BT_INTMASK_ENABLE_IRQ_BIT	1

enum si_type {
    SI_KCS, SI_SMIC, SI_BT
};
static char *si_to_str[] = { "kcs", "smic", "bt" };

static char *ipmi_addr_src_to_str[] = { NULL, "hotmod", "hardcoded", "SPMI",
					"ACPI", "SMBIOS", "PCI",
					"device-tree", "default" };

#define DEVICE_NAME "ipmi_si"

static struct platform_driver ipmi_driver;

/*
 * Indexes into stats[] in smi_info below.
 */
enum si_stat_indexes {
	/*
	 * Number of times the driver requested a timer while an operation
	 * was in progress.
	 */
	SI_STAT_short_timeouts = 0,

	/*
	 * Number of times the driver requested a timer while nothing was in
	 * progress.
	 */
	SI_STAT_long_timeouts,

	/* Number of times the interface was idle while being polled. */
	SI_STAT_idles,

	/* Number of interrupts the driver handled. */
	SI_STAT_interrupts,

	/* Number of time the driver got an ATTN from the hardware. */
	SI_STAT_attentions,

	/* Number of times the driver requested flags from the hardware. */
	SI_STAT_flag_fetches,

	/* Number of times the hardware didn't follow the state machine. */
	SI_STAT_hosed_count,

	/* Number of completed messages. */
	SI_STAT_complete_transactions,

	/* Number of IPMI events received from the hardware. */
	SI_STAT_events,

	/* Number of watchdog pretimeouts. */
	SI_STAT_watchdog_pretimeouts,

	/* Number of asyncronous messages received. */
	SI_STAT_incoming_messages,


	/* This *must* remain last, add new values above this. */
	SI_NUM_STATS
};

struct smi_info {
	int                    intf_num;
	ipmi_smi_t             intf;
	struct si_sm_data      *si_sm;
	struct si_sm_handlers  *handlers;
	enum si_type           si_type;
	spinlock_t             si_lock;
	spinlock_t             msg_lock;
	struct list_head       xmit_msgs;
	struct list_head       hp_xmit_msgs;
	struct ipmi_smi_msg    *curr_msg;
	enum si_intf_state     si_state;

	/*
	 * Used to handle the various types of I/O that can occur with
	 * IPMI
	 */
	struct si_sm_io io;
	int (*io_setup)(struct smi_info *info);
	void (*io_cleanup)(struct smi_info *info);
	int (*irq_setup)(struct smi_info *info);
	void (*irq_cleanup)(struct smi_info *info);
	unsigned int io_size;
	enum ipmi_addr_src addr_source; /* ACPI, PCI, SMBIOS, hardcode, etc. */
	void (*addr_source_cleanup)(struct smi_info *info);
	void *addr_source_data;

	/*
	 * Per-OEM handler, called from handle_flags().  Returns 1
	 * when handle_flags() needs to be re-run or 0 indicating it
	 * set si_state itself.
	 */
	int (*oem_data_avail_handler)(struct smi_info *smi_info);

	/*
	 * Flags from the last GET_MSG_FLAGS command, used when an ATTN
	 * is set to hold the flags until we are done handling everything
	 * from the flags.
	 */
#define RECEIVE_MSG_AVAIL	0x01
#define EVENT_MSG_BUFFER_FULL	0x02
#define WDT_PRE_TIMEOUT_INT	0x08
#define OEM0_DATA_AVAIL     0x20
#define OEM1_DATA_AVAIL     0x40
#define OEM2_DATA_AVAIL     0x80
#define OEM_DATA_AVAIL      (OEM0_DATA_AVAIL | \
			     OEM1_DATA_AVAIL | \
			     OEM2_DATA_AVAIL)
	unsigned char       msg_flags;

	/* Does the BMC have an event buffer? */
	char		    has_event_buffer;

	/*
	 * If set to true, this will request events the next time the
	 * state machine is idle.
	 */
	atomic_t            req_events;

	/*
	 * If true, run the state machine to completion on every send
	 * call.  Generally used after a panic to make sure stuff goes
	 * out.
	 */
	int                 run_to_completion;

	/* The I/O port of an SI interface. */
	int                 port;

	/*
	 * The space between start addresses of the two ports.  For
	 * instance, if the first port is 0xca2 and the spacing is 4, then
	 * the second port is 0xca6.
	 */
	unsigned int        spacing;

	/* zero if no irq; */
	int                 irq;

	/* The timer for this si. */
	struct timer_list   si_timer;

	/* The time (in jiffies) the last timeout occurred at. */
	unsigned long       last_timeout_jiffies;

	/* Used to gracefully stop the timer without race conditions. */
	atomic_t            stop_operation;

	/*
	 * The driver will disable interrupts when it gets into a
	 * situation where it cannot handle messages due to lack of
	 * memory.  Once that situation clears up, it will re-enable
	 * interrupts.
	 */
	int interrupt_disabled;

	/* From the get device id response... */
	struct ipmi_device_id device_id;

	/* Driver model stuff. */
	struct device *dev;
	struct platform_device *pdev;

	/*
	 * True if we allocated the device, false if it came from
	 * someplace else (like PCI).
	 */
	int dev_registered;

	/* Slave address, could be reported from DMI. */
	unsigned char slave_addr;

	/* Counters and things for the proc filesystem. */
	atomic_t stats[SI_NUM_STATS];

	struct task_struct *thread;

	struct list_head link;
	union ipmi_smi_info_union addr_info;
};

#define smi_inc_stat(smi, stat) \
	atomic_inc(&(smi)->stats[SI_STAT_ ## stat])
#define smi_get_stat(smi, stat) \
	((unsigned int) atomic_read(&(smi)->stats[SI_STAT_ ## stat]))

#define SI_MAX_PARMS 4

static int force_kipmid[SI_MAX_PARMS];
static int num_force_kipmid;
#ifdef CONFIG_PCI
static int pci_registered;
#endif
#ifdef CONFIG_ACPI
static int pnp_registered;
#endif

static unsigned int kipmid_max_busy_us[SI_MAX_PARMS];
static int num_max_busy_us;

static int unload_when_empty = 1;

static int add_smi(struct smi_info *smi);
static int try_smi_init(struct smi_info *smi);
static void cleanup_one_si(struct smi_info *to_clean);
static void cleanup_ipmi_si(void);

static ATOMIC_NOTIFIER_HEAD(xaction_notifier_list);
static int register_xaction_notifier(struct notifier_block *nb)
{
	return atomic_notifier_chain_register(&xaction_notifier_list, nb);
}

static void deliver_recv_msg(struct smi_info *smi_info,
			     struct ipmi_smi_msg *msg)
{
	/* Deliver the message to the upper layer with the lock
	   released. */

	if (smi_info->run_to_completion) {
		ipmi_smi_msg_received(smi_info->intf, msg);
	} else {
		spin_unlock(&(smi_info->si_lock));
		ipmi_smi_msg_received(smi_info->intf, msg);
		spin_lock(&(smi_info->si_lock));
	}
}

static void return_hosed_msg(struct smi_info *smi_info, int cCode)
{
	struct ipmi_smi_msg *msg = smi_info->curr_msg;

	if (cCode < 0 || cCode > IPMI_ERR_UNSPECIFIED)
		cCode = IPMI_ERR_UNSPECIFIED;
	/* else use it as is */

	/* Make it a response */
	msg->rsp[0] = msg->data[0] | 4;
	msg->rsp[1] = msg->data[1];
	msg->rsp[2] = cCode;
	msg->rsp_size = 3;

	smi_info->curr_msg = NULL;
	deliver_recv_msg(smi_info, msg);
}

static enum si_sm_result start_next_msg(struct smi_info *smi_info)
{
	int              rv;
	struct list_head *entry = NULL;
#ifdef DEBUG_TIMING
	struct timeval t;
#endif

	/*
	 * No need to save flags, we aleady have interrupts off and we
	 * already hold the SMI lock.
	 */
	if (!smi_info->run_to_completion)
		spin_lock(&(smi_info->msg_lock));

	/* Pick the high priority queue first. */
	if (!list_empty(&(smi_info->hp_xmit_msgs))) {
		entry = smi_info->hp_xmit_msgs.next;
	} else if (!list_empty(&(smi_info->xmit_msgs))) {
		entry = smi_info->xmit_msgs.next;
	}

	if (!entry) {
		smi_info->curr_msg = NULL;
		rv = SI_SM_IDLE;
	} else {
		int err;

		list_del(entry);
		smi_info->curr_msg = list_entry(entry,
						struct ipmi_smi_msg,
						link);
#ifdef DEBUG_TIMING
		do_gettimeofday(&t);
		printk(KERN_DEBUG "**Start2: %d.%9.9d\n", t.tv_sec, t.tv_usec);
#endif
		err = atomic_notifier_call_chain(&xaction_notifier_list,
				0, smi_info);
		if (err & NOTIFY_STOP_MASK) {
			rv = SI_SM_CALL_WITHOUT_DELAY;
			goto out;
		}
		err = smi_info->handlers->start_transaction(
			smi_info->si_sm,
			smi_info->curr_msg->data,
			smi_info->curr_msg->data_size);
		if (err)
			return_hosed_msg(smi_info, err);

		rv = SI_SM_CALL_WITHOUT_DELAY;
	}
 out:
	if (!smi_info->run_to_completion)
		spin_unlock(&(smi_info->msg_lock));

	return rv;
}

static void start_enable_irq(struct smi_info *smi_info)
{
	unsigned char msg[2];

	/*
	 * If we are enabling interrupts, we have to tell the
	 * BMC to use them.
	 */
	msg[0] = (IPMI_NETFN_APP_REQUEST << 2);
	msg[1] = IPMI_GET_BMC_GLOBAL_ENABLES_CMD;

	smi_info->handlers->start_transaction(smi_info->si_sm, msg, 2);
	smi_info->si_state = SI_ENABLE_INTERRUPTS1;
}

static void start_disable_irq(struct smi_info *smi_info)
{
	unsigned char msg[2];

	msg[0] = (IPMI_NETFN_APP_REQUEST << 2);
	msg[1] = IPMI_GET_BMC_GLOBAL_ENABLES_CMD;

	smi_info->handlers->start_transaction(smi_info->si_sm, msg, 2);
	smi_info->si_state = SI_DISABLE_INTERRUPTS1;
}

static void start_clear_flags(struct smi_info *smi_info)
{
	unsigned char msg[3];

	/* Make sure the watchdog pre-timeout flag is not set at startup. */
	msg[0] = (IPMI_NETFN_APP_REQUEST << 2);
	msg[1] = IPMI_CLEAR_MSG_FLAGS_CMD;
	msg[2] = WDT_PRE_TIMEOUT_INT;

	smi_info->handlers->start_transaction(smi_info->si_sm, msg, 3);
	smi_info->si_state = SI_CLEARING_FLAGS;
}

/*
 * When we have a situtaion where we run out of memory and cannot
 * allocate messages, we just leave them in the BMC and run the system
 * polled until we can allocate some memory.  Once we have some
 * memory, we will re-enable the interrupt.
 */
static inline void disable_si_irq(struct smi_info *smi_info)
{
	if ((smi_info->irq) && (!smi_info->interrupt_disabled)) {
		start_disable_irq(smi_info);
		smi_info->interrupt_disabled = 1;
		if (!atomic_read(&smi_info->stop_operation))
			mod_timer(&smi_info->si_timer,
				  jiffies + SI_TIMEOUT_JIFFIES);
	}
}

static inline void enable_si_irq(struct smi_info *smi_info)
{
	if ((smi_info->irq) && (smi_info->interrupt_disabled)) {
		start_enable_irq(smi_info);
		smi_info->interrupt_disabled = 0;
	}
}

static void handle_flags(struct smi_info *smi_info)
{
 retry:
	if (smi_info->msg_flags & WDT_PRE_TIMEOUT_INT) {
		/* Watchdog pre-timeout */
		smi_inc_stat(smi_info, watchdog_pretimeouts);

		start_clear_flags(smi_info);
		smi_info->msg_flags &= ~WDT_PRE_TIMEOUT_INT;
		spin_unlock(&(smi_info->si_lock));
		ipmi_smi_watchdog_pretimeout(smi_info->intf);
		spin_lock(&(smi_info->si_lock));
	} else if (smi_info->msg_flags & RECEIVE_MSG_AVAIL) {
		/* Messages available. */
		smi_info->curr_msg = ipmi_alloc_smi_msg();
		if (!smi_info->curr_msg) {
			disable_si_irq(smi_info);
			smi_info->si_state = SI_NORMAL;
			return;
		}
		enable_si_irq(smi_info);

		smi_info->curr_msg->data[0] = (IPMI_NETFN_APP_REQUEST << 2);
		smi_info->curr_msg->data[1] = IPMI_GET_MSG_CMD;
		smi_info->curr_msg->data_size = 2;

		smi_info->handlers->start_transaction(
			smi_info->si_sm,
			smi_info->curr_msg->data,
			smi_info->curr_msg->data_size);
		smi_info->si_state = SI_GETTING_MESSAGES;
	} else if (smi_info->msg_flags & EVENT_MSG_BUFFER_FULL) {
		/* Events available. */
		smi_info->curr_msg = ipmi_alloc_smi_msg();
		if (!smi_info->curr_msg) {
			disable_si_irq(smi_info);
			smi_info->si_state = SI_NORMAL;
			return;
		}
		enable_si_irq(smi_info);

		smi_info->curr_msg->data[0] = (IPMI_NETFN_APP_REQUEST << 2);
		smi_info->curr_msg->data[1] = IPMI_READ_EVENT_MSG_BUFFER_CMD;
		smi_info->curr_msg->data_size = 2;

		smi_info->handlers->start_transaction(
			smi_info->si_sm,
			smi_info->curr_msg->data,
			smi_info->curr_msg->data_size);
		smi_info->si_state = SI_GETTING_EVENTS;
	} else if (smi_info->msg_flags & OEM_DATA_AVAIL &&
		   smi_info->oem_data_avail_handler) {
		if (smi_info->oem_data_avail_handler(smi_info))
			goto retry;
	} else
		smi_info->si_state = SI_NORMAL;
}

static void handle_transaction_done(struct smi_info *smi_info)
{
	struct ipmi_smi_msg *msg;
#ifdef DEBUG_TIMING
	struct timeval t;

	do_gettimeofday(&t);
	printk(KERN_DEBUG "**Done: %d.%9.9d\n", t.tv_sec, t.tv_usec);
#endif
	switch (smi_info->si_state) {
	case SI_NORMAL:
		if (!smi_info->curr_msg)
			break;

		smi_info->curr_msg->rsp_size
			= smi_info->handlers->get_result(
				smi_info->si_sm,
				smi_info->curr_msg->rsp,
				IPMI_MAX_MSG_LENGTH);

		/*
		 * Do this here becase deliver_recv_msg() releases the
		 * lock, and a new message can be put in during the
		 * time the lock is released.
		 */
		msg = smi_info->curr_msg;
		smi_info->curr_msg = NULL;
		deliver_recv_msg(smi_info, msg);
		break;

	case SI_GETTING_FLAGS:
	{
		unsigned char msg[4];
		unsigned int  len;

		/* We got the flags from the SMI, now handle them. */
		len = smi_info->handlers->get_result(smi_info->si_sm, msg, 4);
		if (msg[2] != 0) {
			/* Error fetching flags, just give up for now. */
			smi_info->si_state = SI_NORMAL;
		} else if (len < 4) {
			/*
			 * Hmm, no flags.  That's technically illegal, but
			 * don't use uninitialized data.
			 */
			smi_info->si_state = SI_NORMAL;
		} else {
			smi_info->msg_flags = msg[3];
			handle_flags(smi_info);
		}
		break;
	}

	case SI_CLEARING_FLAGS:
	case SI_CLEARING_FLAGS_THEN_SET_IRQ:
	{
		unsigned char msg[3];

		/* We cleared the flags. */
		smi_info->handlers->get_result(smi_info->si_sm, msg, 3);
		if (msg[2] != 0) {
			/* Error clearing flags */
			dev_warn(smi_info->dev,
				 "Error clearing flags: %2.2x\n", msg[2]);
		}
		if (smi_info->si_state == SI_CLEARING_FLAGS_THEN_SET_IRQ)
			start_enable_irq(smi_info);
		else
			smi_info->si_state = SI_NORMAL;
		break;
	}

	case SI_GETTING_EVENTS:
	{
		smi_info->curr_msg->rsp_size
			= smi_info->handlers->get_result(
				smi_info->si_sm,
				smi_info->curr_msg->rsp,
				IPMI_MAX_MSG_LENGTH);

		/*
		 * Do this here becase deliver_recv_msg() releases the
		 * lock, and a new message can be put in during the
		 * time the lock is released.
		 */
		msg = smi_info->curr_msg;
		smi_info->curr_msg = NULL;
		if (msg->rsp[2] != 0) {
			/* Error getting event, probably done. */
			msg->done(msg);

			/* Take off the event flag. */
			smi_info->msg_flags &= ~EVENT_MSG_BUFFER_FULL;
			handle_flags(smi_info);
		} else {
			smi_inc_stat(smi_info, events);

			/*
			 * Do this before we deliver the message
			 * because delivering the message releases the
			 * lock and something else can mess with the
			 * state.
			 */
			handle_flags(smi_info);

			deliver_recv_msg(smi_info, msg);
		}
		break;
	}

	case SI_GETTING_MESSAGES:
	{
		smi_info->curr_msg->rsp_size
			= smi_info->handlers->get_result(
				smi_info->si_sm,
				smi_info->curr_msg->rsp,
				IPMI_MAX_MSG_LENGTH);

		/*
		 * Do this here becase deliver_recv_msg() releases the
		 * lock, and a new message can be put in during the
		 * time the lock is released.
		 */
		msg = smi_info->curr_msg;
		smi_info->curr_msg = NULL;
		if (msg->rsp[2] != 0) {
			/* Error getting event, probably done. */
			msg->done(msg);

			/* Take off the msg flag. */
			smi_info->msg_flags &= ~RECEIVE_MSG_AVAIL;
			handle_flags(smi_info);
		} else {
			smi_inc_stat(smi_info, incoming_messages);

			/*
			 * Do this before we deliver the message
			 * because delivering the message releases the
			 * lock and something else can mess with the
			 * state.
			 */
			handle_flags(smi_info);

			deliver_recv_msg(smi_info, msg);
		}
		break;
	}

	case SI_ENABLE_INTERRUPTS1:
	{
		unsigned char msg[4];

		/* We got the flags from the SMI, now handle them. */
		smi_info->handlers->get_result(smi_info->si_sm, msg, 4);
		if (msg[2] != 0) {
			dev_warn(smi_info->dev, "Could not enable interrupts"
				 ", failed get, using polled mode.\n");
			smi_info->si_state = SI_NORMAL;
		} else {
			msg[0] = (IPMI_NETFN_APP_REQUEST << 2);
			msg[1] = IPMI_SET_BMC_GLOBAL_ENABLES_CMD;
			msg[2] = (msg[3] |
				  IPMI_BMC_RCV_MSG_INTR |
				  IPMI_BMC_EVT_MSG_INTR);
			smi_info->handlers->start_transaction(
				smi_info->si_sm, msg, 3);
			smi_info->si_state = SI_ENABLE_INTERRUPTS2;
		}
		break;
	}

	case SI_ENABLE_INTERRUPTS2:
	{
		unsigned char msg[4];

		/* We got the flags from the SMI, now handle them. */
		smi_info->handlers->get_result(smi_info->si_sm, msg, 4);
		if (msg[2] != 0)
			dev_warn(smi_info->dev, "Could not enable interrupts"
				 ", failed set, using polled mode.\n");
		else
			smi_info->interrupt_disabled = 0;
		smi_info->si_state = SI_NORMAL;
		break;
	}

	case SI_DISABLE_INTERRUPTS1:
	{
		unsigned char msg[4];

		/* We got the flags from the SMI, now handle them. */
		smi_info->handlers->get_result(smi_info->si_sm, msg, 4);
		if (msg[2] != 0) {
			dev_warn(smi_info->dev, "Could not disable interrupts"
				 ", failed get.\n");
			smi_info->si_state = SI_NORMAL;
		} else {
			msg[0] = (IPMI_NETFN_APP_REQUEST << 2);
			msg[1] = IPMI_SET_BMC_GLOBAL_ENABLES_CMD;
			msg[2] = (msg[3] &
				  ~(IPMI_BMC_RCV_MSG_INTR |
				    IPMI_BMC_EVT_MSG_INTR));
			smi_info->handlers->start_transaction(
				smi_info->si_sm, msg, 3);
			smi_info->si_state = SI_DISABLE_INTERRUPTS2;
		}
		break;
	}

	case SI_DISABLE_INTERRUPTS2:
	{
		unsigned char msg[4];

		/* We got the flags from the SMI, now handle them. */
		smi_info->handlers->get_result(smi_info->si_sm, msg, 4);
		if (msg[2] != 0) {
			dev_warn(smi_info->dev, "Could not disable interrupts"
				 ", failed set.\n");
		}
		smi_info->si_state = SI_NORMAL;
		break;
	}
	}
}

/*
 * Called on timeouts and events.  Timeouts should pass the elapsed
 * time, interrupts should pass in zero.  Must be called with
 * si_lock held and interrupts disabled.
 */
static enum si_sm_result smi_event_handler(struct smi_info *smi_info,
					   int time)
{
	enum si_sm_result si_sm_result;

 restart:
	/*
	 * There used to be a loop here that waited a little while
	 * (around 25us) before giving up.  That turned out to be
	 * pointless, the minimum delays I was seeing were in the 300us
	 * range, which is far too long to wait in an interrupt.  So
	 * we just run until the state machine tells us something
	 * happened or it needs a delay.
	 */
	si_sm_result = smi_info->handlers->event(smi_info->si_sm, time);
	time = 0;
	while (si_sm_result == SI_SM_CALL_WITHOUT_DELAY)
		si_sm_result = smi_info->handlers->event(smi_info->si_sm, 0);

	if (si_sm_result == SI_SM_TRANSACTION_COMPLETE) {
		smi_inc_stat(smi_info, complete_transactions);

		handle_transaction_done(smi_info);
		si_sm_result = smi_info->handlers->event(smi_info->si_sm, 0);
	} else if (si_sm_result == SI_SM_HOSED) {
		smi_inc_stat(smi_info, hosed_count);

		/*
		 * Do the before return_hosed_msg, because that
		 * releases the lock.
		 */
		smi_info->si_state = SI_NORMAL;
		if (smi_info->curr_msg != NULL) {
			/*
			 * If we were handling a user message, format
			 * a response to send to the upper layer to
			 * tell it about the error.
			 */
			return_hosed_msg(smi_info, IPMI_ERR_UNSPECIFIED);
		}
		si_sm_result = smi_info->handlers->event(smi_info->si_sm, 0);
	}

	/*
	 * We prefer handling attn over new messages.  But don't do
	 * this if there is not yet an upper layer to handle anything.
	 */
	if (likely(smi_info->intf) && si_sm_result == SI_SM_ATTN) {
		unsigned char msg[2];

		smi_inc_stat(smi_info, attentions);

		/*
		 * Got a attn, send down a get message flags to see
		 * what's causing it.  It would be better to handle
		 * this in the upper layer, but due to the way
		 * interrupts work with the SMI, that's not really
		 * possible.
		 */
		msg[0] = (IPMI_NETFN_APP_REQUEST << 2);
		msg[1] = IPMI_GET_MSG_FLAGS_CMD;

		smi_info->handlers->start_transaction(
			smi_info->si_sm, msg, 2);
		smi_info->si_state = SI_GETTING_FLAGS;
		goto restart;
	}

	/* If we are currently idle, try to start the next message. */
	if (si_sm_result == SI_SM_IDLE) {
		smi_inc_stat(smi_info, idles);

		si_sm_result = start_next_msg(smi_info);
		if (si_sm_result != SI_SM_IDLE)
			goto restart;
	}

	if ((si_sm_result == SI_SM_IDLE)
	    && (atomic_read(&smi_info->req_events))) {
		/*
		 * We are idle and the upper layer requested that I fetch
		 * events, so do so.
		 */
		atomic_set(&smi_info->req_events, 0);

		smi_info->curr_msg = ipmi_alloc_smi_msg();
		if (!smi_info->curr_msg)
			goto out;

		smi_info->curr_msg->data[0] = (IPMI_NETFN_APP_REQUEST << 2);
		smi_info->curr_msg->data[1] = IPMI_READ_EVENT_MSG_BUFFER_CMD;
		smi_info->curr_msg->data_size = 2;

		smi_info->handlers->start_transaction(
			smi_info->si_sm,
			smi_info->curr_msg->data,
			smi_info->curr_msg->data_size);
		smi_info->si_state = SI_GETTING_EVENTS;
		goto restart;
	}
 out:
	return si_sm_result;
}

static void sender(void                *send_info,
		   struct ipmi_smi_msg *msg,
		   int                 priority)
{
	struct smi_info   *smi_info = send_info;
	enum si_sm_result result;
	unsigned long     flags;
#ifdef DEBUG_TIMING
	struct timeval    t;
#endif

	if (atomic_read(&smi_info->stop_operation)) {
		msg->rsp[0] = msg->data[0] | 4;
		msg->rsp[1] = msg->data[1];
		msg->rsp[2] = IPMI_ERR_UNSPECIFIED;
		msg->rsp_size = 3;
		deliver_recv_msg(smi_info, msg);
		return;
	}

#ifdef DEBUG_TIMING
	do_gettimeofday(&t);
	printk("**Enqueue: %d.%9.9d\n", t.tv_sec, t.tv_usec);
#endif

	/*
	 * last_timeout_jiffies is updated here to avoid
	 * smi_timeout() handler passing very large time_diff
	 * value to smi_event_handler() that causes
	 * the send command to abort.
	 */
	smi_info->last_timeout_jiffies = jiffies;

	mod_timer(&smi_info->si_timer, jiffies + SI_TIMEOUT_JIFFIES);

	if (smi_info->thread)
		wake_up_process(smi_info->thread);

	if (smi_info->run_to_completion) {
		/*
		 * If we are running to completion, then throw it in
		 * the list and run transactions until everything is
		 * clear.  Priority doesn't matter here.
		 */

		/*
		 * Run to completion means we are single-threaded, no
		 * need for locks.
		 */
		list_add_tail(&(msg->link), &(smi_info->xmit_msgs));

		result = smi_event_handler(smi_info, 0);
		while (result != SI_SM_IDLE) {
			udelay(SI_SHORT_TIMEOUT_USEC);
			result = smi_event_handler(smi_info,
						   SI_SHORT_TIMEOUT_USEC);
		}
		return;
	}

	spin_lock_irqsave(&smi_info->msg_lock, flags);
	if (priority > 0)
		list_add_tail(&msg->link, &smi_info->hp_xmit_msgs);
	else
		list_add_tail(&msg->link, &smi_info->xmit_msgs);
	spin_unlock_irqrestore(&smi_info->msg_lock, flags);

	spin_lock_irqsave(&smi_info->si_lock, flags);
	if (smi_info->si_state == SI_NORMAL && smi_info->curr_msg == NULL)
		start_next_msg(smi_info);
	spin_unlock_irqrestore(&smi_info->si_lock, flags);
}

static void set_run_to_completion(void *send_info, int i_run_to_completion)
{
	struct smi_info   *smi_info = send_info;
	enum si_sm_result result;

	smi_info->run_to_completion = i_run_to_completion;
	if (i_run_to_completion) {
		result = smi_event_handler(smi_info, 0);
		while (result != SI_SM_IDLE) {
			udelay(SI_SHORT_TIMEOUT_USEC);
			result = smi_event_handler(smi_info,
						   SI_SHORT_TIMEOUT_USEC);
		}
	}
}

/*
 * Use -1 in the nsec value of the busy waiting timespec to tell that
 * we are spinning in kipmid looking for something and not delaying
 * between checks
 */
static inline void ipmi_si_set_not_busy(struct timespec *ts)
{
	ts->tv_nsec = -1;
}
static inline int ipmi_si_is_busy(struct timespec *ts)
{
	return ts->tv_nsec != -1;
}

static int ipmi_thread_busy_wait(enum si_sm_result smi_result,
				 const struct smi_info *smi_info,
				 struct timespec *busy_until)
{
	unsigned int max_busy_us = 0;

	if (smi_info->intf_num < num_max_busy_us)
		max_busy_us = kipmid_max_busy_us[smi_info->intf_num];
	if (max_busy_us == 0 || smi_result != SI_SM_CALL_WITH_DELAY)
		ipmi_si_set_not_busy(busy_until);
	else if (!ipmi_si_is_busy(busy_until)) {
		getnstimeofday(busy_until);
		timespec_add_ns(busy_until, max_busy_us*NSEC_PER_USEC);
	} else {
		struct timespec now;
		getnstimeofday(&now);
		if (unlikely(timespec_compare(&now, busy_until) > 0)) {
			ipmi_si_set_not_busy(busy_until);
			return 0;
		}
	}
	return 1;
}


/*
 * A busy-waiting loop for speeding up IPMI operation.
 *
 * Lousy hardware makes this hard.  This is only enabled for systems
 * that are not BT and do not have interrupts.  It starts spinning
 * when an operation is complete or until max_busy tells it to stop
 * (if that is enabled).  See the paragraph on kimid_max_busy_us in
 * Documentation/IPMI.txt for details.
 */
static int ipmi_thread(void *data)
{
	struct smi_info *smi_info = data;
	unsigned long flags;
	enum si_sm_result smi_result;
	struct timespec busy_until;

	ipmi_si_set_not_busy(&busy_until);
	set_user_nice(current, 19);
	while (!kthread_should_stop()) {
		int busy_wait;

		spin_lock_irqsave(&(smi_info->si_lock), flags);
		smi_result = smi_event_handler(smi_info, 0);
		spin_unlock_irqrestore(&(smi_info->si_lock), flags);
		busy_wait = ipmi_thread_busy_wait(smi_result, smi_info,
						  &busy_until);
		if (smi_result == SI_SM_CALL_WITHOUT_DELAY)
			; /* do nothing */
		else if (smi_result == SI_SM_CALL_WITH_DELAY && busy_wait)
			schedule();
		else if (smi_result == SI_SM_IDLE)
			schedule_timeout_interruptible(100);
		else
			schedule_timeout_interruptible(1);
	}
	return 0;
}


static void poll(void *send_info)
{
	struct smi_info *smi_info = send_info;
	unsigned long flags;

	/*
	 * Make sure there is some delay in the poll loop so we can
	 * drive time forward and timeout things.
	 */
	udelay(10);
	spin_lock_irqsave(&smi_info->si_lock, flags);
	smi_event_handler(smi_info, 10);
	spin_unlock_irqrestore(&smi_info->si_lock, flags);
}

static void request_events(void *send_info)
{
	struct smi_info *smi_info = send_info;

	if (atomic_read(&smi_info->stop_operation) ||
				!smi_info->has_event_buffer)
		return;

	atomic_set(&smi_info->req_events, 1);
}

static int initialized;

static void smi_timeout(unsigned long data)
{
	struct smi_info   *smi_info = (struct smi_info *) data;
	enum si_sm_result smi_result;
	unsigned long     flags;
	unsigned long     jiffies_now;
	long              time_diff;
	long		  timeout;
#ifdef DEBUG_TIMING
	struct timeval    t;
#endif

	spin_lock_irqsave(&(smi_info->si_lock), flags);
#ifdef DEBUG_TIMING
	do_gettimeofday(&t);
	printk(KERN_DEBUG "**Timer: %d.%9.9d\n", t.tv_sec, t.tv_usec);
#endif
	jiffies_now = jiffies;
	time_diff = (((long)jiffies_now - (long)smi_info->last_timeout_jiffies)
		     * SI_USEC_PER_JIFFY);
	smi_result = smi_event_handler(smi_info, time_diff);

	spin_unlock_irqrestore(&(smi_info->si_lock), flags);

	smi_info->last_timeout_jiffies = jiffies_now;

	if ((smi_info->irq) && (!smi_info->interrupt_disabled)) {
		/* Running with interrupts, only do long timeouts. */
		timeout = jiffies + SI_TIMEOUT_JIFFIES;
		smi_inc_stat(smi_info, long_timeouts);
		goto do_mod_timer;
	}

	/*
	 * If the state machine asks for a short delay, then shorten
	 * the timer timeout.
	 */
	if (smi_result == SI_SM_CALL_WITH_DELAY) {
		smi_inc_stat(smi_info, short_timeouts);
		timeout = jiffies + 1;
	} else {
		smi_inc_stat(smi_info, long_timeouts);
		timeout = jiffies + SI_TIMEOUT_JIFFIES;
	}

 do_mod_timer:
	if (smi_result != SI_SM_IDLE)
		mod_timer(&(smi_info->si_timer), timeout);
}

static irqreturn_t si_irq_handler(int irq, void *data)
{
	struct smi_info *smi_info = data;
	unsigned long   flags;
#ifdef DEBUG_TIMING
	struct timeval  t;
#endif

	spin_lock_irqsave(&(smi_info->si_lock), flags);

	smi_inc_stat(smi_info, interrupts);

#ifdef DEBUG_TIMING
	do_gettimeofday(&t);
	printk(KERN_DEBUG "**Interrupt: %d.%9.9d\n", t.tv_sec, t.tv_usec);
#endif
	smi_event_handler(smi_info, 0);
	spin_unlock_irqrestore(&(smi_info->si_lock), flags);
	return IRQ_HANDLED;
}

static irqreturn_t si_bt_irq_handler(int irq, void *data)
{
	struct smi_info *smi_info = data;
	/* We need to clear the IRQ flag for the BT interface. */
	smi_info->io.outputb(&smi_info->io, IPMI_BT_INTMASK_REG,
			     IPMI_BT_INTMASK_CLEAR_IRQ_BIT
			     | IPMI_BT_INTMASK_ENABLE_IRQ_BIT);
	return si_irq_handler(irq, data);
}

static int smi_start_processing(void       *send_info,
				ipmi_smi_t intf)
{
	struct smi_info *new_smi = send_info;
	int             enable = 0;

	new_smi->intf = intf;

	/* Try to claim any interrupts. */
	if (new_smi->irq_setup)
		new_smi->irq_setup(new_smi);

	/* Set up the timer that drives the interface. */
	setup_timer(&new_smi->si_timer, smi_timeout, (long)new_smi);
	new_smi->last_timeout_jiffies = jiffies;
	mod_timer(&new_smi->si_timer, jiffies + SI_TIMEOUT_JIFFIES);

	/*
	 * Check if the user forcefully enabled the daemon.
	 */
	if (new_smi->intf_num < num_force_kipmid)
		enable = force_kipmid[new_smi->intf_num];
	/*
	 * The BT interface is efficient enough to not need a thread,
	 * and there is no need for a thread if we have interrupts.
	 */
	else if ((new_smi->si_type != SI_BT) && (!new_smi->irq))
		enable = 1;

	if (enable) {
		new_smi->thread = kthread_run(ipmi_thread, new_smi,
					      "kipmi%d", new_smi->intf_num);
		if (IS_ERR(new_smi->thread)) {
			dev_notice(new_smi->dev, "Could not start"
				   " kernel thread due to error %ld, only using"
				   " timers to drive the interface\n",
				   PTR_ERR(new_smi->thread));
			new_smi->thread = NULL;
		}
	}

	return 0;
}

static int get_smi_info(void *send_info, struct ipmi_smi_info *data)
{
	struct smi_info *smi = send_info;

	data->addr_src = smi->addr_source;
	data->dev = smi->dev;
	data->addr_info = smi->addr_info;
	get_device(smi->dev);

	return 0;
}

static void set_maintenance_mode(void *send_info, int enable)
{
	struct smi_info   *smi_info = send_info;

	if (!enable)
		atomic_set(&smi_info->req_events, 0);
}

static struct ipmi_smi_handlers handlers = {
	.owner                  = THIS_MODULE,
	.start_processing       = smi_start_processing,
	.get_smi_info		= get_smi_info,
	.sender			= sender,
	.request_events		= request_events,
	.set_maintenance_mode   = set_maintenance_mode,
	.set_run_to_completion  = set_run_to_completion,
	.poll			= poll,
};

/*
 * There can be 4 IO ports passed in (with or without IRQs), 4 addresses,
 * a default IO port, and 1 ACPI/SPMI address.  That sets SI_MAX_DRIVERS.
 */

static LIST_HEAD(smi_infos);
static DEFINE_MUTEX(smi_infos_lock);
static int smi_num; /* Used to sequence the SMIs */

#define DEFAULT_REGSPACING	1
#define DEFAULT_REGSIZE		1

static int           si_trydefaults = 1;
static char          *si_type[SI_MAX_PARMS];
#define MAX_SI_TYPE_STR 30
static char          si_type_str[MAX_SI_TYPE_STR];
static unsigned long addrs[SI_MAX_PARMS];
static unsigned int num_addrs;
static unsigned int  ports[SI_MAX_PARMS];
static unsigned int num_ports;
static int           irqs[SI_MAX_PARMS];
static unsigned int num_irqs;
static int           regspacings[SI_MAX_PARMS];
static unsigned int num_regspacings;
static int           regsizes[SI_MAX_PARMS];
static unsigned int num_regsizes;
static int           regshifts[SI_MAX_PARMS];
static unsigned int num_regshifts;
static int slave_addrs[SI_MAX_PARMS]; /* Leaving 0 chooses the default value */
static unsigned int num_slave_addrs;

#define IPMI_IO_ADDR_SPACE  0
#define IPMI_MEM_ADDR_SPACE 1
static char *addr_space_to_str[] = { "i/o", "mem" };

static int hotmod_handler(const char *val, struct kernel_param *kp);

module_param_call(hotmod, hotmod_handler, NULL, NULL, 0200);
MODULE_PARM_DESC(hotmod, "Add and remove interfaces.  See"
		 " Documentation/IPMI.txt in the kernel sources for the"
		 " gory details.");

module_param_named(trydefaults, si_trydefaults, bool, 0);
MODULE_PARM_DESC(trydefaults, "Setting this to 'false' will disable the"
		 " default scan of the KCS and SMIC interface at the standard"
		 " address");
module_param_string(type, si_type_str, MAX_SI_TYPE_STR, 0);
MODULE_PARM_DESC(type, "Defines the type of each interface, each"
		 " interface separated by commas.  The types are 'kcs',"
		 " 'smic', and 'bt'.  For example si_type=kcs,bt will set"
		 " the first interface to kcs and the second to bt");
module_param_array(addrs, ulong, &num_addrs, 0);
MODULE_PARM_DESC(addrs, "Sets the memory address of each interface, the"
		 " addresses separated by commas.  Only use if an interface"
		 " is in memory.  Otherwise, set it to zero or leave"
		 " it blank.");
module_param_array(ports, uint, &num_ports, 0);
MODULE_PARM_DESC(ports, "Sets the port address of each interface, the"
		 " addresses separated by commas.  Only use if an interface"
		 " is a port.  Otherwise, set it to zero or leave"
		 " it blank.");
module_param_array(irqs, int, &num_irqs, 0);
MODULE_PARM_DESC(irqs, "Sets the interrupt of each interface, the"
		 " addresses separated by commas.  Only use if an interface"
		 " has an interrupt.  Otherwise, set it to zero or leave"
		 " it blank.");
module_param_array(regspacings, int, &num_regspacings, 0);
MODULE_PARM_DESC(regspacings, "The number of bytes between the start address"
		 " and each successive register used by the interface.  For"
		 " instance, if the start address is 0xca2 and the spacing"
		 " is 2, then the second address is at 0xca4.  Defaults"
		 " to 1.");
module_param_array(regsizes, int, &num_regsizes, 0);
MODULE_PARM_DESC(regsizes, "The size of the specific IPMI register in bytes."
		 " This should generally be 1, 2, 4, or 8 for an 8-bit,"
		 " 16-bit, 32-bit, or 64-bit register.  Use this if you"
		 " the 8-bit IPMI register has to be read from a larger"
		 " register.");
module_param_array(regshifts, int, &num_regshifts, 0);
MODULE_PARM_DESC(regshifts, "The amount to shift the data read from the."
		 " IPMI register, in bits.  For instance, if the data"
		 " is read from a 32-bit word and the IPMI data is in"
		 " bit 8-15, then the shift would be 8");
module_param_array(slave_addrs, int, &num_slave_addrs, 0);
MODULE_PARM_DESC(slave_addrs, "Set the default IPMB slave address for"
		 " the controller.  Normally this is 0x20, but can be"
		 " overridden by this parm.  This is an array indexed"
		 " by interface number.");
module_param_array(force_kipmid, int, &num_force_kipmid, 0);
MODULE_PARM_DESC(force_kipmid, "Force the kipmi daemon to be enabled (1) or"
		 " disabled(0).  Normally the IPMI driver auto-detects"
		 " this, but the value may be overridden by this parm.");
module_param(unload_when_empty, int, 0);
MODULE_PARM_DESC(unload_when_empty, "Unload the module if no interfaces are"
		 " specified or found, default is 1.  Setting to 0"
		 " is useful for hot add of devices using hotmod.");
module_param_array(kipmid_max_busy_us, uint, &num_max_busy_us, 0644);
MODULE_PARM_DESC(kipmid_max_busy_us,
		 "Max time (in microseconds) to busy-wait for IPMI data before"
		 " sleeping. 0 (default) means to wait forever. Set to 100-500"
		 " if kipmid is using up a lot of CPU time.");


static void std_irq_cleanup(struct smi_info *info)
{
	if (info->si_type == SI_BT)
		/* Disable the interrupt in the BT interface. */
		info->io.outputb(&info->io, IPMI_BT_INTMASK_REG, 0);
	free_irq(info->irq, info);
}

static int std_irq_setup(struct smi_info *info)
{
	int rv;

	if (!info->irq)
		return 0;

	if (info->si_type == SI_BT) {
		rv = request_irq(info->irq,
				 si_bt_irq_handler,
				 IRQF_SHARED | IRQF_DISABLED,
				 DEVICE_NAME,
				 info);
		if (!rv)
			/* Enable the interrupt in the BT interface. */
			info->io.outputb(&info->io, IPMI_BT_INTMASK_REG,
					 IPMI_BT_INTMASK_ENABLE_IRQ_BIT);
	} else
		rv = request_irq(info->irq,
				 si_irq_handler,
				 IRQF_SHARED | IRQF_DISABLED,
				 DEVICE_NAME,
				 info);
	if (rv) {
		dev_warn(info->dev, "%s unable to claim interrupt %d,"
			 " running polled\n",
			 DEVICE_NAME, info->irq);
		info->irq = 0;
	} else {
		info->irq_cleanup = std_irq_cleanup;
		dev_info(info->dev, "Using irq %d\n", info->irq);
	}

	return rv;
}

static unsigned char port_inb(struct si_sm_io *io, unsigned int offset)
{
	unsigned int addr = io->addr_data;

	return inb(addr + (offset * io->regspacing));
}

static void port_outb(struct si_sm_io *io, unsigned int offset,
		      unsigned char b)
{
	unsigned int addr = io->addr_data;

	outb(b, addr + (offset * io->regspacing));
}

static unsigned char port_inw(struct si_sm_io *io, unsigned int offset)
{
	unsigned int addr = io->addr_data;

	return (inw(addr + (offset * io->regspacing)) >> io->regshift) & 0xff;
}

static void port_outw(struct si_sm_io *io, unsigned int offset,
		      unsigned char b)
{
	unsigned int addr = io->addr_data;

	outw(b << io->regshift, addr + (offset * io->regspacing));
}

static unsigned char port_inl(struct si_sm_io *io, unsigned int offset)
{
	unsigned int addr = io->addr_data;

	return (inl(addr + (offset * io->regspacing)) >> io->regshift) & 0xff;
}

static void port_outl(struct si_sm_io *io, unsigned int offset,
		      unsigned char b)
{
	unsigned int addr = io->addr_data;

	outl(b << io->regshift, addr+(offset * io->regspacing));
}

static void port_cleanup(struct smi_info *info)
{
	unsigned int addr = info->io.addr_data;
	int          idx;

	if (addr) {
		for (idx = 0; idx < info->io_size; idx++)
			release_region(addr + idx * info->io.regspacing,
				       info->io.regsize);
	}
}

static int port_setup(struct smi_info *info)
{
	unsigned int addr = info->io.addr_data;
	int          idx;

	if (!addr)
		return -ENODEV;

	info->io_cleanup = port_cleanup;

	/*
	 * Figure out the actual inb/inw/inl/etc routine to use based
	 * upon the register size.
	 */
	switch (info->io.regsize) {
	case 1:
		info->io.inputb = port_inb;
		info->io.outputb = port_outb;
		break;
	case 2:
		info->io.inputb = port_inw;
		info->io.outputb = port_outw;
		break;
	case 4:
		info->io.inputb = port_inl;
		info->io.outputb = port_outl;
		break;
	default:
		dev_warn(info->dev, "Invalid register size: %d\n",
			 info->io.regsize);
		return -EINVAL;
	}

	/*
	 * Some BIOSes reserve disjoint I/O regions in their ACPI
	 * tables.  This causes problems when trying to register the
	 * entire I/O region.  Therefore we must register each I/O
	 * port separately.
	 */
	for (idx = 0; idx < info->io_size; idx++) {
		if (request_region(addr + idx * info->io.regspacing,
				   info->io.regsize, DEVICE_NAME) == NULL) {
			/* Undo allocations */
			while (idx--) {
				release_region(addr + idx * info->io.regspacing,
					       info->io.regsize);
			}
			return -EIO;
		}
	}
	return 0;
}

static unsigned char intf_mem_inb(struct si_sm_io *io, unsigned int offset)
{
	return readb((io->addr)+(offset * io->regspacing));
}

static void intf_mem_outb(struct si_sm_io *io, unsigned int offset,
		     unsigned char b)
{
	writeb(b, (io->addr)+(offset * io->regspacing));
}

static unsigned char intf_mem_inw(struct si_sm_io *io, unsigned int offset)
{
	return (readw((io->addr)+(offset * io->regspacing)) >> io->regshift)
		& 0xff;
}

static void intf_mem_outw(struct si_sm_io *io, unsigned int offset,
		     unsigned char b)
{
	writeb(b << io->regshift, (io->addr)+(offset * io->regspacing));
}

static unsigned char intf_mem_inl(struct si_sm_io *io, unsigned int offset)
{
	return (readl((io->addr)+(offset * io->regspacing)) >> io->regshift)
		& 0xff;
}

static void intf_mem_outl(struct si_sm_io *io, unsigned int offset,
		     unsigned char b)
{
	writel(b << io->regshift, (io->addr)+(offset * io->regspacing));
}

#ifdef readq
static unsigned char mem_inq(struct si_sm_io *io, unsigned int offset)
{
	return (readq((io->addr)+(offset * io->regspacing)) >> io->regshift)
		& 0xff;
}

static void mem_outq(struct si_sm_io *io, unsigned int offset,
		     unsigned char b)
{
	writeq(b << io->regshift, (io->addr)+(offset * io->regspacing));
}
#endif

static void mem_cleanup(struct smi_info *info)
{
	unsigned long addr = info->io.addr_data;
	int           mapsize;

	if (info->io.addr) {
		iounmap(info->io.addr);

		mapsize = ((info->io_size * info->io.regspacing)
			   - (info->io.regspacing - info->io.regsize));

		release_mem_region(addr, mapsize);
	}
}

static int mem_setup(struct smi_info *info)
{
	unsigned long addr = info->io.addr_data;
	int           mapsize;

	if (!addr)
		return -ENODEV;

	info->io_cleanup = mem_cleanup;

	/*
	 * Figure out the actual readb/readw/readl/etc routine to use based
	 * upon the register size.
	 */
	switch (info->io.regsize) {
	case 1:
		info->io.inputb = intf_mem_inb;
		info->io.outputb = intf_mem_outb;
		break;
	case 2:
		info->io.inputb = intf_mem_inw;
		info->io.outputb = intf_mem_outw;
		break;
	case 4:
		info->io.inputb = intf_mem_inl;
		info->io.outputb = intf_mem_outl;
		break;
#ifdef readq
	case 8:
		info->io.inputb = mem_inq;
		info->io.outputb = mem_outq;
		break;
#endif
	default:
		dev_warn(info->dev, "Invalid register size: %d\n",
			 info->io.regsize);
		return -EINVAL;
	}

	/*
	 * Calculate the total amount of memory to claim.  This is an
	 * unusual looking calculation, but it avoids claiming any
	 * more memory than it has to.  It will claim everything
	 * between the first address to the end of the last full
	 * register.
	 */
	mapsize = ((info->io_size * info->io.regspacing)
		   - (info->io.regspacing - info->io.regsize));

	if (request_mem_region(addr, mapsize, DEVICE_NAME) == NULL)
		return -EIO;

	info->io.addr = ioremap(addr, mapsize);
	if (info->io.addr == NULL) {
		release_mem_region(addr, mapsize);
		return -EIO;
	}
	return 0;
}

/*
 * Parms come in as <op1>[:op2[:op3...]].  ops are:
 *   add|remove,kcs|bt|smic,mem|i/o,<address>[,<opt1>[,<opt2>[,...]]]
 * Options are:
 *   rsp=<regspacing>
 *   rsi=<regsize>
 *   rsh=<regshift>
 *   irq=<irq>
 *   ipmb=<ipmb addr>
 */
enum hotmod_op { HM_ADD, HM_REMOVE };
struct hotmod_vals {
	char *name;
	int  val;
};
static struct hotmod_vals hotmod_ops[] = {
	{ "add",	HM_ADD },
	{ "remove",	HM_REMOVE },
	{ NULL }
};
static struct hotmod_vals hotmod_si[] = {
	{ "kcs",	SI_KCS },
	{ "smic",	SI_SMIC },
	{ "bt",		SI_BT },
	{ NULL }
};
static struct hotmod_vals hotmod_as[] = {
	{ "mem",	IPMI_MEM_ADDR_SPACE },
	{ "i/o",	IPMI_IO_ADDR_SPACE },
	{ NULL }
};

static int parse_str(struct hotmod_vals *v, int *val, char *name, char **curr)
{
	char *s;
	int  i;

	s = strchr(*curr, ',');
	if (!s) {
		printk(KERN_WARNING PFX "No hotmod %s given.\n", name);
		return -EINVAL;
	}
	*s = '\0';
	s++;
	for (i = 0; hotmod_ops[i].name; i++) {
		if (strcmp(*curr, v[i].name) == 0) {
			*val = v[i].val;
			*curr = s;
			return 0;
		}
	}

	printk(KERN_WARNING PFX "Invalid hotmod %s '%s'\n", name, *curr);
	return -EINVAL;
}

static int check_hotmod_int_op(const char *curr, const char *option,
			       const char *name, int *val)
{
	char *n;

	if (strcmp(curr, name) == 0) {
		if (!option) {
			printk(KERN_WARNING PFX
			       "No option given for '%s'\n",
			       curr);
			return -EINVAL;
		}
		*val = simple_strtoul(option, &n, 0);
		if ((*n != '\0') || (*option == '\0')) {
			printk(KERN_WARNING PFX
			       "Bad option given for '%s'\n",
			       curr);
			return -EINVAL;
		}
		return 1;
	}
	return 0;
}

static struct smi_info *smi_info_alloc(void)
{
	struct smi_info *info = kzalloc(sizeof(*info), GFP_KERNEL);

	if (info) {
		spin_lock_init(&info->si_lock);
		spin_lock_init(&info->msg_lock);
	}
	return info;
}

static int hotmod_handler(const char *val, struct kernel_param *kp)
{
	char *str = kstrdup(val, GFP_KERNEL);
	int  rv;
	char *next, *curr, *s, *n, *o;
	enum hotmod_op op;
	enum si_type si_type;
	int  addr_space;
	unsigned long addr;
	int regspacing;
	int regsize;
	int regshift;
	int irq;
	int ipmb;
	int ival;
	int len;
	struct smi_info *info;

	if (!str)
		return -ENOMEM;

	/* Kill any trailing spaces, as we can get a "\n" from echo. */
	len = strlen(str);
	ival = len - 1;
	while ((ival >= 0) && isspace(str[ival])) {
		str[ival] = '\0';
		ival--;
	}

	for (curr = str; curr; curr = next) {
		regspacing = 1;
		regsize = 1;
		regshift = 0;
		irq = 0;
		ipmb = 0; /* Choose the default if not specified */

		next = strchr(curr, ':');
		if (next) {
			*next = '\0';
			next++;
		}

		rv = parse_str(hotmod_ops, &ival, "operation", &curr);
		if (rv)
			break;
		op = ival;

		rv = parse_str(hotmod_si, &ival, "interface type", &curr);
		if (rv)
			break;
		si_type = ival;

		rv = parse_str(hotmod_as, &addr_space, "address space", &curr);
		if (rv)
			break;

		s = strchr(curr, ',');
		if (s) {
			*s = '\0';
			s++;
		}
		addr = simple_strtoul(curr, &n, 0);
		if ((*n != '\0') || (*curr == '\0')) {
			printk(KERN_WARNING PFX "Invalid hotmod address"
			       " '%s'\n", curr);
			break;
		}

		while (s) {
			curr = s;
			s = strchr(curr, ',');
			if (s) {
				*s = '\0';
				s++;
			}
			o = strchr(curr, '=');
			if (o) {
				*o = '\0';
				o++;
			}
			rv = check_hotmod_int_op(curr, o, "rsp", &regspacing);
			if (rv < 0)
				goto out;
			else if (rv)
				continue;
			rv = check_hotmod_int_op(curr, o, "rsi", &regsize);
			if (rv < 0)
				goto out;
			else if (rv)
				continue;
			rv = check_hotmod_int_op(curr, o, "rsh", &regshift);
			if (rv < 0)
				goto out;
			else if (rv)
				continue;
			rv = check_hotmod_int_op(curr, o, "irq", &irq);
			if (rv < 0)
				goto out;
			else if (rv)
				continue;
			rv = check_hotmod_int_op(curr, o, "ipmb", &ipmb);
			if (rv < 0)
				goto out;
			else if (rv)
				continue;

			rv = -EINVAL;
			printk(KERN_WARNING PFX
			       "Invalid hotmod option '%s'\n",
			       curr);
			goto out;
		}

		if (op == HM_ADD) {
			info = smi_info_alloc();
			if (!info) {
				rv = -ENOMEM;
				goto out;
			}

			info->addr_source = SI_HOTMOD;
			info->si_type = si_type;
			info->io.addr_data = addr;
			info->io.addr_type = addr_space;
			if (addr_space == IPMI_MEM_ADDR_SPACE)
				info->io_setup = mem_setup;
			else
				info->io_setup = port_setup;

			info->io.addr = NULL;
			info->io.regspacing = regspacing;
			if (!info->io.regspacing)
				info->io.regspacing = DEFAULT_REGSPACING;
			info->io.regsize = regsize;
			if (!info->io.regsize)
				info->io.regsize = DEFAULT_REGSPACING;
			info->io.regshift = regshift;
			info->irq = irq;
			if (info->irq)
				info->irq_setup = std_irq_setup;
			info->slave_addr = ipmb;

			if (!add_smi(info)) {
				if (try_smi_init(info))
					cleanup_one_si(info);
			} else {
				kfree(info);
			}
		} else {
			/* remove */
			struct smi_info *e, *tmp_e;

			mutex_lock(&smi_infos_lock);
			list_for_each_entry_safe(e, tmp_e, &smi_infos, link) {
				if (e->io.addr_type != addr_space)
					continue;
				if (e->si_type != si_type)
					continue;
				if (e->io.addr_data == addr)
					cleanup_one_si(e);
			}
			mutex_unlock(&smi_infos_lock);
		}
	}
	rv = len;
 out:
	kfree(str);
	return rv;
}

static int __devinit hardcode_find_bmc(void)
{
	int ret = -ENODEV;
	int             i;
	struct smi_info *info;

	for (i = 0; i < SI_MAX_PARMS; i++) {
		if (!ports[i] && !addrs[i])
			continue;

		info = smi_info_alloc();
		if (!info)
			return -ENOMEM;

		info->addr_source = SI_HARDCODED;
		printk(KERN_INFO PFX "probing via hardcoded address\n");

		if (!si_type[i] || strcmp(si_type[i], "kcs") == 0) {
			info->si_type = SI_KCS;
		} else if (strcmp(si_type[i], "smic") == 0) {
			info->si_type = SI_SMIC;
		} else if (strcmp(si_type[i], "bt") == 0) {
			info->si_type = SI_BT;
		} else {
			printk(KERN_WARNING PFX "Interface type specified "
			       "for interface %d, was invalid: %s\n",
			       i, si_type[i]);
			kfree(info);
			continue;
		}

		if (ports[i]) {
			/* An I/O port */
			info->io_setup = port_setup;
			info->io.addr_data = ports[i];
			info->io.addr_type = IPMI_IO_ADDR_SPACE;
		} else if (addrs[i]) {
			/* A memory port */
			info->io_setup = mem_setup;
			info->io.addr_data = addrs[i];
			info->io.addr_type = IPMI_MEM_ADDR_SPACE;
		} else {
			printk(KERN_WARNING PFX "Interface type specified "
			       "for interface %d, but port and address were "
			       "not set or set to zero.\n", i);
			kfree(info);
			continue;
		}

		info->io.addr = NULL;
		info->io.regspacing = regspacings[i];
		if (!info->io.regspacing)
			info->io.regspacing = DEFAULT_REGSPACING;
		info->io.regsize = regsizes[i];
		if (!info->io.regsize)
			info->io.regsize = DEFAULT_REGSPACING;
		info->io.regshift = regshifts[i];
		info->irq = irqs[i];
		if (info->irq)
			info->irq_setup = std_irq_setup;
		info->slave_addr = slave_addrs[i];

		if (!add_smi(info)) {
			if (try_smi_init(info))
				cleanup_one_si(info);
			ret = 0;
		} else {
			kfree(info);
		}
	}
	return ret;
}

#ifdef CONFIG_ACPI

#include <linux/acpi.h>

/*
 * Once we get an ACPI failure, we don't try any more, because we go
 * through the tables sequentially.  Once we don't find a table, there
 * are no more.
 */
static int acpi_failure;

/* For GPE-type interrupts. */
static u32 ipmi_acpi_gpe(acpi_handle gpe_device,
	u32 gpe_number, void *context)
{
	struct smi_info *smi_info = context;
	unsigned long   flags;
#ifdef DEBUG_TIMING
	struct timeval t;
#endif

	spin_lock_irqsave(&(smi_info->si_lock), flags);

	smi_inc_stat(smi_info, interrupts);

#ifdef DEBUG_TIMING
	do_gettimeofday(&t);
	printk("**ACPI_GPE: %d.%9.9d\n", t.tv_sec, t.tv_usec);
#endif
	smi_event_handler(smi_info, 0);
	spin_unlock_irqrestore(&(smi_info->si_lock), flags);

	return ACPI_INTERRUPT_HANDLED;
}

static void acpi_gpe_irq_cleanup(struct smi_info *info)
{
	if (!info->irq)
		return;

	acpi_remove_gpe_handler(NULL, info->irq, &ipmi_acpi_gpe);
}

static int acpi_gpe_irq_setup(struct smi_info *info)
{
	acpi_status status;

	if (!info->irq)
		return 0;

	/* FIXME - is level triggered right? */
	status = acpi_install_gpe_handler(NULL,
					  info->irq,
					  ACPI_GPE_LEVEL_TRIGGERED,
					  &ipmi_acpi_gpe,
					  info);
	if (status != AE_OK) {
		dev_warn(info->dev, "%s unable to claim ACPI GPE %d,"
			 " running polled\n", DEVICE_NAME, info->irq);
		info->irq = 0;
		return -EINVAL;
	} else {
		info->irq_cleanup = acpi_gpe_irq_cleanup;
		dev_info(info->dev, "Using ACPI GPE %d\n", info->irq);
		return 0;
	}
}

/*
 * Defined at
 * http://h21007.www2.hp.com/portal/download/files/unprot/hpspmi.pdf
 */
struct SPMITable {
	s8	Signature[4];
	u32	Length;
	u8	Revision;
	u8	Checksum;
	s8	OEMID[6];
	s8	OEMTableID[8];
	s8	OEMRevision[4];
	s8	CreatorID[4];
	s8	CreatorRevision[4];
	u8	InterfaceType;
	u8	IPMIlegacy;
	s16	SpecificationRevision;

	/*
	 * Bit 0 - SCI interrupt supported
	 * Bit 1 - I/O APIC/SAPIC
	 */
	u8	InterruptType;

	/*
	 * If bit 0 of InterruptType is set, then this is the SCI
	 * interrupt in the GPEx_STS register.
	 */
	u8	GPE;

	s16	Reserved;

	/*
	 * If bit 1 of InterruptType is set, then this is the I/O
	 * APIC/SAPIC interrupt.
	 */
	u32	GlobalSystemInterrupt;

	/* The actual register address. */
	struct acpi_generic_address addr;

	u8	UID[4];

	s8      spmi_id[1]; /* A '\0' terminated array starts here. */
};

static int __devinit try_init_spmi(struct SPMITable *spmi)
{
	struct smi_info  *info;

	if (spmi->IPMIlegacy != 1) {
		printk(KERN_INFO PFX "Bad SPMI legacy %d\n", spmi->IPMIlegacy);
		return -ENODEV;
	}

	info = smi_info_alloc();
	if (!info) {
		printk(KERN_ERR PFX "Could not allocate SI data (3)\n");
		return -ENOMEM;
	}

	info->addr_source = SI_SPMI;
	printk(KERN_INFO PFX "probing via SPMI\n");

	/* Figure out the interface type. */
	switch (spmi->InterfaceType) {
	case 1:	/* KCS */
		info->si_type = SI_KCS;
		break;
	case 2:	/* SMIC */
		info->si_type = SI_SMIC;
		break;
	case 3:	/* BT */
		info->si_type = SI_BT;
		break;
	default:
		printk(KERN_INFO PFX "Unknown ACPI/SPMI SI type %d\n",
		       spmi->InterfaceType);
		kfree(info);
		return -EIO;
	}

	if (spmi->InterruptType & 1) {
		/* We've got a GPE interrupt. */
		info->irq = spmi->GPE;
		info->irq_setup = acpi_gpe_irq_setup;
	} else if (spmi->InterruptType & 2) {
		/* We've got an APIC/SAPIC interrupt. */
		info->irq = spmi->GlobalSystemInterrupt;
		info->irq_setup = std_irq_setup;
	} else {
		/* Use the default interrupt setting. */
		info->irq = 0;
		info->irq_setup = NULL;
	}

	if (spmi->addr.bit_width) {
		/* A (hopefully) properly formed register bit width. */
		info->io.regspacing = spmi->addr.bit_width / 8;
	} else {
		info->io.regspacing = DEFAULT_REGSPACING;
	}
	info->io.regsize = info->io.regspacing;
	info->io.regshift = spmi->addr.bit_offset;

	if (spmi->addr.space_id == ACPI_ADR_SPACE_SYSTEM_MEMORY) {
		info->io_setup = mem_setup;
		info->io.addr_type = IPMI_MEM_ADDR_SPACE;
	} else if (spmi->addr.space_id == ACPI_ADR_SPACE_SYSTEM_IO) {
		info->io_setup = port_setup;
		info->io.addr_type = IPMI_IO_ADDR_SPACE;
	} else {
		kfree(info);
		printk(KERN_WARNING PFX "Unknown ACPI I/O Address type\n");
		return -EIO;
	}
	info->io.addr_data = spmi->addr.address;

	pr_info("ipmi_si: SPMI: %s %#lx regsize %d spacing %d irq %d\n",
		 (info->io.addr_type == IPMI_IO_ADDR_SPACE) ? "io" : "mem",
		 info->io.addr_data, info->io.regsize, info->io.regspacing,
		 info->irq);

	if (add_smi(info))
		kfree(info);

	return 0;
}

static void __devinit spmi_find_bmc(void)
{
	acpi_status      status;
	struct SPMITable *spmi;
	int              i;

	if (acpi_disabled)
		return;

	if (acpi_failure)
		return;

	for (i = 0; ; i++) {
		status = acpi_get_table(ACPI_SIG_SPMI, i+1,
					(struct acpi_table_header **)&spmi);
		if (status != AE_OK)
			return;

		try_init_spmi(spmi);
	}
}

static int __devinit ipmi_pnp_probe(struct pnp_dev *dev,
				    const struct pnp_device_id *dev_id)
{
	struct acpi_device *acpi_dev;
	struct smi_info *info;
	struct resource *res, *res_second;
	acpi_handle handle;
	acpi_status status;
	unsigned long long tmp;

	acpi_dev = pnp_acpi_device(dev);
	if (!acpi_dev)
		return -ENODEV;

	info = smi_info_alloc();
	if (!info)
		return -ENOMEM;

	info->addr_source = SI_ACPI;
	printk(KERN_INFO PFX "probing via ACPI\n");

	handle = acpi_dev->handle;
	info->addr_info.acpi_info.acpi_handle = handle;

	/* _IFT tells us the interface type: KCS, BT, etc */
	status = acpi_evaluate_integer(handle, "_IFT", NULL, &tmp);
	if (ACPI_FAILURE(status))
		goto err_free;

	switch (tmp) {
	case 1:
		info->si_type = SI_KCS;
		break;
	case 2:
		info->si_type = SI_SMIC;
		break;
	case 3:
		info->si_type = SI_BT;
		break;
	default:
		dev_info(&dev->dev, "unknown IPMI type %lld\n", tmp);
		goto err_free;
	}

	res = pnp_get_resource(dev, IORESOURCE_IO, 0);
	if (res) {
		info->io_setup = port_setup;
		info->io.addr_type = IPMI_IO_ADDR_SPACE;
	} else {
		res = pnp_get_resource(dev, IORESOURCE_MEM, 0);
		if (res) {
			info->io_setup = mem_setup;
			info->io.addr_type = IPMI_MEM_ADDR_SPACE;
		}
	}
	if (!res) {
		dev_err(&dev->dev, "no I/O or memory address\n");
		goto err_free;
	}
	info->io.addr_data = res->start;

	info->io.regspacing = DEFAULT_REGSPACING;
	res_second = pnp_get_resource(dev,
			       (info->io.addr_type == IPMI_IO_ADDR_SPACE) ?
					IORESOURCE_IO : IORESOURCE_MEM,
			       1);
	if (res_second) {
		if (res_second->start > info->io.addr_data)
			info->io.regspacing = res_second->start - info->io.addr_data;
	}
	info->io.regsize = DEFAULT_REGSPACING;
	info->io.regshift = 0;

	/* If _GPE exists, use it; otherwise use standard interrupts */
	status = acpi_evaluate_integer(handle, "_GPE", NULL, &tmp);
	if (ACPI_SUCCESS(status)) {
		info->irq = tmp;
		info->irq_setup = acpi_gpe_irq_setup;
	} else if (pnp_irq_valid(dev, 0)) {
		info->irq = pnp_irq(dev, 0);
		info->irq_setup = std_irq_setup;
	}

	info->dev = &dev->dev;
	pnp_set_drvdata(dev, info);

	dev_info(info->dev, "%pR regsize %d spacing %d irq %d\n",
		 res, info->io.regsize, info->io.regspacing,
		 info->irq);

	if (add_smi(info))
		goto err_free;

	return 0;

err_free:
	kfree(info);
	return -EINVAL;
}

static void __devexit ipmi_pnp_remove(struct pnp_dev *dev)
{
	struct smi_info *info = pnp_get_drvdata(dev);

	cleanup_one_si(info);
}

static const struct pnp_device_id pnp_dev_table[] = {
	{"IPI0001", 0},
	{"", 0},
};

static struct pnp_driver ipmi_pnp_driver = {
	.name		= DEVICE_NAME,
	.probe		= ipmi_pnp_probe,
	.remove		= __devexit_p(ipmi_pnp_remove),
	.id_table	= pnp_dev_table,
};
#endif

#ifdef CONFIG_DMI
struct dmi_ipmi_data {
	u8   		type;
	u8   		addr_space;
	unsigned long	base_addr;
	u8   		irq;
	u8              offset;
	u8              slave_addr;
};

static int __devinit decode_dmi(const struct dmi_header *dm,
				struct dmi_ipmi_data *dmi)
{
	const u8	*data = (const u8 *)dm;
	unsigned long  	base_addr;
	u8		reg_spacing;
	u8              len = dm->length;

	dmi->type = data[4];

	memcpy(&base_addr, data+8, sizeof(unsigned long));
	if (len >= 0x11) {
		if (base_addr & 1) {
			/* I/O */
			base_addr &= 0xFFFE;
			dmi->addr_space = IPMI_IO_ADDR_SPACE;
		} else
			/* Memory */
			dmi->addr_space = IPMI_MEM_ADDR_SPACE;

		/* If bit 4 of byte 0x10 is set, then the lsb for the address
		   is odd. */
		dmi->base_addr = base_addr | ((data[0x10] & 0x10) >> 4);

		dmi->irq = data[0x11];

		/* The top two bits of byte 0x10 hold the register spacing. */
		reg_spacing = (data[0x10] & 0xC0) >> 6;
		switch (reg_spacing) {
		case 0x00: /* Byte boundaries */
		    dmi->offset = 1;
		    break;
		case 0x01: /* 32-bit boundaries */
		    dmi->offset = 4;
		    break;
		case 0x02: /* 16-byte boundaries */
		    dmi->offset = 16;
		    break;
		default:
		    /* Some other interface, just ignore it. */
		    return -EIO;
		}
	} else {
		/* Old DMI spec. */
		/*
		 * Note that technically, the lower bit of the base
		 * address should be 1 if the address is I/O and 0 if
		 * the address is in memory.  So many systems get that
		 * wrong (and all that I have seen are I/O) so we just
		 * ignore that bit and assume I/O.  Systems that use
		 * memory should use the newer spec, anyway.
		 */
		dmi->base_addr = base_addr & 0xfffe;
		dmi->addr_space = IPMI_IO_ADDR_SPACE;
		dmi->offset = 1;
	}

	dmi->slave_addr = data[6];

	return 0;
}

static void __devinit try_init_dmi(struct dmi_ipmi_data *ipmi_data)
{
	struct smi_info *info;

	info = smi_info_alloc();
	if (!info) {
		printk(KERN_ERR PFX "Could not allocate SI data\n");
		return;
	}

	info->addr_source = SI_SMBIOS;
	printk(KERN_INFO PFX "probing via SMBIOS\n");

	switch (ipmi_data->type) {
	case 0x01: /* KCS */
		info->si_type = SI_KCS;
		break;
	case 0x02: /* SMIC */
		info->si_type = SI_SMIC;
		break;
	case 0x03: /* BT */
		info->si_type = SI_BT;
		break;
	default:
		kfree(info);
		return;
	}

	switch (ipmi_data->addr_space) {
	case IPMI_MEM_ADDR_SPACE:
		info->io_setup = mem_setup;
		info->io.addr_type = IPMI_MEM_ADDR_SPACE;
		break;

	case IPMI_IO_ADDR_SPACE:
		info->io_setup = port_setup;
		info->io.addr_type = IPMI_IO_ADDR_SPACE;
		break;

	default:
		kfree(info);
		printk(KERN_WARNING PFX "Unknown SMBIOS I/O Address type: %d\n",
		       ipmi_data->addr_space);
		return;
	}
	info->io.addr_data = ipmi_data->base_addr;

	info->io.regspacing = ipmi_data->offset;
	if (!info->io.regspacing)
		info->io.regspacing = DEFAULT_REGSPACING;
	info->io.regsize = DEFAULT_REGSPACING;
	info->io.regshift = 0;

	info->slave_addr = ipmi_data->slave_addr;

	info->irq = ipmi_data->irq;
	if (info->irq)
		info->irq_setup = std_irq_setup;

	pr_info("ipmi_si: SMBIOS: %s %#lx regsize %d spacing %d irq %d\n",
		 (info->io.addr_type == IPMI_IO_ADDR_SPACE) ? "io" : "mem",
		 info->io.addr_data, info->io.regsize, info->io.regspacing,
		 info->irq);

	if (add_smi(info))
		kfree(info);
}

static void __devinit dmi_find_bmc(void)
{
	const struct dmi_device *dev = NULL;
	struct dmi_ipmi_data data;
	int                  rv;

	while ((dev = dmi_find_device(DMI_DEV_TYPE_IPMI, NULL, dev))) {
		memset(&data, 0, sizeof(data));
		rv = decode_dmi((const struct dmi_header *) dev->device_data,
				&data);
		if (!rv)
			try_init_dmi(&data);
	}
}
#endif /* CONFIG_DMI */

#ifdef CONFIG_PCI

#define PCI_ERMC_CLASSCODE		0x0C0700
#define PCI_ERMC_CLASSCODE_MASK		0xffffff00
#define PCI_ERMC_CLASSCODE_TYPE_MASK	0xff
#define PCI_ERMC_CLASSCODE_TYPE_SMIC	0x00
#define PCI_ERMC_CLASSCODE_TYPE_KCS	0x01
#define PCI_ERMC_CLASSCODE_TYPE_BT	0x02

#define PCI_HP_VENDOR_ID    0x103C
#define PCI_MMC_DEVICE_ID   0x121A
#define PCI_MMC_ADDR_CW     0x10

static void ipmi_pci_cleanup(struct smi_info *info)
{
	struct pci_dev *pdev = info->addr_source_data;

	pci_disable_device(pdev);
}

static int __devinit ipmi_pci_probe(struct pci_dev *pdev,
				    const struct pci_device_id *ent)
{
	int rv;
	int class_type = pdev->class & PCI_ERMC_CLASSCODE_TYPE_MASK;
	struct smi_info *info;

	info = smi_info_alloc();
	if (!info)
		return -ENOMEM;

	info->addr_source = SI_PCI;
	dev_info(&pdev->dev, "probing via PCI");

	switch (class_type) {
	case PCI_ERMC_CLASSCODE_TYPE_SMIC:
		info->si_type = SI_SMIC;
		break;

	case PCI_ERMC_CLASSCODE_TYPE_KCS:
		info->si_type = SI_KCS;
		break;

	case PCI_ERMC_CLASSCODE_TYPE_BT:
		info->si_type = SI_BT;
		break;

	default:
		kfree(info);
		dev_info(&pdev->dev, "Unknown IPMI type: %d\n", class_type);
		return -ENOMEM;
	}

	rv = pci_enable_device(pdev);
	if (rv) {
		dev_err(&pdev->dev, "couldn't enable PCI device\n");
		kfree(info);
		return rv;
	}

	info->addr_source_cleanup = ipmi_pci_cleanup;
	info->addr_source_data = pdev;

	if (pci_resource_flags(pdev, 0) & IORESOURCE_IO) {
		info->io_setup = port_setup;
		info->io.addr_type = IPMI_IO_ADDR_SPACE;
	} else {
		info->io_setup = mem_setup;
		info->io.addr_type = IPMI_MEM_ADDR_SPACE;
	}
	info->io.addr_data = pci_resource_start(pdev, 0);

	info->io.regspacing = DEFAULT_REGSPACING;
	info->io.regsize = DEFAULT_REGSPACING;
	info->io.regshift = 0;

	info->irq = pdev->irq;
	if (info->irq)
		info->irq_setup = std_irq_setup;

	info->dev = &pdev->dev;
	pci_set_drvdata(pdev, info);

	dev_info(&pdev->dev, "%pR regsize %d spacing %d irq %d\n",
		&pdev->resource[0], info->io.regsize, info->io.regspacing,
		info->irq);

	if (add_smi(info))
		kfree(info);

	return 0;
}

static void __devexit ipmi_pci_remove(struct pci_dev *pdev)
{
	struct smi_info *info = pci_get_drvdata(pdev);
	cleanup_one_si(info);
}

#ifdef CONFIG_PM
static int ipmi_pci_suspend(struct pci_dev *pdev, pm_message_t state)
{
	return 0;
}

static int ipmi_pci_resume(struct pci_dev *pdev)
{
	return 0;
}
#endif

static struct pci_device_id ipmi_pci_devices[] = {
	{ PCI_DEVICE(PCI_HP_VENDOR_ID, PCI_MMC_DEVICE_ID) },
	{ PCI_DEVICE_CLASS(PCI_ERMC_CLASSCODE, PCI_ERMC_CLASSCODE_MASK) },
	{ 0, }
};
MODULE_DEVICE_TABLE(pci, ipmi_pci_devices);

static struct pci_driver ipmi_pci_driver = {
	.name =         DEVICE_NAME,
	.id_table =     ipmi_pci_devices,
	.probe =        ipmi_pci_probe,
	.remove =       __devexit_p(ipmi_pci_remove),
#ifdef CONFIG_PM
	.suspend =      ipmi_pci_suspend,
	.resume =       ipmi_pci_resume,
#endif
};
#endif /* CONFIG_PCI */

<<<<<<< HEAD
static int __devinit ipmi_probe(struct platform_device *dev)
{
#ifdef CONFIG_OF
=======
static struct of_device_id ipmi_match[];
static int __devinit ipmi_probe(struct platform_device *dev)
{
#ifdef CONFIG_OF
	const struct of_device_id *match;
>>>>>>> d762f438
	struct smi_info *info;
	struct resource resource;
	const __be32 *regsize, *regspacing, *regshift;
	struct device_node *np = dev->dev.of_node;
	int ret;
	int proplen;

	dev_info(&dev->dev, "probing via device tree\n");

<<<<<<< HEAD
	if (!dev->dev.of_match)
=======
	match = of_match_device(ipmi_match, &dev->dev);
	if (!match)
>>>>>>> d762f438
		return -EINVAL;

	ret = of_address_to_resource(np, 0, &resource);
	if (ret) {
		dev_warn(&dev->dev, PFX "invalid address from OF\n");
		return ret;
	}

	regsize = of_get_property(np, "reg-size", &proplen);
	if (regsize && proplen != 4) {
		dev_warn(&dev->dev, PFX "invalid regsize from OF\n");
		return -EINVAL;
	}

	regspacing = of_get_property(np, "reg-spacing", &proplen);
	if (regspacing && proplen != 4) {
		dev_warn(&dev->dev, PFX "invalid regspacing from OF\n");
		return -EINVAL;
	}

	regshift = of_get_property(np, "reg-shift", &proplen);
	if (regshift && proplen != 4) {
		dev_warn(&dev->dev, PFX "invalid regshift from OF\n");
		return -EINVAL;
	}

	info = smi_info_alloc();

	if (!info) {
		dev_err(&dev->dev,
			"could not allocate memory for OF probe\n");
		return -ENOMEM;
	}

	info->si_type		= (enum si_type) dev->dev.of_match->data;
	info->addr_source	= SI_DEVICETREE;
	info->irq_setup		= std_irq_setup;

	if (resource.flags & IORESOURCE_IO) {
		info->io_setup		= port_setup;
		info->io.addr_type	= IPMI_IO_ADDR_SPACE;
	} else {
		info->io_setup		= mem_setup;
		info->io.addr_type	= IPMI_MEM_ADDR_SPACE;
	}

	info->io.addr_data	= resource.start;

	info->io.regsize	= regsize ? be32_to_cpup(regsize) : DEFAULT_REGSIZE;
	info->io.regspacing	= regspacing ? be32_to_cpup(regspacing) : DEFAULT_REGSPACING;
	info->io.regshift	= regshift ? be32_to_cpup(regshift) : 0;

	info->irq		= irq_of_parse_and_map(dev->dev.of_node, 0);
	info->dev		= &dev->dev;

	dev_dbg(&dev->dev, "addr 0x%lx regsize %d spacing %d irq %d\n",
		info->io.addr_data, info->io.regsize, info->io.regspacing,
		info->irq);

	dev_set_drvdata(&dev->dev, info);

	if (add_smi(info)) {
		kfree(info);
		return -EBUSY;
	}
#endif
	return 0;
}

static int __devexit ipmi_remove(struct platform_device *dev)
{
#ifdef CONFIG_OF
	cleanup_one_si(dev_get_drvdata(&dev->dev));
#endif
	return 0;
}

static struct of_device_id ipmi_match[] =
{
	{ .type = "ipmi", .compatible = "ipmi-kcs",
	  .data = (void *)(unsigned long) SI_KCS },
	{ .type = "ipmi", .compatible = "ipmi-smic",
	  .data = (void *)(unsigned long) SI_SMIC },
	{ .type = "ipmi", .compatible = "ipmi-bt",
	  .data = (void *)(unsigned long) SI_BT },
	{},
};

static struct platform_driver ipmi_driver = {
	.driver = {
		.name = DEVICE_NAME,
		.owner = THIS_MODULE,
		.of_match_table = ipmi_match,
	},
	.probe		= ipmi_probe,
	.remove		= __devexit_p(ipmi_remove),
};

static int wait_for_msg_done(struct smi_info *smi_info)
{
	enum si_sm_result     smi_result;

	smi_result = smi_info->handlers->event(smi_info->si_sm, 0);
	for (;;) {
		if (smi_result == SI_SM_CALL_WITH_DELAY ||
		    smi_result == SI_SM_CALL_WITH_TICK_DELAY) {
			schedule_timeout_uninterruptible(1);
			smi_result = smi_info->handlers->event(
				smi_info->si_sm, 100);
		} else if (smi_result == SI_SM_CALL_WITHOUT_DELAY) {
			smi_result = smi_info->handlers->event(
				smi_info->si_sm, 0);
		} else
			break;
	}
	if (smi_result == SI_SM_HOSED)
		/*
		 * We couldn't get the state machine to run, so whatever's at
		 * the port is probably not an IPMI SMI interface.
		 */
		return -ENODEV;

	return 0;
}

static int try_get_dev_id(struct smi_info *smi_info)
{
	unsigned char         msg[2];
	unsigned char         *resp;
	unsigned long         resp_len;
	int                   rv = 0;

	resp = kmalloc(IPMI_MAX_MSG_LENGTH, GFP_KERNEL);
	if (!resp)
		return -ENOMEM;

	/*
	 * Do a Get Device ID command, since it comes back with some
	 * useful info.
	 */
	msg[0] = IPMI_NETFN_APP_REQUEST << 2;
	msg[1] = IPMI_GET_DEVICE_ID_CMD;
	smi_info->handlers->start_transaction(smi_info->si_sm, msg, 2);

	rv = wait_for_msg_done(smi_info);
	if (rv)
		goto out;

	resp_len = smi_info->handlers->get_result(smi_info->si_sm,
						  resp, IPMI_MAX_MSG_LENGTH);

	/* Check and record info from the get device id, in case we need it. */
	rv = ipmi_demangle_device_id(resp, resp_len, &smi_info->device_id);

 out:
	kfree(resp);
	return rv;
}

static int try_enable_event_buffer(struct smi_info *smi_info)
{
	unsigned char         msg[3];
	unsigned char         *resp;
	unsigned long         resp_len;
	int                   rv = 0;

	resp = kmalloc(IPMI_MAX_MSG_LENGTH, GFP_KERNEL);
	if (!resp)
		return -ENOMEM;

	msg[0] = IPMI_NETFN_APP_REQUEST << 2;
	msg[1] = IPMI_GET_BMC_GLOBAL_ENABLES_CMD;
	smi_info->handlers->start_transaction(smi_info->si_sm, msg, 2);

	rv = wait_for_msg_done(smi_info);
	if (rv) {
		printk(KERN_WARNING PFX "Error getting response from get"
		       " global enables command, the event buffer is not"
		       " enabled.\n");
		goto out;
	}

	resp_len = smi_info->handlers->get_result(smi_info->si_sm,
						  resp, IPMI_MAX_MSG_LENGTH);

	if (resp_len < 4 ||
			resp[0] != (IPMI_NETFN_APP_REQUEST | 1) << 2 ||
			resp[1] != IPMI_GET_BMC_GLOBAL_ENABLES_CMD   ||
			resp[2] != 0) {
		printk(KERN_WARNING PFX "Invalid return from get global"
		       " enables command, cannot enable the event buffer.\n");
		rv = -EINVAL;
		goto out;
	}

	if (resp[3] & IPMI_BMC_EVT_MSG_BUFF)
		/* buffer is already enabled, nothing to do. */
		goto out;

	msg[0] = IPMI_NETFN_APP_REQUEST << 2;
	msg[1] = IPMI_SET_BMC_GLOBAL_ENABLES_CMD;
	msg[2] = resp[3] | IPMI_BMC_EVT_MSG_BUFF;
	smi_info->handlers->start_transaction(smi_info->si_sm, msg, 3);

	rv = wait_for_msg_done(smi_info);
	if (rv) {
		printk(KERN_WARNING PFX "Error getting response from set"
		       " global, enables command, the event buffer is not"
		       " enabled.\n");
		goto out;
	}

	resp_len = smi_info->handlers->get_result(smi_info->si_sm,
						  resp, IPMI_MAX_MSG_LENGTH);

	if (resp_len < 3 ||
			resp[0] != (IPMI_NETFN_APP_REQUEST | 1) << 2 ||
			resp[1] != IPMI_SET_BMC_GLOBAL_ENABLES_CMD) {
		printk(KERN_WARNING PFX "Invalid return from get global,"
		       "enables command, not enable the event buffer.\n");
		rv = -EINVAL;
		goto out;
	}

	if (resp[2] != 0)
		/*
		 * An error when setting the event buffer bit means
		 * that the event buffer is not supported.
		 */
		rv = -ENOENT;
 out:
	kfree(resp);
	return rv;
}

static int type_file_read_proc(char *page, char **start, off_t off,
			       int count, int *eof, void *data)
{
	struct smi_info *smi = data;

	return sprintf(page, "%s\n", si_to_str[smi->si_type]);
}

static int stat_file_read_proc(char *page, char **start, off_t off,
			       int count, int *eof, void *data)
{
	char            *out = (char *) page;
	struct smi_info *smi = data;

	out += sprintf(out, "interrupts_enabled:    %d\n",
		       smi->irq && !smi->interrupt_disabled);
	out += sprintf(out, "short_timeouts:        %u\n",
		       smi_get_stat(smi, short_timeouts));
	out += sprintf(out, "long_timeouts:         %u\n",
		       smi_get_stat(smi, long_timeouts));
	out += sprintf(out, "idles:                 %u\n",
		       smi_get_stat(smi, idles));
	out += sprintf(out, "interrupts:            %u\n",
		       smi_get_stat(smi, interrupts));
	out += sprintf(out, "attentions:            %u\n",
		       smi_get_stat(smi, attentions));
	out += sprintf(out, "flag_fetches:          %u\n",
		       smi_get_stat(smi, flag_fetches));
	out += sprintf(out, "hosed_count:           %u\n",
		       smi_get_stat(smi, hosed_count));
	out += sprintf(out, "complete_transactions: %u\n",
		       smi_get_stat(smi, complete_transactions));
	out += sprintf(out, "events:                %u\n",
		       smi_get_stat(smi, events));
	out += sprintf(out, "watchdog_pretimeouts:  %u\n",
		       smi_get_stat(smi, watchdog_pretimeouts));
	out += sprintf(out, "incoming_messages:     %u\n",
		       smi_get_stat(smi, incoming_messages));

	return out - page;
}

static int param_read_proc(char *page, char **start, off_t off,
			   int count, int *eof, void *data)
{
	struct smi_info *smi = data;

	return sprintf(page,
		       "%s,%s,0x%lx,rsp=%d,rsi=%d,rsh=%d,irq=%d,ipmb=%d\n",
		       si_to_str[smi->si_type],
		       addr_space_to_str[smi->io.addr_type],
		       smi->io.addr_data,
		       smi->io.regspacing,
		       smi->io.regsize,
		       smi->io.regshift,
		       smi->irq,
		       smi->slave_addr);
}

/*
 * oem_data_avail_to_receive_msg_avail
 * @info - smi_info structure with msg_flags set
 *
 * Converts flags from OEM_DATA_AVAIL to RECEIVE_MSG_AVAIL
 * Returns 1 indicating need to re-run handle_flags().
 */
static int oem_data_avail_to_receive_msg_avail(struct smi_info *smi_info)
{
	smi_info->msg_flags = ((smi_info->msg_flags & ~OEM_DATA_AVAIL) |
			       RECEIVE_MSG_AVAIL);
	return 1;
}

/*
 * setup_dell_poweredge_oem_data_handler
 * @info - smi_info.device_id must be populated
 *
 * Systems that match, but have firmware version < 1.40 may assert
 * OEM0_DATA_AVAIL on their own, without being told via Set Flags that
 * it's safe to do so.  Such systems will de-assert OEM1_DATA_AVAIL
 * upon receipt of IPMI_GET_MSG_CMD, so we should treat these flags
 * as RECEIVE_MSG_AVAIL instead.
 *
 * As Dell has no plans to release IPMI 1.5 firmware that *ever*
 * assert the OEM[012] bits, and if it did, the driver would have to
 * change to handle that properly, we don't actually check for the
 * firmware version.
 * Device ID = 0x20                BMC on PowerEdge 8G servers
 * Device Revision = 0x80
 * Firmware Revision1 = 0x01       BMC version 1.40
 * Firmware Revision2 = 0x40       BCD encoded
 * IPMI Version = 0x51             IPMI 1.5
 * Manufacturer ID = A2 02 00      Dell IANA
 *
 * Additionally, PowerEdge systems with IPMI < 1.5 may also assert
 * OEM0_DATA_AVAIL and needs to be treated as RECEIVE_MSG_AVAIL.
 *
 */
#define DELL_POWEREDGE_8G_BMC_DEVICE_ID  0x20
#define DELL_POWEREDGE_8G_BMC_DEVICE_REV 0x80
#define DELL_POWEREDGE_8G_BMC_IPMI_VERSION 0x51
#define DELL_IANA_MFR_ID 0x0002a2
static void setup_dell_poweredge_oem_data_handler(struct smi_info *smi_info)
{
	struct ipmi_device_id *id = &smi_info->device_id;
	if (id->manufacturer_id == DELL_IANA_MFR_ID) {
		if (id->device_id       == DELL_POWEREDGE_8G_BMC_DEVICE_ID  &&
		    id->device_revision == DELL_POWEREDGE_8G_BMC_DEVICE_REV &&
		    id->ipmi_version   == DELL_POWEREDGE_8G_BMC_IPMI_VERSION) {
			smi_info->oem_data_avail_handler =
				oem_data_avail_to_receive_msg_avail;
		} else if (ipmi_version_major(id) < 1 ||
			   (ipmi_version_major(id) == 1 &&
			    ipmi_version_minor(id) < 5)) {
			smi_info->oem_data_avail_handler =
				oem_data_avail_to_receive_msg_avail;
		}
	}
}

#define CANNOT_RETURN_REQUESTED_LENGTH 0xCA
static void return_hosed_msg_badsize(struct smi_info *smi_info)
{
	struct ipmi_smi_msg *msg = smi_info->curr_msg;

	/* Make it a response */
	msg->rsp[0] = msg->data[0] | 4;
	msg->rsp[1] = msg->data[1];
	msg->rsp[2] = CANNOT_RETURN_REQUESTED_LENGTH;
	msg->rsp_size = 3;
	smi_info->curr_msg = NULL;
	deliver_recv_msg(smi_info, msg);
}

/*
 * dell_poweredge_bt_xaction_handler
 * @info - smi_info.device_id must be populated
 *
 * Dell PowerEdge servers with the BT interface (x6xx and 1750) will
 * not respond to a Get SDR command if the length of the data
 * requested is exactly 0x3A, which leads to command timeouts and no
 * data returned.  This intercepts such commands, and causes userspace
 * callers to try again with a different-sized buffer, which succeeds.
 */

#define STORAGE_NETFN 0x0A
#define STORAGE_CMD_GET_SDR 0x23
static int dell_poweredge_bt_xaction_handler(struct notifier_block *self,
					     unsigned long unused,
					     void *in)
{
	struct smi_info *smi_info = in;
	unsigned char *data = smi_info->curr_msg->data;
	unsigned int size   = smi_info->curr_msg->data_size;
	if (size >= 8 &&
	    (data[0]>>2) == STORAGE_NETFN &&
	    data[1] == STORAGE_CMD_GET_SDR &&
	    data[7] == 0x3A) {
		return_hosed_msg_badsize(smi_info);
		return NOTIFY_STOP;
	}
	return NOTIFY_DONE;
}

static struct notifier_block dell_poweredge_bt_xaction_notifier = {
	.notifier_call	= dell_poweredge_bt_xaction_handler,
};

/*
 * setup_dell_poweredge_bt_xaction_handler
 * @info - smi_info.device_id must be filled in already
 *
 * Fills in smi_info.device_id.start_transaction_pre_hook
 * when we know what function to use there.
 */
static void
setup_dell_poweredge_bt_xaction_handler(struct smi_info *smi_info)
{
	struct ipmi_device_id *id = &smi_info->device_id;
	if (id->manufacturer_id == DELL_IANA_MFR_ID &&
	    smi_info->si_type == SI_BT)
		register_xaction_notifier(&dell_poweredge_bt_xaction_notifier);
}

/*
 * setup_oem_data_handler
 * @info - smi_info.device_id must be filled in already
 *
 * Fills in smi_info.device_id.oem_data_available_handler
 * when we know what function to use there.
 */

static void setup_oem_data_handler(struct smi_info *smi_info)
{
	setup_dell_poweredge_oem_data_handler(smi_info);
}

static void setup_xaction_handlers(struct smi_info *smi_info)
{
	setup_dell_poweredge_bt_xaction_handler(smi_info);
}

static inline void wait_for_timer_and_thread(struct smi_info *smi_info)
{
	if (smi_info->intf) {
		/*
		 * The timer and thread are only running if the
		 * interface has been started up and registered.
		 */
		if (smi_info->thread != NULL)
			kthread_stop(smi_info->thread);
		del_timer_sync(&smi_info->si_timer);
	}
}

static __devinitdata struct ipmi_default_vals
{
	int type;
	int port;
} ipmi_defaults[] =
{
	{ .type = SI_KCS, .port = 0xca2 },
	{ .type = SI_SMIC, .port = 0xca9 },
	{ .type = SI_BT, .port = 0xe4 },
	{ .port = 0 }
};

static void __devinit default_find_bmc(void)
{
	struct smi_info *info;
	int             i;

	for (i = 0; ; i++) {
		if (!ipmi_defaults[i].port)
			break;
#ifdef CONFIG_PPC
		if (check_legacy_ioport(ipmi_defaults[i].port))
			continue;
#endif
		info = smi_info_alloc();
		if (!info)
			return;

		info->addr_source = SI_DEFAULT;

		info->si_type = ipmi_defaults[i].type;
		info->io_setup = port_setup;
		info->io.addr_data = ipmi_defaults[i].port;
		info->io.addr_type = IPMI_IO_ADDR_SPACE;

		info->io.addr = NULL;
		info->io.regspacing = DEFAULT_REGSPACING;
		info->io.regsize = DEFAULT_REGSPACING;
		info->io.regshift = 0;

		if (add_smi(info) == 0) {
			if ((try_smi_init(info)) == 0) {
				/* Found one... */
				printk(KERN_INFO PFX "Found default %s"
				" state machine at %s address 0x%lx\n",
				si_to_str[info->si_type],
				addr_space_to_str[info->io.addr_type],
				info->io.addr_data);
			} else
				cleanup_one_si(info);
		} else {
			kfree(info);
		}
	}
}

static int is_new_interface(struct smi_info *info)
{
	struct smi_info *e;

	list_for_each_entry(e, &smi_infos, link) {
		if (e->io.addr_type != info->io.addr_type)
			continue;
		if (e->io.addr_data == info->io.addr_data)
			return 0;
	}

	return 1;
}

static int add_smi(struct smi_info *new_smi)
{
	int rv = 0;

	printk(KERN_INFO PFX "Adding %s-specified %s state machine",
			ipmi_addr_src_to_str[new_smi->addr_source],
			si_to_str[new_smi->si_type]);
	mutex_lock(&smi_infos_lock);
	if (!is_new_interface(new_smi)) {
		printk(KERN_CONT " duplicate interface\n");
		rv = -EBUSY;
		goto out_err;
	}

	printk(KERN_CONT "\n");

	/* So we know not to free it unless we have allocated one. */
	new_smi->intf = NULL;
	new_smi->si_sm = NULL;
	new_smi->handlers = NULL;

	list_add_tail(&new_smi->link, &smi_infos);

out_err:
	mutex_unlock(&smi_infos_lock);
	return rv;
}

static int try_smi_init(struct smi_info *new_smi)
{
	int rv = 0;
	int i;

	printk(KERN_INFO PFX "Trying %s-specified %s state"
	       " machine at %s address 0x%lx, slave address 0x%x,"
	       " irq %d\n",
	       ipmi_addr_src_to_str[new_smi->addr_source],
	       si_to_str[new_smi->si_type],
	       addr_space_to_str[new_smi->io.addr_type],
	       new_smi->io.addr_data,
	       new_smi->slave_addr, new_smi->irq);

	switch (new_smi->si_type) {
	case SI_KCS:
		new_smi->handlers = &kcs_smi_handlers;
		break;

	case SI_SMIC:
		new_smi->handlers = &smic_smi_handlers;
		break;

	case SI_BT:
		new_smi->handlers = &bt_smi_handlers;
		break;

	default:
		/* No support for anything else yet. */
		rv = -EIO;
		goto out_err;
	}

	/* Allocate the state machine's data and initialize it. */
	new_smi->si_sm = kmalloc(new_smi->handlers->size(), GFP_KERNEL);
	if (!new_smi->si_sm) {
		printk(KERN_ERR PFX
		       "Could not allocate state machine memory\n");
		rv = -ENOMEM;
		goto out_err;
	}
	new_smi->io_size = new_smi->handlers->init_data(new_smi->si_sm,
							&new_smi->io);

	/* Now that we know the I/O size, we can set up the I/O. */
	rv = new_smi->io_setup(new_smi);
	if (rv) {
		printk(KERN_ERR PFX "Could not set up I/O space\n");
		goto out_err;
	}

	/* Do low-level detection first. */
	if (new_smi->handlers->detect(new_smi->si_sm)) {
		if (new_smi->addr_source)
			printk(KERN_INFO PFX "Interface detection failed\n");
		rv = -ENODEV;
		goto out_err;
	}

	/*
	 * Attempt a get device id command.  If it fails, we probably
	 * don't have a BMC here.
	 */
	rv = try_get_dev_id(new_smi);
	if (rv) {
		if (new_smi->addr_source)
			printk(KERN_INFO PFX "There appears to be no BMC"
			       " at this location\n");
		goto out_err;
	}

	setup_oem_data_handler(new_smi);
	setup_xaction_handlers(new_smi);

	INIT_LIST_HEAD(&(new_smi->xmit_msgs));
	INIT_LIST_HEAD(&(new_smi->hp_xmit_msgs));
	new_smi->curr_msg = NULL;
	atomic_set(&new_smi->req_events, 0);
	new_smi->run_to_completion = 0;
	for (i = 0; i < SI_NUM_STATS; i++)
		atomic_set(&new_smi->stats[i], 0);

	new_smi->interrupt_disabled = 1;
	atomic_set(&new_smi->stop_operation, 0);
	new_smi->intf_num = smi_num;
	smi_num++;

	rv = try_enable_event_buffer(new_smi);
	if (rv == 0)
		new_smi->has_event_buffer = 1;

	/*
	 * Start clearing the flags before we enable interrupts or the
	 * timer to avoid racing with the timer.
	 */
	start_clear_flags(new_smi);
	/* IRQ is defined to be set when non-zero. */
	if (new_smi->irq)
		new_smi->si_state = SI_CLEARING_FLAGS_THEN_SET_IRQ;

	if (!new_smi->dev) {
		/*
		 * If we don't already have a device from something
		 * else (like PCI), then register a new one.
		 */
		new_smi->pdev = platform_device_alloc("ipmi_si",
						      new_smi->intf_num);
		if (!new_smi->pdev) {
			printk(KERN_ERR PFX
			       "Unable to allocate platform device\n");
			goto out_err;
		}
		new_smi->dev = &new_smi->pdev->dev;
		new_smi->dev->driver = &ipmi_driver.driver;

		rv = platform_device_add(new_smi->pdev);
		if (rv) {
			printk(KERN_ERR PFX
			       "Unable to register system interface device:"
			       " %d\n",
			       rv);
			goto out_err;
		}
		new_smi->dev_registered = 1;
	}

	rv = ipmi_register_smi(&handlers,
			       new_smi,
			       &new_smi->device_id,
			       new_smi->dev,
			       "bmc",
			       new_smi->slave_addr);
	if (rv) {
		dev_err(new_smi->dev, "Unable to register device: error %d\n",
			rv);
		goto out_err_stop_timer;
	}

	rv = ipmi_smi_add_proc_entry(new_smi->intf, "type",
				     type_file_read_proc,
				     new_smi);
	if (rv) {
		dev_err(new_smi->dev, "Unable to create proc entry: %d\n", rv);
		goto out_err_stop_timer;
	}

	rv = ipmi_smi_add_proc_entry(new_smi->intf, "si_stats",
				     stat_file_read_proc,
				     new_smi);
	if (rv) {
		dev_err(new_smi->dev, "Unable to create proc entry: %d\n", rv);
		goto out_err_stop_timer;
	}

	rv = ipmi_smi_add_proc_entry(new_smi->intf, "params",
				     param_read_proc,
				     new_smi);
	if (rv) {
		dev_err(new_smi->dev, "Unable to create proc entry: %d\n", rv);
		goto out_err_stop_timer;
	}

	dev_info(new_smi->dev, "IPMI %s interface initialized\n",
		 si_to_str[new_smi->si_type]);

	return 0;

 out_err_stop_timer:
	atomic_inc(&new_smi->stop_operation);
	wait_for_timer_and_thread(new_smi);

 out_err:
	new_smi->interrupt_disabled = 1;

	if (new_smi->intf) {
		ipmi_unregister_smi(new_smi->intf);
		new_smi->intf = NULL;
	}

	if (new_smi->irq_cleanup) {
		new_smi->irq_cleanup(new_smi);
		new_smi->irq_cleanup = NULL;
	}

	/*
	 * Wait until we know that we are out of any interrupt
	 * handlers might have been running before we freed the
	 * interrupt.
	 */
	synchronize_sched();

	if (new_smi->si_sm) {
		if (new_smi->handlers)
			new_smi->handlers->cleanup(new_smi->si_sm);
		kfree(new_smi->si_sm);
		new_smi->si_sm = NULL;
	}
	if (new_smi->addr_source_cleanup) {
		new_smi->addr_source_cleanup(new_smi);
		new_smi->addr_source_cleanup = NULL;
	}
	if (new_smi->io_cleanup) {
		new_smi->io_cleanup(new_smi);
		new_smi->io_cleanup = NULL;
	}

	if (new_smi->dev_registered) {
		platform_device_unregister(new_smi->pdev);
		new_smi->dev_registered = 0;
	}

	return rv;
}

static int __devinit init_ipmi_si(void)
{
	int  i;
	char *str;
	int  rv;
	struct smi_info *e;
	enum ipmi_addr_src type = SI_INVALID;

	if (initialized)
		return 0;
	initialized = 1;

	rv = platform_driver_register(&ipmi_driver);
	if (rv) {
		printk(KERN_ERR PFX "Unable to register driver: %d\n", rv);
		return rv;
	}


	/* Parse out the si_type string into its components. */
	str = si_type_str;
	if (*str != '\0') {
		for (i = 0; (i < SI_MAX_PARMS) && (*str != '\0'); i++) {
			si_type[i] = str;
			str = strchr(str, ',');
			if (str) {
				*str = '\0';
				str++;
			} else {
				break;
			}
		}
	}

	printk(KERN_INFO "IPMI System Interface driver.\n");

	/* If the user gave us a device, they presumably want us to use it */
	if (!hardcode_find_bmc())
		return 0;

#ifdef CONFIG_PCI
	rv = pci_register_driver(&ipmi_pci_driver);
	if (rv)
		printk(KERN_ERR PFX "Unable to register PCI driver: %d\n", rv);
	else
		pci_registered = 1;
#endif

#ifdef CONFIG_ACPI
	pnp_register_driver(&ipmi_pnp_driver);
	pnp_registered = 1;
#endif

#ifdef CONFIG_DMI
	dmi_find_bmc();
#endif

#ifdef CONFIG_ACPI
	spmi_find_bmc();
#endif

	/* We prefer devices with interrupts, but in the case of a machine
	   with multiple BMCs we assume that there will be several instances
	   of a given type so if we succeed in registering a type then also
	   try to register everything else of the same type */

	mutex_lock(&smi_infos_lock);
	list_for_each_entry(e, &smi_infos, link) {
		/* Try to register a device if it has an IRQ and we either
		   haven't successfully registered a device yet or this
		   device has the same type as one we successfully registered */
		if (e->irq && (!type || e->addr_source == type)) {
			if (!try_smi_init(e)) {
				type = e->addr_source;
			}
		}
	}

	/* type will only have been set if we successfully registered an si */
	if (type) {
		mutex_unlock(&smi_infos_lock);
		return 0;
	}

	/* Fall back to the preferred device */

	list_for_each_entry(e, &smi_infos, link) {
		if (!e->irq && (!type || e->addr_source == type)) {
			if (!try_smi_init(e)) {
				type = e->addr_source;
			}
		}
	}
	mutex_unlock(&smi_infos_lock);

	if (type)
		return 0;

	if (si_trydefaults) {
		mutex_lock(&smi_infos_lock);
		if (list_empty(&smi_infos)) {
			/* No BMC was found, try defaults. */
			mutex_unlock(&smi_infos_lock);
			default_find_bmc();
		} else
			mutex_unlock(&smi_infos_lock);
	}

	mutex_lock(&smi_infos_lock);
	if (unload_when_empty && list_empty(&smi_infos)) {
		mutex_unlock(&smi_infos_lock);
		cleanup_ipmi_si();
		printk(KERN_WARNING PFX
		       "Unable to find any System Interface(s)\n");
		return -ENODEV;
	} else {
		mutex_unlock(&smi_infos_lock);
		return 0;
	}
}
module_init(init_ipmi_si);

static void cleanup_one_si(struct smi_info *to_clean)
{
	int           rv = 0;
	unsigned long flags;

	if (!to_clean)
		return;

	list_del(&to_clean->link);

	/* Tell the driver that we are shutting down. */
	atomic_inc(&to_clean->stop_operation);

	/*
	 * Make sure the timer and thread are stopped and will not run
	 * again.
	 */
	wait_for_timer_and_thread(to_clean);

	/*
	 * Timeouts are stopped, now make sure the interrupts are off
	 * for the device.  A little tricky with locks to make sure
	 * there are no races.
	 */
	spin_lock_irqsave(&to_clean->si_lock, flags);
	while (to_clean->curr_msg || (to_clean->si_state != SI_NORMAL)) {
		spin_unlock_irqrestore(&to_clean->si_lock, flags);
		poll(to_clean);
		schedule_timeout_uninterruptible(1);
		spin_lock_irqsave(&to_clean->si_lock, flags);
	}
	disable_si_irq(to_clean);
	spin_unlock_irqrestore(&to_clean->si_lock, flags);
	while (to_clean->curr_msg || (to_clean->si_state != SI_NORMAL)) {
		poll(to_clean);
		schedule_timeout_uninterruptible(1);
	}

	/* Clean up interrupts and make sure that everything is done. */
	if (to_clean->irq_cleanup)
		to_clean->irq_cleanup(to_clean);
	while (to_clean->curr_msg || (to_clean->si_state != SI_NORMAL)) {
		poll(to_clean);
		schedule_timeout_uninterruptible(1);
	}

	if (to_clean->intf)
		rv = ipmi_unregister_smi(to_clean->intf);

	if (rv) {
		printk(KERN_ERR PFX "Unable to unregister device: errno=%d\n",
		       rv);
	}

	if (to_clean->handlers)
		to_clean->handlers->cleanup(to_clean->si_sm);

	kfree(to_clean->si_sm);

	if (to_clean->addr_source_cleanup)
		to_clean->addr_source_cleanup(to_clean);
	if (to_clean->io_cleanup)
		to_clean->io_cleanup(to_clean);

	if (to_clean->dev_registered)
		platform_device_unregister(to_clean->pdev);

	kfree(to_clean);
}

static void cleanup_ipmi_si(void)
{
	struct smi_info *e, *tmp_e;

	if (!initialized)
		return;

#ifdef CONFIG_PCI
	if (pci_registered)
		pci_unregister_driver(&ipmi_pci_driver);
#endif
#ifdef CONFIG_ACPI
	if (pnp_registered)
		pnp_unregister_driver(&ipmi_pnp_driver);
#endif

	platform_driver_unregister(&ipmi_driver);

	mutex_lock(&smi_infos_lock);
	list_for_each_entry_safe(e, tmp_e, &smi_infos, link)
		cleanup_one_si(e);
	mutex_unlock(&smi_infos_lock);
}
module_exit(cleanup_ipmi_si);

MODULE_LICENSE("GPL");
MODULE_AUTHOR("Corey Minyard <minyard@mvista.com>");
MODULE_DESCRIPTION("Interface to the IPMI driver for the KCS, SMIC, and BT"
		   " system interfaces.");<|MERGE_RESOLUTION|>--- conflicted
+++ resolved
@@ -2554,17 +2554,11 @@
 };
 #endif /* CONFIG_PCI */
 
-<<<<<<< HEAD
-static int __devinit ipmi_probe(struct platform_device *dev)
-{
-#ifdef CONFIG_OF
-=======
 static struct of_device_id ipmi_match[];
 static int __devinit ipmi_probe(struct platform_device *dev)
 {
 #ifdef CONFIG_OF
 	const struct of_device_id *match;
->>>>>>> d762f438
 	struct smi_info *info;
 	struct resource resource;
 	const __be32 *regsize, *regspacing, *regshift;
@@ -2574,12 +2568,8 @@
 
 	dev_info(&dev->dev, "probing via device tree\n");
 
-<<<<<<< HEAD
-	if (!dev->dev.of_match)
-=======
 	match = of_match_device(ipmi_match, &dev->dev);
 	if (!match)
->>>>>>> d762f438
 		return -EINVAL;
 
 	ret = of_address_to_resource(np, 0, &resource);
@@ -2614,7 +2604,7 @@
 		return -ENOMEM;
 	}
 
-	info->si_type		= (enum si_type) dev->dev.of_match->data;
+	info->si_type		= (enum si_type) match->data;
 	info->addr_source	= SI_DEVICETREE;
 	info->irq_setup		= std_irq_setup;
 
