/* SPDX-License-Identifier: GPL-2.0 */
/*
 * Copyright(C) 2015 Linaro Limited. All rights reserved.
 * Author: Mathieu Poirier <mathieu.poirier@linaro.org>
 */

#ifndef _CORESIGHT_TMC_H
#define _CORESIGHT_TMC_H

#include <linux/dma-mapping.h>
#include <linux/idr.h>
#include <linux/miscdevice.h>
<<<<<<< HEAD
#include <linux/delay.h>
#include <asm/cacheflush.h>
#include <linux/of_address.h>
#include <linux/amba/bus.h>
#include <linux/usb_bam.h>
#include <linux/msm-sps.h>
#include <linux/usb/usb_qdss.h>
#include <linux/coresight-cti.h>

#include "coresight-byte-cntr.h"
=======
>>>>>>> 82f9317b
#include <linux/mutex.h>
#include <linux/refcount.h>

#define TMC_RSZ			0x004
#define TMC_STS			0x00c
#define TMC_RRD			0x010
#define TMC_RRP			0x014
#define TMC_RWP			0x018
#define TMC_TRG			0x01c
#define TMC_CTL			0x020
#define TMC_RWD			0x024
#define TMC_MODE		0x028
#define TMC_LBUFLEVEL		0x02c
#define TMC_CBUFLEVEL		0x030
#define TMC_BUFWM		0x034
#define TMC_RRPHI		0x038
#define TMC_RWPHI		0x03c
#define TMC_AXICTL		0x110
#define TMC_DBALO		0x118
#define TMC_DBAHI		0x11c
#define TMC_FFSR		0x300
#define TMC_FFCR		0x304
#define TMC_PSCR		0x308
#define TMC_ITMISCOP0		0xee0
#define TMC_ITTRFLIN		0xee8
#define TMC_ITATBDATA0		0xeec
#define TMC_ITATBCTR2		0xef0
#define TMC_ITATBCTR1		0xef4
#define TMC_ITATBCTR0		0xef8
#define TMC_AUTHSTATUS		0xfb8

/* register description */
/* TMC_CTL - 0x020 */
#define TMC_CTL_CAPT_EN		BIT(0)
/* TMC_STS - 0x00C */
#define TMC_STS_TMCREADY_BIT	2
#define TMC_STS_FULL		BIT(0)
#define TMC_STS_TRIGGERED	BIT(1)
#define TMC_STS_MEMERR		BIT(5)
/*
 * TMC_AXICTL - 0x110
 *
 * TMC AXICTL format for SoC-400
 *	Bits [0-1]	: ProtCtrlBit0-1
 *	Bits [2-5]	: CacheCtrlBits 0-3 (AXCACHE)
 *	Bit  6		: Reserved
 *	Bit  7		: ScatterGatherMode
 *	Bits [8-11]	: WrBurstLen
 *	Bits [12-31]	: Reserved.
 * TMC AXICTL format for SoC-600, as above except:
 *	Bits [2-5]	: AXI WCACHE
 *	Bits [16-19]	: AXI RCACHE
 *	Bits [20-31]	: Reserved
 */
#define TMC_AXICTL_CLEAR_MASK 0xfbf
#define TMC_AXICTL_ARCACHE_MASK (0xf << 16)

#define TMC_AXICTL_PROT_CTL_B0	BIT(0)
#define TMC_AXICTL_PROT_CTL_B1	BIT(1)
#define TMC_AXICTL_CACHE_CTL_B0	BIT(2)
#define TMC_AXICTL_CACHE_CTL_B1	BIT(3)
#define TMC_AXICTL_CACHE_CTL_B2	BIT(4)
#define TMC_AXICTL_CACHE_CTL_B3	BIT(5)
#define TMC_AXICTL_SCT_GAT_MODE	BIT(7)
#define TMC_AXICTL_WR_BURST_16	0xF00
/* Write-back Read and Write-allocate */
#define TMC_AXICTL_AXCACHE_OS	(0xf << 2)
#define TMC_AXICTL_ARCACHE_OS	(0xf << 16)

/* TMC_FFCR - 0x304 */
#define TMC_FFCR_FLUSHMAN_BIT	6
#define TMC_FFCR_EN_FMT		BIT(0)
#define TMC_FFCR_EN_TI		BIT(1)
#define TMC_FFCR_FON_FLIN	BIT(4)
#define TMC_FFCR_FON_TRIG_EVT	BIT(5)
#define TMC_FFCR_TRIGON_TRIGIN	BIT(8)
#define TMC_FFCR_STOP_ON_FLUSH	BIT(12)


#define TMC_DEVID_NOSCAT	BIT(24)

#define TMC_DEVID_AXIAW_VALID	BIT(16)
#define TMC_DEVID_AXIAW_SHIFT	17
#define TMC_DEVID_AXIAW_MASK	0x7f
#define TMC_ETR_BAM_PIPE_INDEX	0
#define TMC_ETR_BAM_NR_PIPES	2

#define TMC_AUTH_NSID_MASK	GENMASK(1, 0)

#define TMC_AUTH_NSID_MASK	GENMASK(1, 0)

enum tmc_config_type {
	TMC_CONFIG_TYPE_ETB,
	TMC_CONFIG_TYPE_ETR,
	TMC_CONFIG_TYPE_ETF,
};

enum tmc_mode {
	TMC_MODE_CIRCULAR_BUFFER,
	TMC_MODE_SOFTWARE_FIFO,
	TMC_MODE_HARDWARE_FIFO,
};

enum tmc_mem_intf_width {
	TMC_MEM_INTF_WIDTH_32BITS	= 1,
	TMC_MEM_INTF_WIDTH_64BITS	= 2,
	TMC_MEM_INTF_WIDTH_128BITS	= 4,
	TMC_MEM_INTF_WIDTH_256BITS	= 8,
};

/* TMC ETR Capability bit definitions */
#define TMC_ETR_SG			(0x1U << 0)
/* ETR has separate read/write cache encodings */
#define TMC_ETR_AXI_ARCACHE		(0x1U << 1)
/*
 * TMC_ETR_SAVE_RESTORE - Values of RRP/RWP/STS.Full are
 * retained when TMC leaves Disabled state, allowing us to continue
 * the tracing from a point where we stopped. This also implies that
 * the RRP/RWP/STS.Full should always be programmed to the correct
 * value. Unfortunately this is not advertised by the hardware,
 * so we have to rely on PID of the IP to detect the functionality.
 */
#define TMC_ETR_SAVE_RESTORE		(0x1U << 2)

/* Coresight SoC-600 TMC-ETR unadvertised capabilities */
#define CORESIGHT_SOC_600_ETR_CAPS	\
	(TMC_ETR_SAVE_RESTORE | TMC_ETR_AXI_ARCACHE)

enum etr_mode {
	ETR_MODE_FLAT,		/* Uses contiguous flat buffer */
	ETR_MODE_ETR_SG,	/* Uses in-built TMC ETR SG mechanism */
	ETR_MODE_CATU,		/* Use SG mechanism in CATU */
};

enum tmc_etr_out_mode {
	TMC_ETR_OUT_MODE_NONE,
	TMC_ETR_OUT_MODE_MEM,
	TMC_ETR_OUT_MODE_USB,
};

static const char * const str_tmc_etr_out_mode[] = {
	[TMC_ETR_OUT_MODE_NONE]		= "none",
	[TMC_ETR_OUT_MODE_MEM]		= "mem",
	[TMC_ETR_OUT_MODE_USB]		= "usb",
};

struct tmc_etr_bam_data {
	struct sps_bam_props	props;
	unsigned long		handle;
	struct sps_pipe		*pipe;
	struct sps_connect	connect;
	uint32_t		src_pipe_idx;
	unsigned long		dest;
	uint32_t		dest_pipe_idx;
	struct sps_mem_buffer	desc_fifo;
	struct sps_mem_buffer	data_fifo;
	bool			enable;
};
struct etr_buf_operations;

struct etr_flat_buf {
	struct device	*dev;
	dma_addr_t	daddr;
	void		*vaddr;
	size_t		size;
};

/**
 * struct etr_buf - Details of the buffer used by ETR
 * refcount	; Number of sources currently using this etr_buf.
 * @mode	: Mode of the ETR buffer, contiguous, Scatter Gather etc.
 * @full	: Trace data overflow
 * @size	: Size of the buffer.
 * @hwaddr	: Address to be programmed in the TMC:DBA{LO,HI}
 * @offset	: Offset of the trace data in the buffer for consumption.
 * @len		: Available trace data @buf (may round up to the beginning).
 * @ops		: ETR buffer operations for the mode.
 * @private	: Backend specific information for the buf
 */
struct etr_buf {
	refcount_t			refcount;
	enum etr_mode			mode;
	bool				full;
	ssize_t				size;
	dma_addr_t			hwaddr;
	unsigned long			offset;
	s64				len;
	const struct etr_buf_operations	*ops;
	void				*private;
};

/**
 * struct tmc_drvdata - specifics associated to an TMC component
 * @base:	memory mapped base address for this component.
 * @dev:	the device entity associated to this component.
 * @csdev:	component vitals needed by the framework.
 * @miscdev:	specifics to handle "/dev/xyz.tmc" entry.
 * @spinlock:	only one at a time pls.
 * @pid:	Process ID of the process being monitored by the session
 *		that is using this component.
 * @buf:	Snapshot of the trace data for ETF/ETB.
 * @etr_buf:	details of buffer used in TMC-ETR
 * @len:	size of the available trace for ETF/ETB.
 * @size:	trace buffer size for this TMC (common for all modes).
 * @mode:	how this TMC is being used.
 * @config_type: TMC variant, must be of type @tmc_config_type.
 * @memwidth:	width of the memory interface databus, in bytes.
 * @trigger_cntr: amount of words to store after a trigger.
 * @etr_caps:	Bitmask of capabilities of the TMC ETR, inferred from the
 *		device configuration register (DEVID)
 * @idr:	Holds etr_bufs allocated for this ETR.
 * @idr_mutex:	Access serialisation for idr.
 * @sysfs_buf:	SYSFS buffer for ETR.
 * @perf_buf:	PERF buffer for ETR.
 */
struct tmc_drvdata {
	void __iomem		*base;
	struct device		*dev;
	struct coresight_device	*csdev;
	struct miscdevice	miscdev;
	spinlock_t		spinlock;
	pid_t			pid;
	bool			reading;
	union {
		char		*buf;		/* TMC ETB */
		struct etr_buf	*etr_buf;	/* TMC ETR */
	};
	u32			len;
	u32			size;
	u32			mode;
	enum tmc_config_type	config_type;
	enum tmc_mem_intf_width	memwidth;
	struct mutex		mem_lock;
	u32			trigger_cntr;
	u32			etr_caps;
	struct idr		idr;
	struct mutex		idr_mutex;
	struct etr_buf		*sysfs_buf;
<<<<<<< HEAD
	struct coresight_csr	*csr;
	const char		*csr_name;
	bool			enable;
	struct usb_qdss_ch	*usbch;
	struct tmc_etr_bam_data	*bamdata;
	bool			enable_to_bam;
	struct coresight_cti	*cti_flush;
	struct coresight_cti	*cti_reset;
	enum tmc_etr_out_mode	out_mode;
	struct byte_cntr	*byte_cntr;
	struct dma_iommu_mapping *iommu_mapping;
	struct idr		idr;
	struct mutex		idr_mutex;
	struct etr_buf		*perf_buf;
	bool			force_reg_dump;
=======
	struct etr_buf		*perf_buf;
>>>>>>> 82f9317b
};

struct etr_buf_operations {
	int (*alloc)(struct tmc_drvdata *drvdata, struct etr_buf *etr_buf,
		     int node, void **pages);
	void (*sync)(struct etr_buf *etr_buf, u64 rrp, u64 rwp);
	ssize_t (*get_data)(struct etr_buf *etr_buf, u64 offset, size_t len,
			    char **bufpp);
	void (*free)(struct etr_buf *etr_buf);
};

/**
 * struct tmc_pages - Collection of pages used for SG.
 * @nr_pages:		Number of pages in the list.
 * @daddrs:		Array of DMA'able page address.
 * @pages:		Array pages for the buffer.
 */
struct tmc_pages {
	int nr_pages;
	dma_addr_t	*daddrs;
	struct page	**pages;
};

/*
 * struct tmc_sg_table - Generic SG table for TMC
 * @dev:		Device for DMA allocations
 * @table_vaddr:	Contiguous Virtual address for PageTable
 * @data_vaddr:		Contiguous Virtual address for Data Buffer
 * @table_daddr:	DMA address of the PageTable base
 * @node:		Node for Page allocations
 * @table_pages:	List of pages & dma address for Table
 * @data_pages:		List of pages & dma address for Data
 */
struct tmc_sg_table {
	struct device *dev;
	void *table_vaddr;
	void *data_vaddr;
	dma_addr_t table_daddr;
	int node;
	struct tmc_pages table_pages;
	struct tmc_pages data_pages;
};

/* Generic functions */
void tmc_wait_for_tmcready(struct tmc_drvdata *drvdata);
void tmc_flush_and_stop(struct tmc_drvdata *drvdata);
void tmc_enable_hw(struct tmc_drvdata *drvdata);
void tmc_disable_hw(struct tmc_drvdata *drvdata);
u32 tmc_get_memwidth_mask(struct tmc_drvdata *drvdata);

/* ETB/ETF functions */
int tmc_read_prepare_etb(struct tmc_drvdata *drvdata);
int tmc_read_unprepare_etb(struct tmc_drvdata *drvdata);
extern const struct coresight_ops tmc_etb_cs_ops;
extern const struct coresight_ops tmc_etf_cs_ops;

ssize_t tmc_etb_get_sysfs_trace(struct tmc_drvdata *drvdata,
				loff_t pos, size_t len, char **bufpp);
/* ETR functions */
int tmc_read_prepare_etr(struct tmc_drvdata *drvdata);
int tmc_read_unprepare_etr(struct tmc_drvdata *drvdata);
void tmc_free_etr_buf(struct etr_buf *etr_buf);
void __tmc_etr_disable_to_bam(struct tmc_drvdata *drvdata);
void tmc_etr_bam_disable(struct tmc_drvdata *drvdata);
void usb_notifier(void *priv, unsigned int event, struct qdss_request *d_req,
		  struct usb_qdss_ch *ch);
int tmc_etr_bam_init(struct amba_device *adev,
		     struct tmc_drvdata *drvdata);
extern struct byte_cntr *byte_cntr_init(struct amba_device *adev,
					struct tmc_drvdata *drvdata);
extern const struct coresight_ops tmc_etr_cs_ops;
ssize_t tmc_etr_get_sysfs_trace(struct tmc_drvdata *drvdata,
				loff_t pos, size_t len, char **bufpp);
ssize_t tmc_etr_buf_get_data(struct etr_buf *etr_buf,
				u64 offset, size_t len, char **bufpp);
int tmc_etr_switch_mode(struct tmc_drvdata *drvdata, const char *out_mode);
long tmc_sg_get_rwp_offset(struct tmc_drvdata *drvdata);

#define TMC_REG_PAIR(name, lo_off, hi_off)				\
static inline u64							\
tmc_read_##name(struct tmc_drvdata *drvdata)				\
{									\
	return coresight_read_reg_pair(drvdata->base, lo_off, hi_off);	\
}									\
static inline void							\
tmc_write_##name(struct tmc_drvdata *drvdata, u64 val)			\
{									\
	coresight_write_reg_pair(drvdata->base, val, lo_off, hi_off);	\
}

TMC_REG_PAIR(rrp, TMC_RRP, TMC_RRPHI)
TMC_REG_PAIR(rwp, TMC_RWP, TMC_RWPHI)
TMC_REG_PAIR(dba, TMC_DBALO, TMC_DBAHI)

/* Initialise the caps from unadvertised static capabilities of the device */
static inline void tmc_etr_init_caps(struct tmc_drvdata *drvdata, u32 dev_caps)
{
	WARN_ON(drvdata->etr_caps);
	drvdata->etr_caps = dev_caps;
}

static inline void tmc_etr_set_cap(struct tmc_drvdata *drvdata, u32 cap)
{
	drvdata->etr_caps |= cap;
}

static inline bool tmc_etr_has_cap(struct tmc_drvdata *drvdata, u32 cap)
{
	return !!(drvdata->etr_caps & cap);
}

struct tmc_sg_table *tmc_alloc_sg_table(struct device *dev,
					int node,
					int nr_tpages,
					int nr_dpages,
					void **pages);
void tmc_free_sg_table(struct tmc_sg_table *sg_table);
void tmc_sg_table_sync_table(struct tmc_sg_table *sg_table);
void tmc_sg_table_sync_data_range(struct tmc_sg_table *table,
				  u64 offset, u64 size);
ssize_t tmc_sg_table_get_data(struct tmc_sg_table *sg_table,
			      u64 offset, size_t len, char **bufpp);
static inline unsigned long
tmc_sg_table_buf_size(struct tmc_sg_table *sg_table)
{
	return (unsigned long)sg_table->data_pages.nr_pages << PAGE_SHIFT;
}

struct coresight_device *tmc_etr_get_catu_device(struct tmc_drvdata *drvdata);

#endif<|MERGE_RESOLUTION|>--- conflicted
+++ resolved
@@ -10,7 +10,6 @@
 #include <linux/dma-mapping.h>
 #include <linux/idr.h>
 #include <linux/miscdevice.h>
-<<<<<<< HEAD
 #include <linux/delay.h>
 #include <asm/cacheflush.h>
 #include <linux/of_address.h>
@@ -21,8 +20,6 @@
 #include <linux/coresight-cti.h>
 
 #include "coresight-byte-cntr.h"
-=======
->>>>>>> 82f9317b
 #include <linux/mutex.h>
 #include <linux/refcount.h>
 
@@ -112,8 +109,6 @@
 
 #define TMC_AUTH_NSID_MASK	GENMASK(1, 0)
 
-#define TMC_AUTH_NSID_MASK	GENMASK(1, 0)
-
 enum tmc_config_type {
 	TMC_CONFIG_TYPE_ETB,
 	TMC_CONFIG_TYPE_ETR,
@@ -258,10 +253,7 @@
 	struct mutex		mem_lock;
 	u32			trigger_cntr;
 	u32			etr_caps;
-	struct idr		idr;
-	struct mutex		idr_mutex;
 	struct etr_buf		*sysfs_buf;
-<<<<<<< HEAD
 	struct coresight_csr	*csr;
 	const char		*csr_name;
 	bool			enable;
@@ -277,9 +269,6 @@
 	struct mutex		idr_mutex;
 	struct etr_buf		*perf_buf;
 	bool			force_reg_dump;
-=======
-	struct etr_buf		*perf_buf;
->>>>>>> 82f9317b
 };
 
 struct etr_buf_operations {
