// SPDX-License-Identifier: GPL-2.0
/*
 * Copyright (c) 2016-2017, Linaro Ltd
 * Copyright (c) 2018-2021, The Linux Foundation. All rights reserved.
 */

#include <linux/idr.h>
#include <linux/interrupt.h>
#include <linux/io.h>
#include <linux/list.h>
#include <linux/mfd/syscon.h>
#include <linux/module.h>
#include <linux/of.h>
#include <linux/of_address.h>
#include <linux/of_irq.h>
#include <linux/platform_device.h>
#include <linux/regmap.h>
#include <linux/rpmsg.h>
#include <linux/sizes.h>
#include <linux/slab.h>
#include <linux/workqueue.h>
#include <linux/kthread.h>
#include <linux/mailbox_client.h>
#include <linux/ipc_logging.h>
#include <linux/suspend.h>
#include <soc/qcom/subsystem_notif.h>

#include "rpmsg_internal.h"
#include "qcom_glink_native.h"

#define GLINK_LOG_PAGE_CNT 2
#define GLINK_INFO(ctxt, x, ...)					  \
	ipc_log_string(ctxt, "[%s]: "x, __func__, ##__VA_ARGS__)

#define CH_INFO(ch, x, ...)						     \
do {									     \
	if (ch->glink)							     \
		ipc_log_string(ch->glink->ilc, "%s[%d:%d] %s: "x, ch->name,  \
			       ch->lcid, ch->rcid, __func__, ##__VA_ARGS__); \
} while (0)

#define CH_ERR(ch, x, ...)						     \
do {									     \
	if (ch->glink) {						     \
		ipc_log_string(ch->glink->ilc, "%s[%d:%d] %s: "x, ch->name,  \
			       ch->lcid, ch->rcid, __func__, ##__VA_ARGS__); \
		dev_err_ratelimited(ch->glink->dev, "[%s]: "x, __func__, ##__VA_ARGS__); \
	}								     \
} while (0)

#define GLINK_NAME_SIZE		32
#define GLINK_VERSION_1		1

#define RPM_GLINK_CID_MIN	1
#define RPM_GLINK_CID_MAX	65536

static int should_wake;
int glink_resume_pkt;
EXPORT_SYMBOL(glink_resume_pkt);

struct glink_msg {
	__le16 cmd;
	__le16 param1;
	__le32 param2;
	u8 data[];
} __packed;

/**
 * struct glink_defer_cmd - deferred incoming control message
 * @node:	list node
 * @msg:	message header
 * @data:	payload of the message
 *
 * Copy of a received control message, to be added to @rx_queue and processed
 * by @rx_work of @qcom_glink.
 */
struct glink_defer_cmd {
	struct list_head node;

	struct glink_msg msg;
	u8 data[];
};

/**
 * struct glink_core_rx_intent - RX intent
 * RX intent
 *
 * @data: pointer to the data (may be NULL for zero-copy)
 * @id: remote or local intent ID
 * @size: size of the original intent (do not modify)
 * @reuse: To mark if the intent can be reused after first use
 * @in_use: To mark if intent is already in use for the channel
 * @offset: next write offset (initially 0)
 * @node:	list node
 */
struct glink_core_rx_intent {
	void *data;
	u32 id;
	size_t size;
	bool reuse;
	bool in_use;
	bool advertised;
	u32 offset;

	struct list_head node;
};

/**
 * struct qcom_glink - driver context, relates to one remote subsystem
 * @dev:	reference to the associated struct device
 * @mbox_client: mailbox client
 * @mbox_chan:  mailbox channel
 * @rx_pipe:	pipe object for receive FIFO
 * @tx_pipe:	pipe object for transmit FIFO
 * @irq:	IRQ for signaling incoming events
 * @kworker:	kworker to handle rx_done work
 * @task:	kthread running @kworker
 * @rx_work:	worker for handling received control messages
 * @rx_lock:	protects the @rx_queue
 * @rx_queue:	queue of received control messages to be processed in @rx_work
 * @tx_lock:	synchronizes operations on the tx fifo
 * @idr_lock:	synchronizes @lcids and @rcids modifications
 * @lcids:	idr of all channels with a known local channel id
 * @rcids:	idr of all channels with a known remote channel id
 * @in_reset:	reset status of this edge
 * @features:	remote features
 * @intentless:	flag to indicate that there is no intent
 * @tx_avail_notify: Waitqueue for pending tx tasks
 * @sent_read_notify: flag to check cmd sent or not
 * @ilc:	ipc logging context reference
 */
struct qcom_glink {
	struct device *dev;

	const char *name;

	struct mbox_client mbox_client;
	struct mbox_chan *mbox_chan;

	struct qcom_glink_pipe *rx_pipe;
	struct qcom_glink_pipe *tx_pipe;

	int irq;
	char irqname[GLINK_NAME_SIZE];

	struct kthread_worker kworker;
	struct task_struct *task;

	struct work_struct rx_work;
	spinlock_t rx_lock;
	struct list_head rx_queue;

	spinlock_t tx_lock;

	spinlock_t idr_lock;
	struct idr lcids;
	struct idr rcids;

	atomic_t in_reset;
	unsigned long features;

	bool intentless;

	wait_queue_head_t tx_avail_notify;
	bool sent_read_notify;

	void *ilc;
	struct cpumask cpu_mask;
};

enum {
	GLINK_STATE_CLOSED,
	GLINK_STATE_OPENING,
	GLINK_STATE_OPEN,
	GLINK_STATE_CLOSING,
};

/**
 * struct glink_channel - internal representation of a channel
 * @rpdev:	rpdev reference, only used for primary endpoints
 * @ept:	rpmsg endpoint this channel is associated with
 * @glink:	qcom_glink context handle
 * @refcount:	refcount for the channel object
 * @recv_lock:	guard for @ept.cb
 * @name:	unique channel name/identifier
 * @lcid:	channel id, in local space
 * @rcid:	channel id, in remote space
 * @intent_lock: lock for protection of @liids, @riids
 * @liids:	idr of all local intents
 * @riids:	idr of all remote intents
 * @intent_work: worker responsible for transmitting rx_done packets
 * @done_intents: list of intents that needs to be announced rx_done
 * @buf:	receive buffer, for gathering fragments
 * @buf_offset:	write offset in @buf
 * @buf_size:	size of current @buf
 * @open_ack:	completed once remote has acked the open-request
 * @open_req:	completed once open-request has been received
 * @intent_req_lock: Synchronises multiple intent requests
 * @intent_req_result: Result of intent request
 * @intent_req_acked: Status of intent request acknowledgment
 * @intent_req_completed: Status of intent request completion
 * @intent_req_ack: Waitqueue for @intent_req_acked
 * @intent_req_comp: Waitqueue for @intent_req_completed
 * @lsigs:	local side signals
 * @rsigs:	remote side signals
 */
struct glink_channel {
	struct rpmsg_endpoint ept;

	struct rpmsg_device *rpdev;
	struct qcom_glink *glink;

	struct kref refcount;

	spinlock_t recv_lock;

	char *name;
	unsigned int lcid;
	unsigned int rcid;

	spinlock_t intent_lock;
	struct idr liids;
	struct idr riids;
	struct kthread_work intent_work;
	struct list_head done_intents;

	struct glink_core_rx_intent *buf;
	int buf_offset;
	int buf_size;

	struct completion open_ack;
	struct completion open_req;

	struct mutex intent_req_lock;
	bool intent_req_result;
	bool channel_ready;
	atomic_t intent_req_acked;
	atomic_t intent_req_completed;
	wait_queue_head_t intent_req_ack;
	wait_queue_head_t intent_req_comp;

	unsigned int lsigs;
	unsigned int rsigs;
};

#define to_glink_channel(_ept) container_of(_ept, struct glink_channel, ept)

static const struct rpmsg_endpoint_ops glink_endpoint_ops;

#define RPM_CMD_VERSION			0
#define RPM_CMD_VERSION_ACK		1
#define RPM_CMD_OPEN			2
#define RPM_CMD_CLOSE			3
#define RPM_CMD_OPEN_ACK		4
#define RPM_CMD_INTENT			5
#define RPM_CMD_RX_DONE			6
#define RPM_CMD_RX_INTENT_REQ		7
#define RPM_CMD_RX_INTENT_REQ_ACK	8
#define RPM_CMD_TX_DATA			9
#define RPM_CMD_CLOSE_ACK		11
#define RPM_CMD_TX_DATA_CONT		12
#define RPM_CMD_READ_NOTIF		13
#define RPM_CMD_RX_DONE_W_REUSE		14
#define RPM_CMD_SIGNALS			15

#define GLINK_FEATURE_INTENTLESS	BIT(1)

static void qcom_glink_rx_done_work(struct kthread_work *work);

static struct glink_channel *qcom_glink_alloc_channel(struct qcom_glink *glink,
						      const char *name)
{
	struct glink_channel *channel;

	channel = kzalloc(sizeof(*channel), GFP_KERNEL);
	if (!channel)
		return ERR_PTR(-ENOMEM);

	/* Setup glink internal glink_channel data */
	spin_lock_init(&channel->recv_lock);
	spin_lock_init(&channel->intent_lock);
	mutex_init(&channel->intent_req_lock);

	channel->glink = glink;
	channel->name = kstrdup(name, GFP_KERNEL);
	if (!channel->name) {
		kfree(channel);
		return ERR_PTR(-ENOMEM);
	}

	init_completion(&channel->open_req);
	init_completion(&channel->open_ack);
	atomic_set(&channel->intent_req_acked, 0);
	atomic_set(&channel->intent_req_completed, 0);
	init_waitqueue_head(&channel->intent_req_ack);
	init_waitqueue_head(&channel->intent_req_comp);

	INIT_LIST_HEAD(&channel->done_intents);
	kthread_init_work(&channel->intent_work, qcom_glink_rx_done_work);

	idr_init(&channel->liids);
	idr_init(&channel->riids);
	kref_init(&channel->refcount);

	return channel;
}

static void qcom_glink_channel_release(struct kref *ref)
{
	struct glink_channel *channel = container_of(ref, struct glink_channel,
						     refcount);
	struct glink_core_rx_intent *intent;
	struct glink_core_rx_intent *tmp;
	unsigned long flags;
	int iid;

	CH_INFO(channel, "\n");
	channel->intent_req_result = false;
	atomic_inc(&channel->intent_req_acked);
	wake_up(&channel->intent_req_ack);
	atomic_inc(&channel->intent_req_completed);
	wake_up(&channel->intent_req_comp);

	/* cancel pending rx_done work */
	kthread_cancel_work_sync(&channel->intent_work);

	spin_lock_irqsave(&channel->intent_lock, flags);
	/* Free all non-reuse intents pending rx_done work */
	list_for_each_entry_safe(intent, tmp, &channel->done_intents, node) {
		if (!intent->reuse) {
			kfree(intent->data);
			kfree(intent);
		}
	}

	idr_for_each_entry(&channel->liids, tmp, iid) {
		kfree(tmp->data);
		kfree(tmp);
	}
	idr_destroy(&channel->liids);

	idr_for_each_entry(&channel->riids, tmp, iid)
		kfree(tmp);
	idr_destroy(&channel->riids);
	spin_unlock_irqrestore(&channel->intent_lock, flags);

	kfree(channel->name);
	kfree(channel);
}

static size_t qcom_glink_rx_avail(struct qcom_glink *glink)
{
	return glink->rx_pipe->avail(glink->rx_pipe);
}

static void qcom_glink_rx_peak(struct qcom_glink *glink,
			       void *data, unsigned int offset, size_t count)
{
	glink->rx_pipe->peak(glink->rx_pipe, data, offset, count);
}

static void qcom_glink_rx_advance(struct qcom_glink *glink, size_t count)
{
	glink->rx_pipe->advance(glink->rx_pipe, count);
}

static size_t qcom_glink_tx_avail(struct qcom_glink *glink)
{
	return glink->tx_pipe->avail(glink->tx_pipe);
}

static void qcom_glink_tx_write(struct qcom_glink *glink,
				const void *hdr, size_t hlen,
				const void *data, size_t dlen)
{
	glink->tx_pipe->write(glink->tx_pipe, hdr, hlen, data, dlen);
}

static void qcom_glink_pipe_reset(struct qcom_glink *glink)
{
	if (glink->tx_pipe->reset)
		glink->tx_pipe->reset(glink->tx_pipe);

	if (glink->rx_pipe->reset)
		glink->rx_pipe->reset(glink->rx_pipe);
}

static void qcom_glink_send_read_notify(struct qcom_glink *glink)
{
	struct glink_msg msg;

	msg.cmd = cpu_to_le16(RPM_CMD_READ_NOTIF);
	msg.param1 = 0;
	msg.param2 = 0;

	GLINK_INFO(glink->ilc, "send READ NOTIFY cmd\n");

	qcom_glink_tx_write(glink, &msg, sizeof(msg), NULL, 0);

	mbox_send_message(glink->mbox_chan, NULL);
	mbox_client_txdone(glink->mbox_chan, 0);
}

static int qcom_glink_tx(struct qcom_glink *glink,
			 const void *hdr, size_t hlen,
			 const void *data, size_t dlen, bool wait)
{
	unsigned int tlen = hlen + dlen;
	unsigned long flags;
	int ret = 0;

	/* Reject packets that are too big */
	if (tlen >= glink->tx_pipe->length)
		return -EINVAL;

	if (atomic_read(&glink->in_reset))
		return -ECONNRESET;

	spin_lock_irqsave(&glink->tx_lock, flags);

	while (qcom_glink_tx_avail(glink) < tlen) {
		if (!wait) {
			ret = -EAGAIN;
			goto out;
		}

		if (!glink->sent_read_notify) {
			glink->sent_read_notify = true;
			qcom_glink_send_read_notify(glink);
		}

		/* Wait without holding the tx_lock */
		spin_unlock_irqrestore(&glink->tx_lock, flags);

		wait_event_timeout(glink->tx_avail_notify,
				   (qcom_glink_tx_avail(glink) >= tlen
				   || atomic_read(&glink->in_reset)), 10 * HZ);

		spin_lock_irqsave(&glink->tx_lock, flags);

		if (atomic_read(&glink->in_reset)) {
			ret = -ECONNRESET;
			goto out;
		}

		if (qcom_glink_tx_avail(glink) >= tlen)
			glink->sent_read_notify = false;
	}

	qcom_glink_tx_write(glink, hdr, hlen, data, dlen);

	mbox_send_message(glink->mbox_chan, NULL);
	mbox_client_txdone(glink->mbox_chan, 0);

out:
	spin_unlock_irqrestore(&glink->tx_lock, flags);

	return ret;
}

static int qcom_glink_send_version(struct qcom_glink *glink)
{
	struct glink_msg msg;

	msg.cmd = cpu_to_le16(RPM_CMD_VERSION);
	msg.param1 = cpu_to_le16(GLINK_VERSION_1);
	msg.param2 = cpu_to_le32(glink->features);

	GLINK_INFO(glink->ilc, "vers:%d features:%d\n", msg.param1, msg.param2);
	return qcom_glink_tx(glink, &msg, sizeof(msg), NULL, 0, true);
}

static void qcom_glink_send_version_ack(struct qcom_glink *glink)
{
	struct glink_msg msg;

	msg.cmd = cpu_to_le16(RPM_CMD_VERSION_ACK);
	msg.param1 = cpu_to_le16(GLINK_VERSION_1);
	msg.param2 = cpu_to_le32(glink->features);

	GLINK_INFO(glink->ilc, "vers:%d features:%d\n", msg.param1, msg.param2);
	qcom_glink_tx(glink, &msg, sizeof(msg), NULL, 0, true);
}

static void qcom_glink_send_open_ack(struct qcom_glink *glink,
				     struct glink_channel *channel)
{
	struct glink_msg msg;

	msg.cmd = cpu_to_le16(RPM_CMD_OPEN_ACK);
	msg.param1 = cpu_to_le16(channel->rcid);
	msg.param2 = cpu_to_le32(0);

	CH_INFO(channel, "\n");
	qcom_glink_tx(glink, &msg, sizeof(msg), NULL, 0, true);
}

static void qcom_glink_handle_intent_req_ack(struct qcom_glink *glink,
					     unsigned int cid, bool granted)
{
	struct glink_channel *channel;
	unsigned long flags;

	spin_lock_irqsave(&glink->idr_lock, flags);
	channel = idr_find(&glink->rcids, cid);
	spin_unlock_irqrestore(&glink->idr_lock, flags);
	if (!channel) {
		dev_err(glink->dev, "unable to find channel\n");
		return;
	}

	channel->intent_req_result = granted;
	atomic_inc(&channel->intent_req_acked);
	wake_up(&channel->intent_req_ack);
	CH_INFO(channel, "\n");
}

/**
 * qcom_glink_send_open_req() - send a RPM_CMD_OPEN request to the remote
 * @glink: Ptr to the glink edge
 * @channel: Ptr to the channel that the open req is sent
 *
 * Allocates a local channel id and sends a RPM_CMD_OPEN message to the remote.
 * Will return with refcount held, regardless of outcome.
 *
 * Returns 0 on success, negative errno otherwise.
 */
static int qcom_glink_send_open_req(struct qcom_glink *glink,
				    struct glink_channel *channel)
{
	struct {
		struct glink_msg msg;
		u8 name[GLINK_NAME_SIZE];
	} __packed req;
	int name_len = strlen(channel->name) + 1;
	int req_len = ALIGN(sizeof(req.msg) + name_len, 8);
	int ret;
	unsigned long flags;

	kref_get(&channel->refcount);

	spin_lock_irqsave(&glink->idr_lock, flags);
	ret = idr_alloc_cyclic(&glink->lcids, channel,
			       RPM_GLINK_CID_MIN, RPM_GLINK_CID_MAX,
			       GFP_ATOMIC);
	spin_unlock_irqrestore(&glink->idr_lock, flags);
	if (ret < 0)
		return ret;

	channel->lcid = ret;
	CH_INFO(channel, "\n");

	req.msg.cmd = cpu_to_le16(RPM_CMD_OPEN);
	req.msg.param1 = cpu_to_le16(channel->lcid);
	req.msg.param2 = cpu_to_le32(name_len);
	strlcpy(req.name, channel->name, GLINK_NAME_SIZE);

	ret = qcom_glink_tx(glink, &req, req_len, NULL, 0, true);
	if (ret)
		goto remove_idr;

	return 0;

remove_idr:
	CH_INFO(channel, "remote_idr\n");

	spin_lock_irqsave(&glink->idr_lock, flags);
	idr_remove(&glink->lcids, channel->lcid);
	channel->lcid = 0;
	spin_unlock_irqrestore(&glink->idr_lock, flags);

	return ret;
}

static void qcom_glink_send_close_req(struct qcom_glink *glink,
				      struct glink_channel *channel)
{
	struct glink_msg req;

	req.cmd = cpu_to_le16(RPM_CMD_CLOSE);
	req.param1 = cpu_to_le16(channel->lcid);
	req.param2 = 0;

	CH_INFO(channel, "\n");
	qcom_glink_tx(glink, &req, sizeof(req), NULL, 0, true);
}

static void qcom_glink_send_close_ack(struct qcom_glink *glink,
				      unsigned int rcid)
{
	struct glink_msg req;

	req.cmd = cpu_to_le16(RPM_CMD_CLOSE_ACK);
	req.param1 = cpu_to_le16(rcid);
	req.param2 = 0;

	GLINK_INFO(glink->ilc, "rcid:%d\n", rcid);
	qcom_glink_tx(glink, &req, sizeof(req), NULL, 0, true);
}


static int __qcom_glink_rx_done(struct qcom_glink *glink,
				struct glink_channel *channel,
				struct glink_core_rx_intent *intent,
				bool wait)
{
	struct {
		u16 id;
		u16 lcid;
		u32 liid;
	} __packed cmd;
	unsigned int cid = channel->lcid;
	unsigned int iid = intent->id;
	bool reuse = intent->reuse;
	int ret;

	cmd.id = reuse ? RPM_CMD_RX_DONE_W_REUSE : RPM_CMD_RX_DONE;
	cmd.lcid = cid;
	cmd.liid = iid;

	ret = qcom_glink_tx(glink, &cmd, sizeof(cmd), NULL, 0, wait);
	if (ret)
		return ret;

	if (!reuse) {
		kfree(intent->data);
		kfree(intent);
	}

	CH_INFO(channel, "reuse:%d liid:%d", reuse, iid);
	return 0;
}

static void qcom_glink_rx_done_work(struct kthread_work *work)
{
	struct glink_channel *channel = container_of(work, struct glink_channel,
						     intent_work);
	struct qcom_glink *glink = channel->glink;
	struct glink_core_rx_intent *intent, *tmp;
	unsigned long flags;

	spin_lock_irqsave(&channel->intent_lock, flags);
	list_for_each_entry_safe(intent, tmp, &channel->done_intents, node) {
		list_del(&intent->node);
		spin_unlock_irqrestore(&channel->intent_lock, flags);

		__qcom_glink_rx_done(glink, channel, intent, true);

		spin_lock_irqsave(&channel->intent_lock, flags);
	}
	spin_unlock_irqrestore(&channel->intent_lock, flags);
}

static void qcom_glink_rx_done(struct qcom_glink *glink,
			       struct glink_channel *channel,
			       struct glink_core_rx_intent *intent)
{
	int ret = -EAGAIN;

	/* We don't send RX_DONE to intentless systems */
	if (glink->intentless) {
		kfree(intent->data);
		kfree(intent);
		return;
	}

	/* Take it off the tree of receive intents */
	if (!intent->reuse) {
		spin_lock(&channel->intent_lock);
		idr_remove(&channel->liids, intent->id);
		spin_unlock(&channel->intent_lock);
	}

	/* Schedule the sending of a rx_done indication */
	spin_lock(&channel->intent_lock);
	if (list_empty(&channel->done_intents))
		ret = __qcom_glink_rx_done(glink, channel, intent, false);

	if (ret) {
		list_add_tail(&intent->node, &channel->done_intents);
		kthread_queue_work(&glink->kworker, &channel->intent_work);
	}
	spin_unlock(&channel->intent_lock);
}

/**
 * qcom_glink_receive_version() - receive version/features from remote system
 *
 * @glink:	pointer to transport interface
 * @version:	remote version
 * @features:	remote features
 *
 * This function is called in response to a remote-initiated version/feature
 * negotiation sequence.
 */
static void qcom_glink_receive_version(struct qcom_glink *glink,
				       u32 version,
				       u32 features)
{
	GLINK_INFO(glink->ilc, "vers:%d features:%d\n", version, features);

	switch (version) {
	case 0:
		break;
	case GLINK_VERSION_1:
		glink->features &= features;
		/* FALLTHROUGH */
	default:
		qcom_glink_send_version_ack(glink);
		break;
	}
}

/**
 * qcom_glink_receive_version_ack() - receive negotiation ack from remote system
 *
 * @glink:	pointer to transport interface
 * @version:	remote version response
 * @features:	remote features response
 *
 * This function is called in response to a local-initiated version/feature
 * negotiation sequence and is the counter-offer from the remote side based
 * upon the initial version and feature set requested.
 */
static void qcom_glink_receive_version_ack(struct qcom_glink *glink,
					   u32 version,
					   u32 features)
{
	GLINK_INFO(glink->ilc, "vers:%d features:%d\n", version, features);

	switch (version) {
	case 0:
		/* Version negotiation failed */
		break;
	case GLINK_VERSION_1:
		if (features == glink->features)
			break;

		glink->features &= features;
		/* FALLTHROUGH */
	default:
		qcom_glink_send_version(glink);
		break;
	}
}

/**
 * qcom_glink_send_intent_req_ack() - convert an rx intent request ack cmd to
 * 	wire format and transmit
 * @glink:	The transport to transmit on.
 * @channel:	The glink channel
 * @granted:	The request response to encode.
 *
 * Return: 0 on success or standard Linux error code.
 */
static int qcom_glink_send_intent_req_ack(struct qcom_glink *glink,
					  struct glink_channel *channel,
					  bool granted)
{
	struct glink_msg msg;

	msg.cmd = cpu_to_le16(RPM_CMD_RX_INTENT_REQ_ACK);
	msg.param1 = cpu_to_le16(channel->lcid);
	msg.param2 = cpu_to_le32(granted);

	CH_INFO(channel, "\n");
	qcom_glink_tx(glink, &msg, sizeof(msg), NULL, 0, true);

	return 0;
}

/**
 * qcom_glink_advertise_intent - convert an rx intent cmd to wire format and
 *			   transmit
 * @glink:	The transport to transmit on.
 * @channel:	The local channel
 * @intent:	The intent to pass on to remote.
 *
 * Return: 0 on success or standard Linux error code.
 */
static int qcom_glink_advertise_intent(struct qcom_glink *glink,
				       struct glink_channel *channel,
				       struct glink_core_rx_intent *intent)
{
	struct command {
		__le16 id;
		__le16 lcid;
		__le32 count;
		__le32 size;
		__le32 liid;
	} __packed;
	struct command cmd;
	unsigned long flags;

	spin_lock_irqsave(&channel->intent_lock, flags);
	if (intent->advertised) {
		spin_unlock_irqrestore(&channel->intent_lock, flags);
		return 0;
	}
	intent->advertised = true;
	spin_unlock_irqrestore(&channel->intent_lock, flags);

	cmd.id = cpu_to_le16(RPM_CMD_INTENT);
	cmd.lcid = cpu_to_le16(channel->lcid);
	cmd.count = cpu_to_le32(1);
	cmd.size = cpu_to_le32(intent->size);
	cmd.liid = cpu_to_le32(intent->id);

	CH_INFO(channel, "count:%d size:%zd liid:%d\n", 1,
		intent->size, intent->id);

	qcom_glink_tx(glink, &cmd, sizeof(cmd), NULL, 0, true);

	return 0;
}

static struct glink_core_rx_intent *
qcom_glink_alloc_intent(struct qcom_glink *glink,
			struct glink_channel *channel,
			size_t size,
			bool reuseable)
{
	struct glink_core_rx_intent *intent;
	int ret;
	unsigned long flags;

	intent = kzalloc(sizeof(*intent), GFP_KERNEL);
	if (!intent)
		return NULL;

	intent->data = kzalloc(size, GFP_KERNEL);
	if (!intent->data)
		goto free_intent;

	spin_lock_irqsave(&channel->intent_lock, flags);
	ret = idr_alloc_cyclic(&channel->liids, intent, 1, -1, GFP_ATOMIC);
	if (ret < 0) {
		spin_unlock_irqrestore(&channel->intent_lock, flags);
		goto free_data;
	}
	spin_unlock_irqrestore(&channel->intent_lock, flags);

	intent->id = ret;
	intent->size = size;
	intent->reuse = reuseable;

	return intent;

free_data:
	kfree(intent->data);
free_intent:
	kfree(intent);
	return NULL;
}

static void qcom_glink_handle_rx_done(struct qcom_glink *glink,
				      u32 cid, uint32_t iid,
				      bool reuse)
{
	struct glink_core_rx_intent *intent;
	struct glink_channel *channel;
	unsigned long flags;

	spin_lock_irqsave(&glink->idr_lock, flags);
	channel = idr_find(&glink->rcids, cid);
	spin_unlock_irqrestore(&glink->idr_lock, flags);
	if (!channel) {
		dev_err(glink->dev, "invalid channel id received\n");
		return;
	}

	spin_lock_irqsave(&channel->intent_lock, flags);
	intent = idr_find(&channel->riids, iid);

	if (!intent) {
		spin_unlock_irqrestore(&channel->intent_lock, flags);
		dev_err(glink->dev, "invalid intent id received\n");
		return;
	}

	intent->in_use = false;
	CH_INFO(channel, "reuse:%d iid:%d\n", reuse, intent->id);

	if (!reuse) {
		idr_remove(&channel->riids, intent->id);
		kfree(intent);
	}
	spin_unlock_irqrestore(&channel->intent_lock, flags);
}

/**
 * qcom_glink_handle_intent_req() - Receive a request for rx_intent
 *					    from remote side
 * @glink:      Pointer to the transport interface
 * @cid:	Remote channel ID
 * @size:	size of the intent
 *
 * The function searches for the local channel to which the request for
 * rx_intent has arrived and allocates and notifies the remote back
 */
static void qcom_glink_handle_intent_req(struct qcom_glink *glink,
					 u32 cid, size_t size)
{
	struct glink_core_rx_intent *intent = NULL;
	struct glink_core_rx_intent *tmp;
	struct glink_channel *channel;
	struct rpmsg_endpoint *ept;
	unsigned long flags;
	int iid;

	spin_lock_irqsave(&glink->idr_lock, flags);
	channel = idr_find(&glink->rcids, cid);
	spin_unlock_irqrestore(&glink->idr_lock, flags);

	if (!channel) {
		pr_err("%s channel not found for cid %d\n", __func__, cid);
		return;
	}

	spin_lock_irqsave(&channel->intent_lock, flags);
	idr_for_each_entry(&channel->liids, tmp, iid) {
		if (tmp->size >= size && tmp->reuse) {
			intent = tmp;
			break;
		}
	}
	spin_unlock_irqrestore(&channel->intent_lock, flags);
	if (intent) {
		qcom_glink_send_intent_req_ack(glink, channel, !!intent);
		return;
	}

	ept = &channel->ept;
	intent = qcom_glink_alloc_intent(glink, channel, size, false);
	if (intent && channel->channel_ready)
		qcom_glink_advertise_intent(glink, channel, intent);

	qcom_glink_send_intent_req_ack(glink, channel, !!intent);
}

static int qcom_glink_rx_defer(struct qcom_glink *glink, size_t extra)
{
	struct glink_defer_cmd *dcmd;

	extra = ALIGN(extra, 8);

	if (qcom_glink_rx_avail(glink) < sizeof(struct glink_msg) + extra) {
		dev_dbg(glink->dev, "Insufficient data in rx fifo");
		return -ENXIO;
	}

	dcmd = kzalloc(sizeof(*dcmd) + extra, GFP_ATOMIC);
	if (!dcmd)
		return -ENOMEM;

	INIT_LIST_HEAD(&dcmd->node);

	qcom_glink_rx_peak(glink, &dcmd->msg, 0, sizeof(dcmd->msg) + extra);

	spin_lock(&glink->rx_lock);
	list_add_tail(&dcmd->node, &glink->rx_queue);
	spin_unlock(&glink->rx_lock);

	schedule_work(&glink->rx_work);
	qcom_glink_rx_advance(glink, sizeof(dcmd->msg) + extra);

	return 0;
}

static int qcom_glink_rx_data(struct qcom_glink *glink, size_t avail)
{
	struct glink_core_rx_intent *intent;
	struct glink_channel *channel;
	struct {
		struct glink_msg msg;
		__le32 chunk_size;
		__le32 left_size;
	} __packed hdr;
	unsigned int chunk_size;
	unsigned int left_size;
	unsigned int rcid;
	unsigned int liid;
	int ret = 0;
	unsigned long flags;

	if (avail < sizeof(hdr)) {
		dev_dbg(glink->dev, "Not enough data in fifo\n");
		return -EAGAIN;
	}

	qcom_glink_rx_peak(glink, &hdr, 0, sizeof(hdr));
	chunk_size = le32_to_cpu(hdr.chunk_size);
	left_size = le32_to_cpu(hdr.left_size);

	if (avail < sizeof(hdr) + chunk_size) {
		dev_dbg(glink->dev, "Payload not yet in fifo\n");
		return -EAGAIN;
	}

	rcid = le16_to_cpu(hdr.msg.param1);
	spin_lock_irqsave(&glink->idr_lock, flags);
	channel = idr_find(&glink->rcids, rcid);
	spin_unlock_irqrestore(&glink->idr_lock, flags);
	if (!channel) {
		dev_dbg(glink->dev, "Data on non-existing channel\n");

		/* Drop the message */
		goto advance_rx;
	}
	CH_INFO(channel, "chunk_size:%d left_size:%d\n", chunk_size, left_size);

	if (glink->intentless) {
		/* Might have an ongoing, fragmented, message to append */
		if (!channel->buf) {
			intent = kzalloc(sizeof(*intent), GFP_ATOMIC);
			if (!intent)
				return -ENOMEM;

			intent->data = kmalloc(chunk_size + left_size,
					       GFP_ATOMIC);
			if (!intent->data) {
				kfree(intent);
				return -ENOMEM;
			}

			intent->id = 0xbabababa;
			intent->size = chunk_size + left_size;
			intent->offset = 0;

			channel->buf = intent;
		} else {
			intent = channel->buf;
		}
	} else {
		liid = le32_to_cpu(hdr.msg.param2);

		spin_lock_irqsave(&channel->intent_lock, flags);
		intent = idr_find(&channel->liids, liid);
		spin_unlock_irqrestore(&channel->intent_lock, flags);

		if (!intent) {
			dev_err(glink->dev,
				"no intent found for channel %s intent %d",
				channel->name, liid);
			ret = -ENOENT;
			goto advance_rx;
		}
	}

	if (intent->size - intent->offset < chunk_size) {
		dev_err(glink->dev, "Insufficient space in intent\n");

		/* The packet header lied, drop payload */
		goto advance_rx;
	}

	qcom_glink_rx_peak(glink, intent->data + intent->offset,
			   sizeof(hdr), chunk_size);
	intent->offset += chunk_size;

	/* Handle message when no fragments remain to be received */
	if (!left_size) {
		spin_lock(&channel->recv_lock);
		if (channel->ept.cb) {
			ret = channel->ept.cb(channel->ept.rpdev,
					intent->data,
					intent->offset,
					channel->ept.priv,
					RPMSG_ADDR_ANY);

			if (ret < 0 && ret != -ENODEV) {
				CH_ERR(channel,
					"callback error ret = %d\n", ret);
				ret = 0;
			}
		} else {
			CH_ERR(channel, "callback not present\n");
		}
		spin_unlock(&channel->recv_lock);

		intent->offset = 0;
		channel->buf = NULL;

		qcom_glink_rx_done(glink, channel, intent);
	}

advance_rx:
	qcom_glink_rx_advance(glink, ALIGN(sizeof(hdr) + chunk_size, 8));

	return ret;
}

static void qcom_glink_handle_intent(struct qcom_glink *glink,
				     unsigned int cid,
				     unsigned int count,
				     size_t avail)
{
	struct glink_core_rx_intent *intent;
	struct glink_channel *channel;
	struct intent_pair {
		__le32 size;
		__le32 iid;
	};

	struct {
		struct glink_msg msg;
		struct intent_pair intents[];
	} __packed * msg;

	const size_t msglen = struct_size(msg, intents, count);
	int ret;
	int i;
	unsigned long flags;

	if (avail < msglen) {
		dev_dbg(glink->dev, "Not enough data in fifo\n");
		return;
	}

	spin_lock_irqsave(&glink->idr_lock, flags);
	channel = idr_find(&glink->rcids, cid);
	spin_unlock_irqrestore(&glink->idr_lock, flags);
	if (!channel) {
		dev_err(glink->dev, "intents for non-existing channel\n");
		qcom_glink_rx_advance(glink, ALIGN(msglen, 8));
		return;
	}

	msg = kmalloc(msglen, GFP_ATOMIC);
	if (!msg)
		return;

	qcom_glink_rx_peak(glink, msg, 0, msglen);

	for (i = 0; i < count; ++i) {
		intent = kzalloc(sizeof(*intent), GFP_ATOMIC);
		if (!intent)
			break;

		intent->id = le32_to_cpu(msg->intents[i].iid);
		intent->size = le32_to_cpu(msg->intents[i].size);

		CH_INFO(channel, "riid:%d size:%zd\n",
			intent->id, intent->size);

		spin_lock_irqsave(&channel->intent_lock, flags);
		ret = idr_alloc(&channel->riids, intent,
				intent->id, intent->id + 1, GFP_ATOMIC);
		spin_unlock_irqrestore(&channel->intent_lock, flags);

		if (ret < 0)
			dev_err(glink->dev, "failed to store remote intent\n");
	}

	atomic_inc(&channel->intent_req_completed);
	wake_up(&channel->intent_req_comp);

	kfree(msg);
	qcom_glink_rx_advance(glink, ALIGN(msglen, 8));
}

static int qcom_glink_rx_open_ack(struct qcom_glink *glink, unsigned int lcid)
{
	struct glink_channel *channel;

	spin_lock(&glink->idr_lock);
	channel = idr_find(&glink->lcids, lcid);
	spin_unlock(&glink->idr_lock);
	if (!channel) {
		dev_err(glink->dev, "Invalid open ack packet\n");
		return -EINVAL;
	}

	CH_INFO(channel, "\n");
	complete_all(&channel->open_ack);

	return 0;
}

/**
 * qcom_glink_send_signals() - convert a signal cmd to wire format and transmit
 * @glink:	The transport to transmit on.
 * @channel:	The glink channel
 * @sigs:	The signals to encode.
 *
 * Return: 0 on success or standard Linux error code.
 */
static int qcom_glink_send_signals(struct qcom_glink *glink,
				   struct glink_channel *channel,
				   u32 sigs)
{
	struct glink_msg msg;

	msg.cmd = cpu_to_le16(RPM_CMD_SIGNALS);
	msg.param1 = cpu_to_le16(channel->lcid);
	msg.param2 = cpu_to_le32(sigs);

	GLINK_INFO(glink->ilc, "sigs:%d\n", sigs);
	return qcom_glink_tx(glink, &msg, sizeof(msg), NULL, 0, true);
}

static int qcom_glink_handle_signals(struct qcom_glink *glink,
				     unsigned int rcid, unsigned int signals)
{
	struct glink_channel *channel;
	unsigned long flags;
	u32 old;

	spin_lock_irqsave(&glink->idr_lock, flags);
	channel = idr_find(&glink->rcids, rcid);
	spin_unlock_irqrestore(&glink->idr_lock, flags);
	if (!channel) {
		dev_err(glink->dev, "signal for non-existing channel\n");
		return -EINVAL;
	}

	old = channel->rsigs;
	channel->rsigs = signals;

	if (channel->ept.sig_cb)
		channel->ept.sig_cb(channel->ept.rpdev, old, channel->rsigs);

	CH_INFO(channel, "old:%d new:%d\n", old, channel->rsigs);

	return 0;
}

static irqreturn_t qcom_glink_native_intr(int irq, void *data)
{
	struct qcom_glink *glink = data;
	struct glink_msg msg;
	unsigned int param1;
	unsigned int param2;
	unsigned int avail;
	unsigned int cmd;
	int ret = 0;

	if (should_wake) {
		pr_info("%s: %d triggered %s\n", __func__, irq, glink->irqname);
		glink_resume_pkt = true;
		pm_system_wakeup();
	}
	/* To wakeup any blocking writers */
	wake_up_all(&glink->tx_avail_notify);

	for (;;) {
		avail = qcom_glink_rx_avail(glink);
		if (avail < sizeof(msg))
			break;

		qcom_glink_rx_peak(glink, &msg, 0, sizeof(msg));

		cmd = le16_to_cpu(msg.cmd);
		param1 = le16_to_cpu(msg.param1);
		param2 = le32_to_cpu(msg.param2);

		switch (cmd) {
		case RPM_CMD_VERSION:
		case RPM_CMD_VERSION_ACK:
		case RPM_CMD_CLOSE:
		case RPM_CMD_CLOSE_ACK:
		case RPM_CMD_RX_INTENT_REQ:
			ret = qcom_glink_rx_defer(glink, 0);
			break;
		case RPM_CMD_OPEN_ACK:
			ret = qcom_glink_rx_open_ack(glink, param1);
			qcom_glink_rx_advance(glink, ALIGN(sizeof(msg), 8));
			break;
		case RPM_CMD_OPEN:
			ret = qcom_glink_rx_defer(glink, param2);
			break;
		case RPM_CMD_TX_DATA:
		case RPM_CMD_TX_DATA_CONT:
			ret = qcom_glink_rx_data(glink, avail);
			break;
		case RPM_CMD_READ_NOTIF:
			qcom_glink_rx_advance(glink, ALIGN(sizeof(msg), 8));

			mbox_send_message(glink->mbox_chan, NULL);
			mbox_client_txdone(glink->mbox_chan, 0);
			break;
		case RPM_CMD_INTENT:
			qcom_glink_handle_intent(glink, param1, param2, avail);
			break;
		case RPM_CMD_RX_DONE:
			qcom_glink_handle_rx_done(glink, param1, param2, false);
			qcom_glink_rx_advance(glink, ALIGN(sizeof(msg), 8));
			break;
		case RPM_CMD_RX_DONE_W_REUSE:
			qcom_glink_handle_rx_done(glink, param1, param2, true);
			qcom_glink_rx_advance(glink, ALIGN(sizeof(msg), 8));
			break;
		case RPM_CMD_RX_INTENT_REQ_ACK:
			qcom_glink_handle_intent_req_ack(glink, param1, param2);
			qcom_glink_rx_advance(glink, ALIGN(sizeof(msg), 8));
			break;
		case RPM_CMD_SIGNALS:
			qcom_glink_handle_signals(glink, param1, param2);
			qcom_glink_rx_advance(glink, ALIGN(sizeof(msg), 8));
			break;
		default:
			dev_err(glink->dev, "unhandled rx cmd: %d\n", cmd);
			ret = -EINVAL;
			break;
		}

		if (ret)
			break;
	}

	return IRQ_HANDLED;
}

/* Locally initiated rpmsg_create_ept */
static struct glink_channel *qcom_glink_create_local(struct qcom_glink *glink,
						     const char *name)
{
	struct glink_channel *channel;
	int ret;
	unsigned long flags;

	channel = qcom_glink_alloc_channel(glink, name);
	if (IS_ERR(channel))
		return ERR_CAST(channel);

	CH_INFO(channel, "\n");
	ret = qcom_glink_send_open_req(glink, channel);
	if (ret)
		goto release_channel;

	ret = wait_for_completion_timeout(&channel->open_ack, 5 * HZ);
	if (!ret)
		goto err_timeout;

	ret = wait_for_completion_timeout(&channel->open_req, 5 * HZ);
	if (!ret)
		goto err_timeout;

	qcom_glink_send_open_ack(glink, channel);

	return channel;

err_timeout:
	CH_INFO(channel, "err_timeout\n");

	/* qcom_glink_send_open_req() did register the channel in lcids*/
	spin_lock_irqsave(&glink->idr_lock, flags);
	idr_remove(&glink->lcids, channel->lcid);
	spin_unlock_irqrestore(&glink->idr_lock, flags);

release_channel:
	CH_INFO(channel, "release_channel\n");
	/* Release qcom_glink_send_open_req() reference */
	kref_put(&channel->refcount, qcom_glink_channel_release);
	/* Release qcom_glink_alloc_channel() reference */
	kref_put(&channel->refcount, qcom_glink_channel_release);

	return ERR_PTR(-ETIMEDOUT);
}

/* Remote initiated rpmsg_create_ept */
static int qcom_glink_create_remote(struct qcom_glink *glink,
				    struct glink_channel *channel)
{
	int ret;

	CH_INFO(channel, "\n");

	qcom_glink_send_open_ack(glink, channel);

	ret = qcom_glink_send_open_req(glink, channel);
	if (ret)
		goto close_link;

	ret = wait_for_completion_timeout(&channel->open_ack, 5 * HZ);
	if (!ret) {
		ret = -ETIMEDOUT;
		goto close_link;
	}

	return 0;

close_link:
	CH_INFO(channel, "close_link %d\n", ret);

	/*
	 * Send a close request to "undo" our open-ack. The close-ack will
	 * release qcom_glink_send_open_req() reference and the last reference
	 * will be relesed after receiving remote_close or transport unregister
	 * by calling qcom_glink_native_remove().
	 */
	qcom_glink_send_close_req(glink, channel);

	return ret;
}

static struct rpmsg_endpoint *qcom_glink_create_ept(struct rpmsg_device *rpdev,
						    rpmsg_rx_cb_t cb,
						    void *priv,
						    struct rpmsg_channel_info
									chinfo)
{
	struct glink_channel *parent = to_glink_channel(rpdev->ept);
	struct glink_channel *channel;
	struct qcom_glink *glink = parent->glink;
	struct rpmsg_endpoint *ept;
	const char *name = chinfo.name;
	int cid;
	int ret;
	unsigned long flags;

	spin_lock_irqsave(&glink->idr_lock, flags);
	idr_for_each_entry(&glink->rcids, channel, cid) {
		if (!strcmp(channel->name, name))
			break;
	}
	spin_unlock_irqrestore(&glink->idr_lock, flags);

	if (!channel) {
		channel = qcom_glink_create_local(glink, name);
		if (IS_ERR(channel))
			return NULL;
	} else {
		ret = qcom_glink_create_remote(glink, channel);
		if (ret)
			return NULL;
	}
	CH_INFO(channel, "Initializing ept\n");

	ept = &channel->ept;
	ept->rpdev = rpdev;
	ept->cb = cb;
	ept->priv = priv;
	ept->ops = &glink_endpoint_ops;
	CH_INFO(channel, "Initialized ept\n");
	return ept;
}

static int qcom_glink_announce_create(struct rpmsg_device *rpdev)
{
	struct glink_channel *channel = to_glink_channel(rpdev->ept);
	struct device_node *np = rpdev->dev.of_node;
	struct qcom_glink *glink = channel->glink;
	struct glink_core_rx_intent *intent;
	struct glink_core_rx_intent *tmp;
	const struct property *prop = NULL;
	__be32 defaults[] = { cpu_to_be32(SZ_1K), cpu_to_be32(5) };
	int num_intents;
	int num_groups = 1;
	__be32 *val = defaults;
	unsigned long flags;
	int iid;
	int size;

	CH_INFO(channel, "Entered\n");
	if (glink->intentless || !completion_done(&channel->open_ack))
		return 0;

	channel->channel_ready = true;

	/*Serve any pending intent request*/
	spin_lock_irqsave(&channel->intent_lock, flags);
	idr_for_each_entry(&channel->liids, tmp, iid) {
		if (!tmp->reuse && !tmp->advertised) {
			intent = tmp;
			spin_unlock_irqrestore(&channel->intent_lock, flags);
			qcom_glink_advertise_intent(glink, channel, intent);
			spin_lock_irqsave(&channel->intent_lock, flags);
		}
	}
	spin_unlock_irqrestore(&channel->intent_lock, flags);

	prop = of_find_property(np, "qcom,intents", NULL);
	if (prop) {
		val = prop->value;
		num_groups = prop->length / sizeof(u32) / 2;
	}

	/* Channel is now open, advertise base set of intents */
	while (num_groups--) {
		size = be32_to_cpup(val++);
		num_intents = be32_to_cpup(val++);
		while (num_intents--) {
			intent = qcom_glink_alloc_intent(glink, channel, size,
							 true);
			if (!intent)
				break;

			qcom_glink_advertise_intent(glink, channel, intent);
		}
	}
	CH_INFO(channel, "Exit\n");
	return 0;
}

static void qcom_glink_destroy_ept(struct rpmsg_endpoint *ept)
{
	struct glink_channel *channel = to_glink_channel(ept);
	struct qcom_glink *glink = channel->glink;
	unsigned long flags;

	spin_lock_irqsave(&channel->recv_lock, flags);
	if (!channel->ept.cb) {
		spin_unlock_irqrestore(&channel->recv_lock, flags);
		return;
	}
	channel->ept.cb = NULL;
	spin_unlock_irqrestore(&channel->recv_lock, flags);

	qcom_glink_send_close_req(glink, channel);
}

static int qcom_glink_request_intent(struct qcom_glink *glink,
				     struct glink_channel *channel,
				     size_t size)
{
	struct {
		u16 id;
		u16 cid;
		u32 size;
	} __packed cmd;

	int ret;

	mutex_lock(&channel->intent_req_lock);

	atomic_set(&channel->intent_req_acked, 0);
	atomic_set(&channel->intent_req_completed, 0);

	cmd.id = RPM_CMD_RX_INTENT_REQ;
	cmd.cid = channel->lcid;
	cmd.size = size;

	CH_INFO(channel, "size:%zd\n", size);

	ret = qcom_glink_tx(glink, &cmd, sizeof(cmd), NULL, 0, true);
	if (ret)
		goto unlock;

	ret = wait_event_timeout(channel->intent_req_ack,
				 atomic_read(&channel->intent_req_acked) ||
				 atomic_read(&glink->in_reset), 10 * HZ);
	if (!ret) {
		dev_err(glink->dev, "intent request ack timed out\n");
		ret = -ETIMEDOUT;
	} else if (atomic_read(&glink->in_reset)) {
		CH_INFO(channel, "ssr detected\n");
		ret = -ECONNRESET;
	} else {
		ret = channel->intent_req_result ? 0 : -ECANCELED;
	}

unlock:
	mutex_unlock(&channel->intent_req_lock);
	return ret;
}

static int __qcom_glink_send(struct glink_channel *channel,
			     void *data, int len, bool wait)
{
	struct qcom_glink *glink = channel->glink;
	struct glink_core_rx_intent *intent = NULL;
	struct glink_core_rx_intent *tmp;
	int iid = 0;
	struct {
		struct glink_msg msg;
		__le32 chunk_size;
		__le32 left_size;
	} __packed req;
	int ret;
	unsigned long flags;
	int chunk_size = len;
	int left_size = 0;

	if (!glink->intentless) {
		while (!intent) {
			spin_lock_irqsave(&channel->intent_lock, flags);
			idr_for_each_entry(&channel->riids, tmp, iid) {
				if (tmp->size >= len && !tmp->in_use) {
					if (!intent)
						intent = tmp;
					else if (intent->size > tmp->size)
						intent = tmp;
					if (intent->size == len)
						break;
				}
			}
			if (intent)
				intent->in_use = true;
			spin_unlock_irqrestore(&channel->intent_lock, flags);

			/* We found an available intent */
			if (intent)
				break;

			if (atomic_read(&glink->in_reset))
				return -ECONNRESET;

			if (!wait)
				return -EBUSY;

			ret = qcom_glink_request_intent(glink, channel, len);
			if (ret < 0)
				return ret;

			/*Wait for intents to arrive*/
			ret = wait_event_timeout(channel->intent_req_comp,
				atomic_read(&channel->intent_req_completed) ||
				atomic_read(&glink->in_reset), 10 * HZ);

			if (!ret) {
				dev_err(glink->dev,
				    "intent request completion timed out\n");
				ret = -ETIMEDOUT;
			} else if (atomic_read(&glink->in_reset)) {
				CH_INFO(channel, "ssr detected\n");
				ret = -ECONNRESET;
			} else {
				ret = channel->intent_req_result ? 0 : -ECANCELED;
			}

			if (ret < 0)
				return ret;
		}

		iid = intent->id;
	}

	if (wait && (chunk_size > SZ_8K)) {
		chunk_size = SZ_8K;
		left_size = len - chunk_size;
	}
	req.msg.cmd = cpu_to_le16(RPM_CMD_TX_DATA);
	req.msg.param1 = cpu_to_le16(channel->lcid);
	req.msg.param2 = cpu_to_le32(iid);
	req.chunk_size = cpu_to_le32(chunk_size);
	req.left_size = cpu_to_le32(left_size);

	ret = qcom_glink_tx(glink, &req, sizeof(req), data, chunk_size, wait);

	/* Mark intent available if we failed */
	if (ret && intent) {
		intent->in_use = false;
		return ret;
	}

	while (left_size > 0) {
		data = (void *)((char *)data + chunk_size);
		chunk_size = left_size;
		if (chunk_size > SZ_8K)
			chunk_size = SZ_8K;
		left_size -= chunk_size;

		req.msg.cmd = cpu_to_le16(RPM_CMD_TX_DATA_CONT);
		req.msg.param1 = cpu_to_le16(channel->lcid);
		req.msg.param2 = cpu_to_le32(iid);
		req.chunk_size = cpu_to_le32(chunk_size);
		req.left_size = cpu_to_le32(left_size);

		ret = qcom_glink_tx(glink, &req, sizeof(req), data,
				    chunk_size, wait);

		/* Mark intent available if we failed */
		if (ret && intent) {
			intent->in_use = false;
			break;
		}
	}
	return ret;
}

static int qcom_glink_send(struct rpmsg_endpoint *ept, void *data, int len)
{
	struct glink_channel *channel = to_glink_channel(ept);

	return __qcom_glink_send(channel, data, len, true);
}

static int qcom_glink_trysend(struct rpmsg_endpoint *ept, void *data, int len)
{
	struct glink_channel *channel = to_glink_channel(ept);

	return __qcom_glink_send(channel, data, len, false);
}

static int qcom_glink_get_sigs(struct rpmsg_endpoint *ept,
			       u32 *lsigs, u32 *rsigs)
{
	struct glink_channel *channel = to_glink_channel(ept);

	*lsigs = channel->lsigs;
	*rsigs = channel->rsigs;

	return 0;
}

static int qcom_glink_set_sigs(struct rpmsg_endpoint *ept, u32 sigs)
{
	struct glink_channel *channel = to_glink_channel(ept);
	struct qcom_glink *glink = channel->glink;

	channel->lsigs = sigs;

	return qcom_glink_send_signals(glink, channel, sigs);
}

/*
 * Finds the device_node for the glink child interested in this channel.
 */
static struct device_node *qcom_glink_match_channel(struct device_node *node,
						    const char *channel)
{
	struct device_node *child;
	const char *name;
	const char *key;
	int ret;

	for_each_available_child_of_node(node, child) {
		key = "qcom,glink-channels";
		ret = of_property_read_string(child, key, &name);
		if (ret)
			continue;

		if (strcmp(name, channel) == 0)
			return child;
	}

	return NULL;
}

static const struct rpmsg_device_ops glink_device_ops = {
	.create_ept = qcom_glink_create_ept,
	.announce_create = qcom_glink_announce_create,
};

static const struct rpmsg_endpoint_ops glink_endpoint_ops = {
	.destroy_ept = qcom_glink_destroy_ept,
	.send = qcom_glink_send,
	.trysend = qcom_glink_trysend,
	.get_sigs = qcom_glink_get_sigs,
	.set_sigs = qcom_glink_set_sigs,
};

static void qcom_glink_rpdev_release(struct device *dev)
{
	struct rpmsg_device *rpdev = to_rpmsg_device(dev);

<<<<<<< HEAD
=======
	channel->rpdev = NULL;
	kfree(rpdev->driver_override);
>>>>>>> 88afb447
	kfree(rpdev);
}

static int qcom_glink_rx_open(struct qcom_glink *glink, unsigned int rcid,
			      char *name)
{
	struct glink_channel *channel;
	struct rpmsg_device *rpdev;
	bool create_device = false;
	struct device_node *node;
	int lcid;
	int ret;
	unsigned long flags;

	spin_lock_irqsave(&glink->idr_lock, flags);
	idr_for_each_entry(&glink->lcids, channel, lcid) {
		if (!strcmp(channel->name, name))
			break;
	}
	spin_unlock_irqrestore(&glink->idr_lock, flags);

	if (!channel) {
		channel = qcom_glink_alloc_channel(glink, name);
		if (IS_ERR(channel))
			return PTR_ERR(channel);

		/* The opening dance was initiated by the remote */
		create_device = true;
	}

	spin_lock_irqsave(&glink->idr_lock, flags);
	ret = idr_alloc(&glink->rcids, channel, rcid, rcid + 1, GFP_ATOMIC);
	if (ret < 0) {
		dev_err(glink->dev, "Unable to insert channel into rcid list\n");
		spin_unlock_irqrestore(&glink->idr_lock, flags);
		goto free_channel;
	}
	channel->rcid = ret;
	spin_unlock_irqrestore(&glink->idr_lock, flags);

	complete_all(&channel->open_req);

	if (create_device) {
		rpdev = kzalloc(sizeof(*rpdev), GFP_KERNEL);
		if (!rpdev) {
			ret = -ENOMEM;
			goto rcid_remove;
		}

		rpdev->ept = &channel->ept;
		strlcpy(rpdev->id.name, name, RPMSG_NAME_SIZE);
		rpdev->src = RPMSG_ADDR_ANY;
		rpdev->dst = RPMSG_ADDR_ANY;
		rpdev->ops = &glink_device_ops;

		node = qcom_glink_match_channel(glink->dev->of_node, name);
		rpdev->dev.of_node = node;
		rpdev->dev.parent = glink->dev;
		rpdev->dev.release = qcom_glink_rpdev_release;

		ret = rpmsg_register_device(rpdev);
		if (ret)
			goto rcid_remove;

		channel->rpdev = rpdev;
	}
	CH_INFO(channel, "\n");

	return 0;

rcid_remove:
	CH_INFO(channel, "rcid_remove\n");
	spin_lock_irqsave(&glink->idr_lock, flags);
	idr_remove(&glink->rcids, channel->rcid);
	channel->rcid = 0;
	spin_unlock_irqrestore(&glink->idr_lock, flags);
free_channel:
	CH_INFO(channel, "free_channel\n");
	/* Release the reference, iff we took it */
	if (create_device)
		kref_put(&channel->refcount, qcom_glink_channel_release);

	return ret;
}

static void qcom_glink_rx_close(struct qcom_glink *glink, unsigned int rcid)
{
	struct rpmsg_channel_info chinfo;
	struct glink_channel *channel;
	unsigned long flags;

	spin_lock_irqsave(&glink->idr_lock, flags);
	channel = idr_find(&glink->rcids, rcid);
	spin_unlock_irqrestore(&glink->idr_lock, flags);
	if (WARN(!channel, "close request on unknown channel\n"))
		return;
	CH_INFO(channel, "\n");

	/* cancel pending rx_done work */
	kthread_cancel_work_sync(&channel->intent_work);

	if (channel->rpdev) {
		strlcpy(chinfo.name, channel->name, sizeof(chinfo.name));
		chinfo.src = RPMSG_ADDR_ANY;
		chinfo.dst = RPMSG_ADDR_ANY;

		rpmsg_unregister_device(glink->dev, &chinfo);
	}
	channel->rpdev = NULL;

	qcom_glink_send_close_ack(glink, channel->rcid);

	spin_lock_irqsave(&glink->idr_lock, flags);
	idr_remove(&glink->rcids, channel->rcid);
	channel->rcid = 0;
	spin_unlock_irqrestore(&glink->idr_lock, flags);

	kref_put(&channel->refcount, qcom_glink_channel_release);
}

static void qcom_glink_rx_close_ack(struct qcom_glink *glink, unsigned int lcid)
{
	struct rpmsg_channel_info chinfo;
	struct glink_channel *channel;
	unsigned long flags;

	spin_lock_irqsave(&glink->idr_lock, flags);
	channel = idr_find(&glink->lcids, lcid);
	if (WARN(!channel, "close ack on unknown channel\n")) {
		spin_unlock_irqrestore(&glink->idr_lock, flags);
		return;
	}
	CH_INFO(channel, "\n");

	idr_remove(&glink->lcids, channel->lcid);
	channel->lcid = 0;
	spin_unlock_irqrestore(&glink->idr_lock, flags);

	/* Decouple the potential rpdev from the channel */
	if (channel->rpdev) {
		strlcpy(chinfo.name, channel->name, sizeof(chinfo.name));
		chinfo.src = RPMSG_ADDR_ANY;
		chinfo.dst = RPMSG_ADDR_ANY;

		rpmsg_unregister_device(glink->dev, &chinfo);
	}
	channel->rpdev = NULL;

	kref_put(&channel->refcount, qcom_glink_channel_release);
}

static void qcom_glink_work(struct work_struct *work)
{
	struct qcom_glink *glink = container_of(work, struct qcom_glink,
						rx_work);
	struct glink_defer_cmd *dcmd;
	struct glink_msg *msg;
	unsigned long flags;
	unsigned int param1;
	unsigned int param2;
	unsigned int cmd;

	for (;;) {
		spin_lock_irqsave(&glink->rx_lock, flags);
		if (list_empty(&glink->rx_queue)) {
			spin_unlock_irqrestore(&glink->rx_lock, flags);
			break;
		}
		dcmd = list_first_entry(&glink->rx_queue,
					struct glink_defer_cmd, node);
		list_del(&dcmd->node);
		spin_unlock_irqrestore(&glink->rx_lock, flags);

		msg = &dcmd->msg;
		cmd = le16_to_cpu(msg->cmd);
		param1 = le16_to_cpu(msg->param1);
		param2 = le32_to_cpu(msg->param2);

		switch (cmd) {
		case RPM_CMD_VERSION:
			qcom_glink_receive_version(glink, param1, param2);
			break;
		case RPM_CMD_VERSION_ACK:
			qcom_glink_receive_version_ack(glink, param1, param2);
			break;
		case RPM_CMD_OPEN:
			qcom_glink_rx_open(glink, param1, msg->data);
			break;
		case RPM_CMD_CLOSE:
			qcom_glink_rx_close(glink, param1);
			break;
		case RPM_CMD_CLOSE_ACK:
			qcom_glink_rx_close_ack(glink, param1);
			break;
		case RPM_CMD_RX_INTENT_REQ:
			qcom_glink_handle_intent_req(glink, param1, param2);
			break;
		default:
			WARN(1, "Unknown defer object %d\n", cmd);
			break;
		}

		kfree(dcmd);
	}
}

static ssize_t rpmsg_name_show(struct device *dev,
			       struct device_attribute *attr, char *buf)
{
	struct rpmsg_device *rpdev = to_rpmsg_device(dev);
	struct glink_channel *channel = to_glink_channel(rpdev->ept);

	return snprintf(buf, RPMSG_NAME_SIZE, "%s\n", channel->glink->name);
}
static DEVICE_ATTR_RO(rpmsg_name);

static struct attribute *qcom_glink_attrs[] = {
	&dev_attr_rpmsg_name.attr,
	NULL
};
ATTRIBUTE_GROUPS(qcom_glink);

static void qcom_glink_device_release(struct device *dev)
{
	struct rpmsg_device *rpdev = to_rpmsg_device(dev);
	struct glink_channel *channel = to_glink_channel(rpdev->ept);

	/* Release qcom_glink_alloc_channel() reference */
	kref_put(&channel->refcount, qcom_glink_channel_release);
	kfree(rpdev);
}

static int qcom_glink_create_chrdev(struct qcom_glink *glink)
{
	struct rpmsg_device *rpdev;
	struct glink_channel *channel;

	rpdev = kzalloc(sizeof(*rpdev), GFP_KERNEL);
	if (!rpdev)
		return -ENOMEM;

	channel = qcom_glink_alloc_channel(glink, "rpmsg_chrdev");
	if (IS_ERR(channel)) {
		kfree(rpdev);
		return PTR_ERR(channel);
	}
	channel->rpdev = rpdev;

	rpdev->ept = &channel->ept;
	rpdev->ops = &glink_device_ops;
	rpdev->dev.parent = glink->dev;
	rpdev->dev.release = qcom_glink_device_release;

	return rpmsg_chrdev_register_device(rpdev);
}

static void qcom_glink_set_affinity(struct qcom_glink *glink, u32 *arr,
				    size_t size)
{
	int i;

	cpumask_clear(&glink->cpu_mask);
	for (i = 0; i < size; i++) {
		if (arr[i] < num_possible_cpus())
			cpumask_set_cpu(arr[i], &glink->cpu_mask);
	}
	if (irq_set_affinity_hint(glink->irq, &glink->cpu_mask))
		dev_err(glink->dev, "failed to set irq affinity\n");
	if (set_cpus_allowed_ptr(glink->task, &glink->cpu_mask))
		dev_err(glink->dev, "failed to set task affinity\n");
}

static void qcom_glink_notif_reset(void *data)
{
	struct qcom_glink *glink = data;
	struct glink_channel *channel;
	unsigned long flags;
	int cid;

	if (!glink)
		return;
	atomic_inc(&glink->in_reset);

	/* To wakeup any blocking writers */
	wake_up_all(&glink->tx_avail_notify);

	spin_lock_irqsave(&glink->idr_lock, flags);
	idr_for_each_entry(&glink->lcids, channel, cid) {
		wake_up(&channel->intent_req_ack);
		wake_up(&channel->intent_req_comp);
	}
	spin_unlock_irqrestore(&glink->idr_lock, flags);
}

static void qcom_glink_cancel_rx_work(struct qcom_glink *glink)
{
	struct glink_defer_cmd *dcmd;
	struct glink_defer_cmd *tmp;

	/* cancel any pending deferred rx_work */
	cancel_work_sync(&glink->rx_work);

	list_for_each_entry_safe(dcmd, tmp, &glink->rx_queue, node)
		kfree(dcmd);
}

struct qcom_glink *qcom_glink_native_probe(struct device *dev,
					   unsigned long features,
					   struct qcom_glink_pipe *rx,
					   struct qcom_glink_pipe *tx,
					   bool intentless)
{
	struct qcom_glink *glink;
	u32 *arr;
	int size;
	int irq;
	int ret;

	glink = devm_kzalloc(dev, sizeof(*glink), GFP_KERNEL);
	if (!glink)
		return ERR_PTR(-ENOMEM);

	glink->dev = dev;
	glink->dev->groups = qcom_glink_groups;

	glink->tx_pipe = tx;
	glink->rx_pipe = rx;

	glink->features = features;
	glink->intentless = intentless;

	spin_lock_init(&glink->tx_lock);
	spin_lock_init(&glink->rx_lock);
	INIT_LIST_HEAD(&glink->rx_queue);
	INIT_WORK(&glink->rx_work, qcom_glink_work);
	init_waitqueue_head(&glink->tx_avail_notify);

	spin_lock_init(&glink->idr_lock);
	idr_init(&glink->lcids);
	idr_init(&glink->rcids);
	atomic_set(&glink->in_reset, 0);

	ret = of_property_read_string(dev->of_node, "label", &glink->name);
	if (ret < 0)
		glink->name = dev->of_node->name;

	glink->mbox_client.dev = dev;
	glink->mbox_client.knows_txdone = true;
	glink->mbox_chan = mbox_request_channel(&glink->mbox_client, 0);
	if (IS_ERR(glink->mbox_chan)) {
		if (PTR_ERR(glink->mbox_chan) != -EPROBE_DEFER)
			dev_err(dev, "failed to acquire IPC channel\n");
		return ERR_CAST(glink->mbox_chan);
	}

	kthread_init_worker(&glink->kworker);
	glink->task = kthread_run(kthread_worker_fn, &glink->kworker,
				  "glink_%s", glink->name);
	if (IS_ERR(glink->task)) {
		dev_err(dev, "failed to spawn intent kthread %ld\n",
			PTR_ERR(glink->task));
		return ERR_CAST(glink->task);
	}

	ret = subsys_register_early_notifier(glink->name, XPORT_LAYER_NOTIF,
					     qcom_glink_notif_reset, glink);
	if (ret)
		dev_err(dev, "failed to register early notif %d\n", ret);

	snprintf(glink->irqname, 32, "glink-native-%s", glink->name);

	irq = of_irq_get(dev->of_node, 0);
	ret = devm_request_irq(dev, irq,
			       qcom_glink_native_intr,
			       IRQF_NO_SUSPEND | IRQF_SHARED,
			       glink->irqname, glink);
	if (ret) {
		dev_err(dev, "failed to request IRQ\n");
		goto unregister;
	}

	glink->irq = irq;

	size = of_property_count_u32_elems(dev->of_node, "cpu-affinity");
	if (size > 0) {
		arr = kmalloc_array(size, sizeof(u32), GFP_KERNEL);
		if (!arr) {
			ret = -ENOMEM;
			goto unregister;
		}
		ret = of_property_read_u32_array(dev->of_node, "cpu-affinity",
						 arr, size);
		if (!ret)
			qcom_glink_set_affinity(glink, arr, size);
		kfree(arr);
	}

	ret = qcom_glink_send_version(glink);
	if (ret) {
		dev_err(dev, "failed to send version %d\n", ret);
		goto unregister;
	}

	ret = qcom_glink_create_chrdev(glink);
	if (ret)
		dev_err(glink->dev, "failed to register chrdev\n");

	glink->ilc = ipc_log_context_create(GLINK_LOG_PAGE_CNT, glink->name, 0);

	return glink;

unregister:
	subsys_unregister_early_notifier(glink->name, XPORT_LAYER_NOTIF);
	return ERR_PTR(ret);
}
EXPORT_SYMBOL_GPL(qcom_glink_native_probe);

static int qcom_glink_remove_device(struct device *dev, void *data)
{
	device_unregister(dev);

	return 0;
}

void qcom_glink_native_remove(struct qcom_glink *glink)
{
	struct glink_channel *channel;
	int cid;
	int ret;

	subsys_unregister_early_notifier(glink->name, XPORT_LAYER_NOTIF);
	qcom_glink_notif_reset(glink);
	disable_irq(glink->irq);
	qcom_glink_cancel_rx_work(glink);

	ret = device_for_each_child(glink->dev, NULL, qcom_glink_remove_device);
	if (ret)
		dev_warn(glink->dev, "Can't remove GLINK devices: %d\n", ret);

	/* Release any defunct local channels, waiting for close-ack */
	idr_for_each_entry(&glink->lcids, channel, cid) {
		kref_put(&channel->refcount, qcom_glink_channel_release);
		idr_remove(&glink->lcids, cid);
	}

	/* Release any defunct local channels, waiting for close-req */
	idr_for_each_entry(&glink->rcids, channel, cid) {
		kref_put(&channel->refcount, qcom_glink_channel_release);
		idr_remove(&glink->rcids, cid);
	}

	/* Release any defunct local channels, waiting for close-req */
	idr_for_each_entry(&glink->rcids, channel, cid)
		kref_put(&channel->refcount, qcom_glink_channel_release);

	idr_destroy(&glink->lcids);
	idr_destroy(&glink->rcids);

	kthread_flush_worker(&glink->kworker);
	kthread_stop(glink->task);
	qcom_glink_pipe_reset(glink);
	mbox_free_channel(glink->mbox_chan);
}
EXPORT_SYMBOL_GPL(qcom_glink_native_remove);

void qcom_glink_native_unregister(struct qcom_glink *glink)
{
	device_unregister(glink->dev);
}
EXPORT_SYMBOL_GPL(qcom_glink_native_unregister);

static int qcom_glink_suspend_no_irq(struct device *dev)
{
	should_wake = true;

	return 0;
}

static int qcom_glink_resume_no_irq(struct device *dev)
{
	should_wake = false;

	return 0;
}

const struct dev_pm_ops glink_native_pm_ops = {
	.suspend_noirq = qcom_glink_suspend_no_irq,
	.resume_noirq = qcom_glink_resume_no_irq,
};
EXPORT_SYMBOL(glink_native_pm_ops);

MODULE_DESCRIPTION("Qualcomm GLINK driver");
MODULE_LICENSE("GPL v2");<|MERGE_RESOLUTION|>--- conflicted
+++ resolved
@@ -1745,11 +1745,8 @@
 {
 	struct rpmsg_device *rpdev = to_rpmsg_device(dev);
 
-<<<<<<< HEAD
-=======
 	channel->rpdev = NULL;
 	kfree(rpdev->driver_override);
->>>>>>> 88afb447
 	kfree(rpdev);
 }
 
