config IWLWIFI
	tristate "Intel Wireless WiFi Next Gen AGN - Wireless-N/Advanced-N/Ultimate-N (iwlwifi) "
	depends on PCI && MAC80211 && HAS_IOMEM
	select FW_LOADER
	---help---
	  Select to build the driver supporting the:

	  Intel Wireless WiFi Link Next-Gen AGN

	  This option enables support for use with the following hardware:
		Intel Wireless WiFi Link 6250AGN Adapter
		Intel 6000 Series Wi-Fi Adapters (6200AGN and 6300AGN)
		Intel WiFi Link 1000BGN
		Intel Wireless WiFi 5150AGN
		Intel Wireless WiFi 5100AGN, 5300AGN, and 5350AGN
		Intel 6005 Series Wi-Fi Adapters
		Intel 6030 Series Wi-Fi Adapters
		Intel Wireless WiFi Link 6150BGN 2 Adapter
		Intel 100 Series Wi-Fi Adapters (100BGN and 130BGN)
		Intel 2000 Series Wi-Fi Adapters
		Intel 7260 Wi-Fi Adapter
		Intel 3160 Wi-Fi Adapter


	  This driver uses the kernel's mac80211 subsystem.

	  In order to use this driver, you will need a microcode (uCode)
	  image for it. You can obtain the microcode from:

	          <http://intellinuxwireless.org/>.

	  The microcode is typically installed in /lib/firmware. You can
	  look in the hotplug script /etc/hotplug/firmware.agent to
	  determine which directory FIRMWARE_DIR is set to when the script
	  runs.

	  If you want to compile the driver as a module ( = code which can be
	  inserted in and removed from the running kernel whenever you want),
	  say M here and read <file:Documentation/kbuild/modules.txt>.  The
	  module will be called iwlwifi.

config IWLWIFI_LEDS
	bool
	depends on IWLWIFI
<<<<<<< HEAD
	depends on LEDS_CLASS
=======
	depends on LEDS_CLASS=y || LEDS_CLASS=IWLWIFI
>>>>>>> af7c603e
	select LEDS_TRIGGERS
	select MAC80211_LEDS
	default y

config IWLDVM
	tristate "Intel Wireless WiFi DVM Firmware support"
	depends on IWLWIFI
	default IWLWIFI
	help
	  This is the driver that supports the DVM firmware which is
	  used by most existing devices (with the exception of 7260
	  and 3160).

config IWLMVM
	tristate "Intel Wireless WiFi MVM Firmware support"
	depends on IWLWIFI
	help
	  This is the driver that supports the MVM firmware which is
	  currently only available for 7260 and 3160 devices.

# don't call it _MODULE -- will confuse Kconfig/fixdep/...
config IWLWIFI_OPMODE_MODULAR
	bool
	default y if IWLDVM=m
	default y if IWLMVM=m

comment "WARNING: iwlwifi is useless without IWLDVM or IWLMVM"
	depends on IWLWIFI && IWLDVM=n && IWLMVM=n

config IWLWIFI_BCAST_FILTERING
	bool "Enable broadcast filtering"
	depends on IWLMVM
	help
	  Say Y here to enable default bcast filtering configuration.

	  Enabling broadcast filtering will drop any incoming wireless
	  broadcast frames, except some very specific predefined
	  patterns (e.g. incoming arp requests).

	  If unsure, don't enable this option, as some programs might
	  expect incoming broadcasts for their normal operations.

menu "Debugging Options"
	depends on IWLWIFI

config IWLWIFI_DEBUG
	bool "Enable full debugging output in the iwlwifi driver"
	depends on IWLWIFI
	---help---
	  This option will enable debug tracing output for the iwlwifi drivers

	  This will result in the kernel module being ~100k larger.  You can
	  control which debug output is sent to the kernel log by setting the
	  value in

		/sys/module/iwlwifi/parameters/debug

	  This entry will only exist if this option is enabled.

	  To set a value, simply echo an 8-byte hex value to the same file:

		  % echo 0x43fff > /sys/module/iwlwifi/parameters/debug

	  You can find the list of debug mask values in:
		  drivers/net/wireless/iwlwifi/iwl-debug.h

	  If this is your first time using this driver, you should say Y here
	  as the debug information can assist others in helping you resolve
	  any problems you may encounter.

config IWLWIFI_DEBUGFS
        bool "iwlwifi debugfs support"
        depends on IWLWIFI && MAC80211_DEBUGFS
        ---help---
	  Enable creation of debugfs files for the iwlwifi drivers. This
	  is a low-impact option that allows getting insight into the
	  driver's state at runtime.

config IWLWIFI_DEBUG_EXPERIMENTAL_UCODE
        bool "Experimental uCode support"
        depends on IWLWIFI && IWLWIFI_DEBUG
        ---help---
	  Enable use of experimental ucode for testing and debugging.

config IWLWIFI_DEVICE_TRACING
	bool "iwlwifi device access tracing"
	depends on IWLWIFI
	depends on EVENT_TRACING
	help
	  Say Y here to trace all commands, including TX frames and IO
	  accesses, sent to the device. If you say yes, iwlwifi will
	  register with the ftrace framework for event tracing and dump
	  all this information to the ringbuffer, you may need to
	  increase the ringbuffer size. See the ftrace documentation
	  for more information.

	  When tracing is not enabled, this option still has some
	  (though rather small) overhead.

	  If unsure, say Y so we can help you better when problems
	  occur.
endmenu<|MERGE_RESOLUTION|>--- conflicted
+++ resolved
@@ -42,11 +42,7 @@
 config IWLWIFI_LEDS
 	bool
 	depends on IWLWIFI
-<<<<<<< HEAD
-	depends on LEDS_CLASS
-=======
 	depends on LEDS_CLASS=y || LEDS_CLASS=IWLWIFI
->>>>>>> af7c603e
 	select LEDS_TRIGGERS
 	select MAC80211_LEDS
 	default y
