--- conflicted
+++ resolved
@@ -748,12 +748,7 @@
 	struct net_device *ndev;
 	struct sh_irda_self *self;
 	struct resource *res;
-<<<<<<< HEAD
-	char clk_name[8];
 	int irq;
-=======
-	unsigned int irq;
->>>>>>> beccb12f
 	int err = -ENOMEM;
 
 	res = platform_get_resource(pdev, IORESOURCE_MEM, 0);
