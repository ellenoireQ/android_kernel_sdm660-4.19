--- conflicted
+++ resolved
@@ -1198,13 +1198,9 @@
 			u64_stats_update_begin(&rxsc_stats->syncp);
 			rxsc_stats->stats.InPktsNotUsingSA++;
 			u64_stats_update_end(&rxsc_stats->syncp);
-<<<<<<< HEAD
-			secy->netdev->stats.rx_errors++;
+			DEV_STATS_INC(secy->netdev, rx_errors);
 			if (active_rx_sa)
 				this_cpu_inc(active_rx_sa->stats->InPktsNotUsingSA);
-=======
-			DEV_STATS_INC(secy->netdev, rx_errors);
->>>>>>> a8c422f8
 			goto drop_nosa;
 		}
 
