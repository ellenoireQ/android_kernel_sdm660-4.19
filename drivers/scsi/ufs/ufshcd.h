--- conflicted
+++ resolved
@@ -909,7 +909,6 @@
 	 */
 	#define UFSHCI_QUIRK_BROKEN_HCE				0x400
 
-<<<<<<< HEAD
 	/* HIBERN8 support is broken */
 	#define UFSHCD_QUIRK_BROKEN_HIBERN8			0x800
 
@@ -944,13 +943,11 @@
 	#define UFSHCD_QUIRK_DME_PEER_GET_FAST_MODE		0x20000
 
 	#define UFSHCD_QUIRK_BROKEN_AUTO_HIBERN8		0x40000
-=======
 	/*
 	 * This quirk needs to be enabled if the host controller advertises
 	 * inline encryption support but it doesn't work correctly.
 	 */
 	#define UFSHCD_QUIRK_BROKEN_CRYPTO			0x800
->>>>>>> 94699594
 
 	unsigned int quirks;	/* Deviations from standard UFSHCI spec. */
 
@@ -1063,16 +1060,12 @@
 	 * If host controller hardware can be power collapsed when UFS link is
 	 * in hibern8 then enable this cap.
 	 */
-<<<<<<< HEAD
 #define UFSHCD_CAP_POWER_COLLAPSE_DURING_HIBERN8 (1 << 7)
-=======
-#define UFSHCD_CAP_RPM_AUTOSUSPEND (1 << 6)
 	/*
 	 * This capability allows the host controller driver to use the
 	 * inline crypto engine, if it is present
 	 */
 #define UFSHCD_CAP_CRYPTO (1 << 7)
->>>>>>> 94699594
 
 	struct devfreq *devfreq;
 	struct ufs_clk_scaling clk_scaling;
@@ -1095,13 +1088,11 @@
 
 	struct ufs_desc_size desc_size;
 	atomic_t scsi_block_reqs_cnt;
-<<<<<<< HEAD
 	bool restore_needed;
 
 	bool phy_init_g4;
 	bool force_g4;
 	bool wb_enabled;
-=======
 
 #ifdef CONFIG_SCSI_UFS_CRYPTO
 	/* crypto */
@@ -1111,7 +1102,6 @@
 	union ufs_crypto_cfg_entry *crypto_cfgs;
 	struct keyslot_manager *ksm;
 #endif /* CONFIG_SCSI_UFS_CRYPTO */
->>>>>>> 94699594
 };
 
 static inline void ufshcd_mark_shutdown_ongoing(struct ufs_hba *hba)
