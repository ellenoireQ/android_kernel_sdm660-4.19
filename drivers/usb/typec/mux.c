--- conflicted
+++ resolved
@@ -121,17 +121,10 @@
 {
 	struct typec_switch *sw;
 	int ret;
-<<<<<<< HEAD
 
 	if (!desc || !desc->set)
 		return ERR_PTR(-EINVAL);
 
-=======
-
-	if (!desc || !desc->set)
-		return ERR_PTR(-EINVAL);
-
->>>>>>> 82f9317b
 	sw = kzalloc(sizeof(*sw), GFP_KERNEL);
 	if (!sw)
 		return ERR_PTR(-ENOMEM);
@@ -144,15 +137,11 @@
 	sw->dev.class = &typec_mux_class;
 	sw->dev.type = &typec_switch_dev_type;
 	sw->dev.driver_data = desc->drvdata;
-<<<<<<< HEAD
-	dev_set_name(&sw->dev, "%s-switch", dev_name(parent));
-=======
 	ret = dev_set_name(&sw->dev, "%s-switch", dev_name(parent));
 	if (ret) {
 		put_device(&sw->dev);
 		return ERR_PTR(ret);
 	}
->>>>>>> 82f9317b
 
 	ret = device_add(&sw->dev);
 	if (ret) {
@@ -329,30 +318,6 @@
 
 	if (!desc || !desc->set)
 		return ERR_PTR(-EINVAL);
-<<<<<<< HEAD
-
-	mux = kzalloc(sizeof(*mux), GFP_KERNEL);
-	if (!mux)
-		return ERR_PTR(-ENOMEM);
-
-	mux->set = desc->set;
-
-	device_initialize(&mux->dev);
-	mux->dev.parent = parent;
-	mux->dev.fwnode = desc->fwnode;
-	mux->dev.class = &typec_mux_class;
-	mux->dev.type = &typec_mux_dev_type;
-	mux->dev.driver_data = desc->drvdata;
-	dev_set_name(&mux->dev, "%s-mux", dev_name(parent));
-
-	ret = device_add(&mux->dev);
-	if (ret) {
-		dev_err(parent, "failed to register mux (%d)\n", ret);
-		put_device(&mux->dev);
-		return ERR_PTR(ret);
-	}
-
-=======
 
 	mux = kzalloc(sizeof(*mux), GFP_KERNEL);
 	if (!mux)
@@ -379,7 +344,6 @@
 		return ERR_PTR(ret);
 	}
 
->>>>>>> 82f9317b
 	return mux;
 }
 EXPORT_SYMBOL_GPL(typec_mux_register);
