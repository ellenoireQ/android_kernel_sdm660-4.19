// SPDX-License-Identifier: GPL-2.0+
/*
 * f_fs.c -- user mode file system API for USB composite function controllers
 *
 * Copyright (C) 2010 Samsung Electronics
 * Author: Michal Nazarewicz <mina86@mina86.com>
 *
 * Based on inode.c (GadgetFS) which was:
 * Copyright (C) 2003-2004 David Brownell
 * Copyright (C) 2003 Agilent Technologies
 */


/* #define DEBUG */
/* #define VERBOSE_DEBUG */

#include <linux/blkdev.h>
#include <linux/pagemap.h>
#include <linux/export.h>
#include <linux/hid.h>
#include <linux/module.h>
#include <linux/sched/signal.h>
#include <linux/uio.h>
#include <asm/unaligned.h>

#include <linux/usb/composite.h>
#include <linux/usb/functionfs.h>

#include <linux/aio.h>
#include <linux/mmu_context.h>
#include <linux/poll.h>
#include <linux/eventfd.h>

#include "u_fs.h"
#include "u_f.h"
#include "u_os_desc.h"
#include "configfs.h"

#define FUNCTIONFS_MAGIC	0xa647361 /* Chosen by a honest dice roll ;) */

#define NUM_PAGES	10 /* # of pages for ipc logging */

#ifdef CONFIG_DYNAMIC_DEBUG
#define ffs_log(fmt, ...) do { \
	ipc_log_string(ffs->ipc_log, "%s: " fmt,  __func__, ##__VA_ARGS__); \
	dynamic_pr_debug("%s: " fmt, __func__, ##__VA_ARGS__); \
} while (0)
#else
#define ffs_log(fmt, ...) \
	ipc_log_string(ffs->ipc_log, "%s: " fmt,  __func__, ##__VA_ARGS__)
#endif

/* Reference counter handling */
static void ffs_data_get(struct ffs_data *ffs);
static void ffs_data_put(struct ffs_data *ffs);
/* Creates new ffs_data object. */
static struct ffs_data *__must_check ffs_data_new(const char *dev_name)
	__attribute__((malloc));

/* Opened counter handling. */
static void ffs_data_opened(struct ffs_data *ffs);
static void ffs_data_closed(struct ffs_data *ffs);

/* Called with ffs->mutex held; take over ownership of data. */
static int __must_check
__ffs_data_got_descs(struct ffs_data *ffs, char *data, size_t len);
static int __must_check
__ffs_data_got_strings(struct ffs_data *ffs, char *data, size_t len);


/* The function structure ***************************************************/

struct ffs_ep;

struct ffs_function {
	struct usb_configuration	*conf;
	struct usb_gadget		*gadget;
	struct ffs_data			*ffs;

	struct ffs_ep			*eps;
	u8				eps_revmap[16];
	short				*interfaces_nums;

	struct usb_function		function;
};


static struct ffs_function *ffs_func_from_usb(struct usb_function *f)
{
	return container_of(f, struct ffs_function, function);
}


static inline enum ffs_setup_state
ffs_setup_state_clear_cancelled(struct ffs_data *ffs)
{
	return (enum ffs_setup_state)
		cmpxchg(&ffs->setup_state, FFS_SETUP_CANCELLED, FFS_NO_SETUP);
}


static void ffs_func_eps_disable(struct ffs_function *func);
static int __must_check ffs_func_eps_enable(struct ffs_function *func);

static int ffs_func_bind(struct usb_configuration *,
			 struct usb_function *);
static int ffs_func_set_alt(struct usb_function *, unsigned, unsigned);
static void ffs_func_disable(struct usb_function *);
static int ffs_func_setup(struct usb_function *,
			  const struct usb_ctrlrequest *);
static bool ffs_func_req_match(struct usb_function *,
			       const struct usb_ctrlrequest *,
			       bool config0);
static void ffs_func_suspend(struct usb_function *);
static void ffs_func_resume(struct usb_function *);


static int ffs_func_revmap_ep(struct ffs_function *func, u8 num);
static int ffs_func_revmap_intf(struct ffs_function *func, u8 intf);


/* The endpoints structures *************************************************/

struct ffs_ep {
	struct usb_ep			*ep;	/* P: ffs->eps_lock */
	struct usb_request		*req;	/* P: epfile->mutex */

	/* [0]: full speed, [1]: high speed, [2]: super speed */
	struct usb_endpoint_descriptor	*descs[3];

	u8				num;

	int				status;	/* P: epfile->mutex */
};

struct ffs_epfile {
	/* Protects ep->ep and ep->req. */
	struct mutex			mutex;

	struct ffs_data			*ffs;
	struct ffs_ep			*ep;	/* P: ffs->eps_lock */
	atomic_t			opened;

	struct dentry			*dentry;

	/*
	 * Buffer for holding data from partial reads which may happen since
	 * we’re rounding user read requests to a multiple of a max packet size.
	 *
	 * The pointer is initialised with NULL value and may be set by
	 * __ffs_epfile_read_data function to point to a temporary buffer.
	 *
	 * In normal operation, calls to __ffs_epfile_read_buffered will consume
	 * data from said buffer and eventually free it.  Importantly, while the
	 * function is using the buffer, it sets the pointer to NULL.  This is
	 * all right since __ffs_epfile_read_data and __ffs_epfile_read_buffered
	 * can never run concurrently (they are synchronised by epfile->mutex)
	 * so the latter will not assign a new value to the pointer.
	 *
	 * Meanwhile ffs_func_eps_disable frees the buffer (if the pointer is
	 * valid) and sets the pointer to READ_BUFFER_DROP value.  This special
	 * value is crux of the synchronisation between ffs_func_eps_disable and
	 * __ffs_epfile_read_data.
	 *
	 * Once __ffs_epfile_read_data is about to finish it will try to set the
	 * pointer back to its old value (as described above), but seeing as the
	 * pointer is not-NULL (namely READ_BUFFER_DROP) it will instead free
	 * the buffer.
	 *
	 * == State transitions ==
	 *
	 * • ptr == NULL:  (initial state)
	 *   ◦ __ffs_epfile_read_buffer_free: go to ptr == DROP
	 *   ◦ __ffs_epfile_read_buffered:    nop
	 *   ◦ __ffs_epfile_read_data allocates temp buffer: go to ptr == buf
	 *   ◦ reading finishes:              n/a, not in ‘and reading’ state
	 * • ptr == DROP:
	 *   ◦ __ffs_epfile_read_buffer_free: nop
	 *   ◦ __ffs_epfile_read_buffered:    go to ptr == NULL
	 *   ◦ __ffs_epfile_read_data allocates temp buffer: free buf, nop
	 *   ◦ reading finishes:              n/a, not in ‘and reading’ state
	 * • ptr == buf:
	 *   ◦ __ffs_epfile_read_buffer_free: free buf, go to ptr == DROP
	 *   ◦ __ffs_epfile_read_buffered:    go to ptr == NULL and reading
	 *   ◦ __ffs_epfile_read_data:        n/a, __ffs_epfile_read_buffered
	 *                                    is always called first
	 *   ◦ reading finishes:              n/a, not in ‘and reading’ state
	 * • ptr == NULL and reading:
	 *   ◦ __ffs_epfile_read_buffer_free: go to ptr == DROP and reading
	 *   ◦ __ffs_epfile_read_buffered:    n/a, mutex is held
	 *   ◦ __ffs_epfile_read_data:        n/a, mutex is held
	 *   ◦ reading finishes and …
	 *     … all data read:               free buf, go to ptr == NULL
	 *     … otherwise:                   go to ptr == buf and reading
	 * • ptr == DROP and reading:
	 *   ◦ __ffs_epfile_read_buffer_free: nop
	 *   ◦ __ffs_epfile_read_buffered:    n/a, mutex is held
	 *   ◦ __ffs_epfile_read_data:        n/a, mutex is held
	 *   ◦ reading finishes:              free buf, go to ptr == DROP
	 */
	struct ffs_buffer		*read_buffer;
#define READ_BUFFER_DROP ((struct ffs_buffer *)ERR_PTR(-ESHUTDOWN))

	char				name[5];

	unsigned char			in;	/* P: ffs->eps_lock */
	unsigned char			isoc;	/* P: ffs->eps_lock */

	bool				invalid;
};

struct ffs_buffer {
	size_t length;
	char *data;
	char storage[];
};

/*  ffs_io_data structure ***************************************************/

struct ffs_io_data {
	bool aio;
	bool read;

	struct kiocb *kiocb;
	struct iov_iter data;
	const void *to_free;
	char *buf;

	struct mm_struct *mm;
	struct work_struct work;

	struct usb_ep *ep;
	struct usb_request *req;

	struct ffs_data *ffs;
};

struct ffs_desc_helper {
	struct ffs_data *ffs;
	unsigned interfaces_count;
	unsigned eps_count;
};

static int  __must_check ffs_epfiles_create(struct ffs_data *ffs);
static void ffs_epfiles_destroy(struct ffs_epfile *epfiles, unsigned count);

static struct dentry *
ffs_sb_create_file(struct super_block *sb, const char *name, void *data,
		   const struct file_operations *fops);

/* Devices management *******************************************************/

DEFINE_MUTEX(ffs_lock);
EXPORT_SYMBOL_GPL(ffs_lock);

static struct ffs_dev *_ffs_find_dev(const char *name);
static struct ffs_dev *_ffs_alloc_dev(void);
static void _ffs_free_dev(struct ffs_dev *dev);
static int ffs_acquire_dev(const char *dev_name, struct ffs_data *ffs_data);
static void ffs_release_dev(struct ffs_dev *ffs_dev);
static int ffs_ready(struct ffs_data *ffs);
static void ffs_closed(struct ffs_data *ffs);

/* Misc helper functions ****************************************************/

static int ffs_mutex_lock(struct mutex *mutex, unsigned nonblock)
	__attribute__((warn_unused_result, nonnull));
static char *ffs_prepare_buffer(const char __user *buf, size_t len,
	size_t extra_buf_alloc)
	__attribute__((warn_unused_result, nonnull));


/* Control file aka ep0 *****************************************************/

static void ffs_ep0_complete(struct usb_ep *ep, struct usb_request *req)
{
	struct ffs_data *ffs = req->context;

	complete(&ffs->ep0req_completion);
}

static int __ffs_ep0_queue_wait(struct ffs_data *ffs, char *data, size_t len)
	__releases(&ffs->ev.waitq.lock)
{
	struct usb_request *req = ffs->ep0req;
	int ret;

	req->zero     = len < le16_to_cpu(ffs->ev.setup.wLength);

	spin_unlock_irq(&ffs->ev.waitq.lock);

	ffs_log("enter: state %d setup_state %d flags %lu", ffs->state,
		ffs->setup_state, ffs->flags);

	req->buf      = data;
	req->length   = len;

	/*
	 * UDC layer requires to provide a buffer even for ZLP, but should
	 * not use it at all. Let's provide some poisoned pointer to catch
	 * possible bug in the driver.
	 */
	if (req->buf == NULL)
		req->buf = (void *)0xDEADBABE;

	reinit_completion(&ffs->ep0req_completion);

	ret = usb_ep_queue(ffs->gadget->ep0, req, GFP_ATOMIC);
	if (unlikely(ret < 0))
		return ret;

	ret = wait_for_completion_interruptible(&ffs->ep0req_completion);
	if (unlikely(ret)) {
		usb_ep_dequeue(ffs->gadget->ep0, req);
		return -EINTR;
	}

	ffs->setup_state = FFS_NO_SETUP;

	ffs_log("exit: state %d setup_state %d flags %lu", ffs->state,
		ffs->setup_state, ffs->flags);

	return req->status ? req->status : req->actual;
}

static int __ffs_ep0_stall(struct ffs_data *ffs)
{
	ffs_log("state %d setup_state %d flags %lu can_stall %d", ffs->state,
		ffs->setup_state, ffs->flags, ffs->ev.can_stall);

	if (ffs->ev.can_stall) {
		pr_vdebug("ep0 stall\n");
		usb_ep_set_halt(ffs->gadget->ep0);
		ffs->setup_state = FFS_NO_SETUP;
		return -EL2HLT;
	} else {
		pr_debug("bogus ep0 stall!\n");
		return -ESRCH;
	}
}

static ssize_t ffs_ep0_write(struct file *file, const char __user *buf,
			     size_t len, loff_t *ptr)
{
	struct ffs_data *ffs = file->private_data;
	struct usb_gadget *gadget = ffs->gadget;
	ssize_t ret;
	char *data;

	ENTER();

	ffs_log("enter:len %zu state %d setup_state %d flags %lu", len,
		ffs->state, ffs->setup_state, ffs->flags);

	/* Fast check if setup was canceled */
	if (ffs_setup_state_clear_cancelled(ffs) == FFS_SETUP_CANCELLED)
		return -EIDRM;

	/* Acquire mutex */
	ret = ffs_mutex_lock(&ffs->mutex, file->f_flags & O_NONBLOCK);
	if (unlikely(ret < 0))
		return ret;

	/* Check state */
	switch (ffs->state) {
	case FFS_READ_DESCRIPTORS:
	case FFS_READ_STRINGS:
		/* Copy data */
		if (unlikely(len < 16)) {
			ret = -EINVAL;
			break;
		}

		data = ffs_prepare_buffer(buf, len, 0);
		if (IS_ERR(data)) {
			ret = PTR_ERR(data);
			break;
		}

		/* Handle data */
		if (ffs->state == FFS_READ_DESCRIPTORS) {
			pr_info("read descriptors\n");
			ret = __ffs_data_got_descs(ffs, data, len);
			if (unlikely(ret < 0))
				break;

			ffs->state = FFS_READ_STRINGS;
			ret = len;
		} else {
			pr_info("read strings\n");
			ret = __ffs_data_got_strings(ffs, data, len);
			if (unlikely(ret < 0))
				break;

			ret = ffs_epfiles_create(ffs);
			if (unlikely(ret)) {
				ffs->state = FFS_CLOSING;
				break;
			}

			ffs->state = FFS_ACTIVE;
			mutex_unlock(&ffs->mutex);

			ret = ffs_ready(ffs);
			if (unlikely(ret < 0)) {
				ffs->state = FFS_CLOSING;
				return ret;
			}

			return len;
		}
		break;

	case FFS_ACTIVE:
		data = NULL;
		/*
		 * We're called from user space, we can use _irq
		 * rather then _irqsave
		 */
		spin_lock_irq(&ffs->ev.waitq.lock);
		switch (ffs_setup_state_clear_cancelled(ffs)) {
		case FFS_SETUP_CANCELLED:
			ret = -EIDRM;
			goto done_spin;

		case FFS_NO_SETUP:
			ret = -ESRCH;
			goto done_spin;

		case FFS_SETUP_PENDING:
			break;
		}

		/* FFS_SETUP_PENDING */
		if (!(ffs->ev.setup.bRequestType & USB_DIR_IN)) {
			spin_unlock_irq(&ffs->ev.waitq.lock);
			ret = __ffs_ep0_stall(ffs);
			break;
		}

		/* FFS_SETUP_PENDING and not stall */
		len = min(len, (size_t)le16_to_cpu(ffs->ev.setup.wLength));

		spin_unlock_irq(&ffs->ev.waitq.lock);

		data = ffs_prepare_buffer(buf, len, gadget->extra_buf_alloc);
		if (IS_ERR(data)) {
			ret = PTR_ERR(data);
			break;
		}

		spin_lock_irq(&ffs->ev.waitq.lock);

		/*
		 * We are guaranteed to be still in FFS_ACTIVE state
		 * but the state of setup could have changed from
		 * FFS_SETUP_PENDING to FFS_SETUP_CANCELLED so we need
		 * to check for that.  If that happened we copied data
		 * from user space in vain but it's unlikely.
		 *
		 * For sure we are not in FFS_NO_SETUP since this is
		 * the only place FFS_SETUP_PENDING -> FFS_NO_SETUP
		 * transition can be performed and it's protected by
		 * mutex.
		 */
		if (ffs_setup_state_clear_cancelled(ffs) ==
		    FFS_SETUP_CANCELLED) {
			ret = -EIDRM;
done_spin:
			spin_unlock_irq(&ffs->ev.waitq.lock);
		} else {
			/* unlocks spinlock */
			ret = __ffs_ep0_queue_wait(ffs, data, len);
		}
		kfree(data);
		break;

	default:
		ret = -EBADFD;
		break;
	}

	ffs_log("exit:ret %zd state %d setup_state %d flags %lu", ret,
		ffs->state, ffs->setup_state, ffs->flags);

	mutex_unlock(&ffs->mutex);
	return ret;
}

/* Called with ffs->ev.waitq.lock and ffs->mutex held, both released on exit. */
static ssize_t __ffs_ep0_read_events(struct ffs_data *ffs, char __user *buf,
				     size_t n)
	__releases(&ffs->ev.waitq.lock)
{
	/*
	 * n cannot be bigger than ffs->ev.count, which cannot be bigger than
	 * size of ffs->ev.types array (which is four) so that's how much space
	 * we reserve.
	 */
	struct usb_functionfs_event events[ARRAY_SIZE(ffs->ev.types)];
	const size_t size = n * sizeof *events;
	unsigned i = 0;

	memset(events, 0, size);

	do {
		events[i].type = ffs->ev.types[i];
		if (events[i].type == FUNCTIONFS_SETUP) {
			events[i].u.setup = ffs->ev.setup;
			ffs->setup_state = FFS_SETUP_PENDING;
		}
	} while (++i < n);

	ffs->ev.count -= n;
	if (ffs->ev.count)
		memmove(ffs->ev.types, ffs->ev.types + n,
			ffs->ev.count * sizeof *ffs->ev.types);

	spin_unlock_irq(&ffs->ev.waitq.lock);

	ffs_log("state %d setup_state %d flags %lu #evt %zu", ffs->state,
		ffs->setup_state, ffs->flags, n);

	mutex_unlock(&ffs->mutex);

	return unlikely(copy_to_user(buf, events, size)) ? -EFAULT : size;
}

static ssize_t ffs_ep0_read(struct file *file, char __user *buf,
			    size_t len, loff_t *ptr)
{
	struct ffs_data *ffs = file->private_data;
	char *data = NULL;
	size_t n;
	int ret;

	ENTER();

	ffs_log("enter:len %zu state %d setup_state %d flags %lu", len,
		ffs->state, ffs->setup_state, ffs->flags);

	/* Fast check if setup was canceled */
	if (ffs_setup_state_clear_cancelled(ffs) == FFS_SETUP_CANCELLED)
		return -EIDRM;

	/* Acquire mutex */
	ret = ffs_mutex_lock(&ffs->mutex, file->f_flags & O_NONBLOCK);
	if (unlikely(ret < 0))
		return ret;

	/* Check state */
	if (ffs->state != FFS_ACTIVE) {
		ret = -EBADFD;
		goto done_mutex;
	}

	/*
	 * We're called from user space, we can use _irq rather then
	 * _irqsave
	 */
	spin_lock_irq(&ffs->ev.waitq.lock);

	switch (ffs_setup_state_clear_cancelled(ffs)) {
	case FFS_SETUP_CANCELLED:
		ret = -EIDRM;
		break;

	case FFS_NO_SETUP:
		n = len / sizeof(struct usb_functionfs_event);
		if (unlikely(!n)) {
			ret = -EINVAL;
			break;
		}

		if ((file->f_flags & O_NONBLOCK) && !ffs->ev.count) {
			ret = -EAGAIN;
			break;
		}

		if (wait_event_interruptible_exclusive_locked_irq(ffs->ev.waitq,
							ffs->ev.count)) {
			ret = -EINTR;
			break;
		}

		/* unlocks spinlock */
		return __ffs_ep0_read_events(ffs, buf,
					     min(n, (size_t)ffs->ev.count));

	case FFS_SETUP_PENDING:
		if (ffs->ev.setup.bRequestType & USB_DIR_IN) {
			spin_unlock_irq(&ffs->ev.waitq.lock);
			ret = __ffs_ep0_stall(ffs);
			goto done_mutex;
		}

		len = min(len, (size_t)le16_to_cpu(ffs->ev.setup.wLength));

		spin_unlock_irq(&ffs->ev.waitq.lock);

		if (likely(len)) {
			data = kmalloc(len, GFP_KERNEL);
			if (unlikely(!data)) {
				ret = -ENOMEM;
				goto done_mutex;
			}
		}

		spin_lock_irq(&ffs->ev.waitq.lock);

		/* See ffs_ep0_write() */
		if (ffs_setup_state_clear_cancelled(ffs) ==
		    FFS_SETUP_CANCELLED) {
			ret = -EIDRM;
			break;
		}

		/* unlocks spinlock */
		ret = __ffs_ep0_queue_wait(ffs, data, len);
		if (likely(ret > 0) && unlikely(copy_to_user(buf, data, len)))
			ret = -EFAULT;
		goto done_mutex;

	default:
		ret = -EBADFD;
		break;
	}

	spin_unlock_irq(&ffs->ev.waitq.lock);
done_mutex:
	ffs_log("exit:ret %d state %d setup_state %d flags %lu", ret,
		ffs->state, ffs->setup_state, ffs->flags);

	mutex_unlock(&ffs->mutex);
	kfree(data);

	return ret;
}

static int ffs_ep0_open(struct inode *inode, struct file *file)
{
	struct ffs_data *ffs = inode->i_private;

	ENTER();

	ffs_log("state %d setup_state %d flags %lu opened %d", ffs->state,
		ffs->setup_state, ffs->flags, atomic_read(&ffs->opened));

	if (unlikely(ffs->state == FFS_CLOSING))
		return -EBUSY;

	file->private_data = ffs;
	ffs_data_opened(ffs);

	return stream_open(inode, file);
}

static int ffs_ep0_release(struct inode *inode, struct file *file)
{
	struct ffs_data *ffs = file->private_data;

	ENTER();

	ffs_log("state %d setup_state %d flags %lu opened %d", ffs->state,
		ffs->setup_state, ffs->flags, atomic_read(&ffs->opened));

	ffs_data_closed(ffs);

	return 0;
}

static long ffs_ep0_ioctl(struct file *file, unsigned code, unsigned long value)
{
	struct ffs_data *ffs = file->private_data;
	struct usb_gadget *gadget = ffs->gadget;
	long ret;

	ENTER();

	ffs_log("state %d setup_state %d flags %lu opened %d", ffs->state,
		ffs->setup_state, ffs->flags, atomic_read(&ffs->opened));

	if (code == FUNCTIONFS_INTERFACE_REVMAP) {
		struct ffs_function *func = ffs->func;
		ret = func ? ffs_func_revmap_intf(func, value) : -ENODEV;
	} else if (gadget && gadget->ops->ioctl) {
		ret = gadget->ops->ioctl(gadget, code, value);
	} else {
		ret = -ENOTTY;
	}

	return ret;
}

static __poll_t ffs_ep0_poll(struct file *file, poll_table *wait)
{
	struct ffs_data *ffs = file->private_data;
	__poll_t mask = EPOLLWRNORM;
	int ret;

	ffs_log("enter:state %d setup_state %d flags %lu opened %d", ffs->state,
		ffs->setup_state, ffs->flags, atomic_read(&ffs->opened));

	poll_wait(file, &ffs->ev.waitq, wait);

	ret = ffs_mutex_lock(&ffs->mutex, file->f_flags & O_NONBLOCK);
	if (unlikely(ret < 0))
		return mask;

	switch (ffs->state) {
	case FFS_READ_DESCRIPTORS:
	case FFS_READ_STRINGS:
		mask |= EPOLLOUT;
		break;

	case FFS_ACTIVE:
		switch (ffs->setup_state) {
		case FFS_NO_SETUP:
			if (ffs->ev.count)
				mask |= EPOLLIN;
			break;

		case FFS_SETUP_PENDING:
		case FFS_SETUP_CANCELLED:
			mask |= (EPOLLIN | EPOLLOUT);
			break;
		}
	case FFS_CLOSING:
		break;
	case FFS_DEACTIVATED:
		break;
	}

	ffs_log("exit: mask %u", mask);

	mutex_unlock(&ffs->mutex);

	return mask;
}

static const struct file_operations ffs_ep0_operations = {
	.llseek =	no_llseek,

	.open =		ffs_ep0_open,
	.write =	ffs_ep0_write,
	.read =		ffs_ep0_read,
	.release =	ffs_ep0_release,
	.unlocked_ioctl =	ffs_ep0_ioctl,
	.poll =		ffs_ep0_poll,
};


/* "Normal" endpoints operations ********************************************/

static void ffs_epfile_io_complete(struct usb_ep *_ep, struct usb_request *req)
{
	ENTER();
	if (likely(req->context)) {
		struct ffs_ep *ep = _ep->driver_data;
		ep->status = req->status ? req->status : req->actual;
		complete(req->context);
	}
}

static ssize_t ffs_copy_to_iter(void *data, int data_len, struct iov_iter *iter)
{
	ssize_t ret = copy_to_iter(data, data_len, iter);
	if (likely(ret == data_len))
		return ret;

	if (unlikely(iov_iter_count(iter)))
		return -EFAULT;

	/*
	 * Dear user space developer!
	 *
	 * TL;DR: To stop getting below error message in your kernel log, change
	 * user space code using functionfs to align read buffers to a max
	 * packet size.
	 *
	 * Some UDCs (e.g. dwc3) require request sizes to be a multiple of a max
	 * packet size.  When unaligned buffer is passed to functionfs, it
	 * internally uses a larger, aligned buffer so that such UDCs are happy.
	 *
	 * Unfortunately, this means that host may send more data than was
	 * requested in read(2) system call.  f_fs doesn’t know what to do with
	 * that excess data so it simply drops it.
	 *
	 * Was the buffer aligned in the first place, no such problem would
	 * happen.
	 *
	 * Data may be dropped only in AIO reads.  Synchronous reads are handled
	 * by splitting a request into multiple parts.  This splitting may still
	 * be a problem though so it’s likely best to align the buffer
	 * regardless of it being AIO or not..
	 *
	 * This only affects OUT endpoints, i.e. reading data with a read(2),
	 * aio_read(2) etc. system calls.  Writing data to an IN endpoint is not
	 * affected.
	 */
	pr_err("functionfs read size %d > requested size %zd, dropping excess data. "
	       "Align read buffer size to max packet size to avoid the problem.\n",
	       data_len, ret);

	return ret;
}

static void ffs_user_copy_worker(struct work_struct *work)
{
	struct ffs_io_data *io_data = container_of(work, struct ffs_io_data,
						   work);
	struct ffs_data *ffs = io_data->ffs;
	int ret = io_data->req->status ? io_data->req->status :
					 io_data->req->actual;
	bool kiocb_has_eventfd = io_data->kiocb->ki_flags & IOCB_EVENTFD;

	ffs_log("enter: ret %d for %s", ret, io_data->read ? "read" : "write");

	if (io_data->read && ret > 0) {
		mm_segment_t oldfs = get_fs();

		set_fs(USER_DS);
		use_mm(io_data->mm);
		ret = ffs_copy_to_iter(io_data->buf, ret, &io_data->data);
		unuse_mm(io_data->mm);
		set_fs(oldfs);
	}

	io_data->kiocb->ki_complete(io_data->kiocb, ret, ret);

	if (io_data->ffs->ffs_eventfd && !kiocb_has_eventfd)
		eventfd_signal(io_data->ffs->ffs_eventfd, 1);

	usb_ep_free_request(io_data->ep, io_data->req);

	if (io_data->read)
		kfree(io_data->to_free);
	kfree(io_data->buf);
	kfree(io_data);

	ffs_log("exit");
}

static void ffs_epfile_async_io_complete(struct usb_ep *_ep,
					 struct usb_request *req)
{
	struct ffs_io_data *io_data = req->context;
	struct ffs_data *ffs = io_data->ffs;

	ENTER();

	ffs_log("enter");

	INIT_WORK(&io_data->work, ffs_user_copy_worker);
	queue_work(ffs->io_completion_wq, &io_data->work);
}

static void __ffs_epfile_read_buffer_free(struct ffs_epfile *epfile)
{
	/*
	 * See comment in struct ffs_epfile for full read_buffer pointer
	 * synchronisation story.
	 */
	struct ffs_buffer *buf = xchg(&epfile->read_buffer, READ_BUFFER_DROP);
	if (buf && buf != READ_BUFFER_DROP)
		kfree(buf);
}

/* Assumes epfile->mutex is held. */
static ssize_t __ffs_epfile_read_buffered(struct ffs_epfile *epfile,
					  struct iov_iter *iter)
{
	/*
	 * Null out epfile->read_buffer so ffs_func_eps_disable does not free
	 * the buffer while we are using it.  See comment in struct ffs_epfile
	 * for full read_buffer pointer synchronisation story.
	 */
	struct ffs_buffer *buf = xchg(&epfile->read_buffer, NULL);
	ssize_t ret;
	if (!buf || buf == READ_BUFFER_DROP)
		return 0;

	ret = copy_to_iter(buf->data, buf->length, iter);
	if (buf->length == ret) {
		kfree(buf);
		return ret;
	}

	if (unlikely(iov_iter_count(iter))) {
		ret = -EFAULT;
	} else {
		buf->length -= ret;
		buf->data += ret;
	}

	if (cmpxchg(&epfile->read_buffer, NULL, buf))
		kfree(buf);

	return ret;
}

/* Assumes epfile->mutex is held. */
static ssize_t __ffs_epfile_read_data(struct ffs_epfile *epfile,
				      void *data, int data_len,
				      struct iov_iter *iter)
{
	struct ffs_buffer *buf;

	ssize_t ret = copy_to_iter(data, data_len, iter);
	if (likely(data_len == ret))
		return ret;

	if (unlikely(iov_iter_count(iter)))
		return -EFAULT;

	/* See ffs_copy_to_iter for more context. */
	pr_warn("functionfs read size %d > requested size %zd, splitting request into multiple reads.",
		data_len, ret);

	data_len -= ret;
	buf = kmalloc(sizeof(*buf) + data_len, GFP_KERNEL);
	if (!buf)
		return -ENOMEM;
	buf->length = data_len;
	buf->data = buf->storage;
	memcpy(buf->storage, data + ret, data_len);

	/*
	 * At this point read_buffer is NULL or READ_BUFFER_DROP (if
	 * ffs_func_eps_disable has been called in the meanwhile).  See comment
	 * in struct ffs_epfile for full read_buffer pointer synchronisation
	 * story.
	 */
	if (unlikely(cmpxchg(&epfile->read_buffer, NULL, buf)))
		kfree(buf);

	return ret;
}

static ssize_t ffs_epfile_io(struct file *file, struct ffs_io_data *io_data)
{
	struct ffs_epfile *epfile = file->private_data;
	struct ffs_data *ffs;
	struct usb_request *req;
	struct ffs_ep *ep;
	char *data = NULL;
	ssize_t ret, data_len = -EINVAL;
	int halt;
	size_t extra_buf_alloc = 0;

	/* Are we still active? */
	if (WARN_ON(epfile->ffs->state != FFS_ACTIVE))
		return -ENODEV;

	ffs = epfile->ffs;
	ffs_log("enter: %s", epfile->name);

	/* Wait for endpoint to be enabled */
	ep = epfile->ep;
	if (!ep) {
		if (file->f_flags & O_NONBLOCK)
			return -EAGAIN;

		/*
		 * epfile->invalid is set when EPs are disabled. Userspace
		 * might have stale threads continuing to do I/O and may be
		 * unaware of that especially if we block here. Instead return
		 * an error immediately here and don't allow any more I/O
		 * until the epfile is reopened.
		 */
		if (epfile->invalid)
			return -ENODEV;

		ret = wait_event_interruptible(
				epfile->ffs->wait, (ep = epfile->ep));
		if (ret)
			return -EINTR;
	}

	/* Do we halt? */
	halt = (!io_data->read == !epfile->in);
	if (halt && epfile->isoc)
		return -EINVAL;

	/* We will be using request and read_buffer */
	ret = ffs_mutex_lock(&epfile->mutex, file->f_flags & O_NONBLOCK);
	if (unlikely(ret))
		goto error;

	/* Allocate & copy */
	if (!halt) {
		struct usb_gadget *gadget;

		/*
		 * Do we have buffered data from previous partial read?  Check
		 * that for synchronous case only because we do not have
		 * facility to ‘wake up’ a pending asynchronous read and push
		 * buffered data to it which we would need to make things behave
		 * consistently.
		 */
		if (!io_data->aio && io_data->read) {
			ret = __ffs_epfile_read_buffered(epfile, &io_data->data);
			if (ret)
				goto error_mutex;
		}

		/*
		 * if we _do_ wait above, the epfile->ffs->gadget might be NULL
		 * before the waiting completes, so do not assign to 'gadget'
		 * earlier
		 */
		gadget = epfile->ffs->gadget;

		spin_lock_irq(&epfile->ffs->eps_lock);
		/* In the meantime, endpoint got disabled or changed. */
		if (epfile->ep != ep) {
			ret = -ESHUTDOWN;
			goto error_lock;
		}
		data_len = iov_iter_count(&io_data->data);
		/*
		 * Controller may require buffer size to be aligned to
		 * maxpacketsize of an out endpoint.
		 */
		if (io_data->read)
			data_len = usb_ep_align_maybe(gadget, ep->ep, data_len);
		spin_unlock_irq(&epfile->ffs->eps_lock);

		extra_buf_alloc = gadget->extra_buf_alloc;
		if (!io_data->read)
			data = kmalloc(data_len + extra_buf_alloc,
					GFP_KERNEL);
		else
			data = kmalloc(data_len, GFP_KERNEL);
		if (unlikely(!data)) {
			ret = -ENOMEM;
			goto error_mutex;
		}
		if (!io_data->read &&
		    !copy_from_iter_full(data, data_len, &io_data->data)) {
			ret = -EFAULT;
			goto error_mutex;
		}
	}

	spin_lock_irq(&epfile->ffs->eps_lock);

	if (epfile->ep != ep) {
		/* In the meantime, endpoint got disabled or changed. */
		ret = -ESHUTDOWN;
	} else if (halt) {
		ret = usb_ep_set_halt(ep->ep);
		if (!ret)
			ret = -EBADMSG;
	} else if (unlikely(data_len == -EINVAL)) {
		/*
		 * Sanity Check: even though data_len can't be used
		 * uninitialized at the time I write this comment, some
		 * compilers complain about this situation.
		 * In order to keep the code clean from warnings, data_len is
		 * being initialized to -EINVAL during its declaration, which
		 * means we can't rely on compiler anymore to warn no future
		 * changes won't result in data_len being used uninitialized.
		 * For such reason, we're adding this redundant sanity check
		 * here.
		 */
		WARN(1, "%s: data_len == -EINVAL\n", __func__);
		ret = -EINVAL;
	} else if (!io_data->aio) {
		DECLARE_COMPLETION_ONSTACK(done);
		bool interrupted = false;

		req = ep->req;
		req->buf      = data;
		req->length   = data_len;

		req->context  = &done;
		req->complete = ffs_epfile_io_complete;

		ret = usb_ep_queue(ep->ep, req, GFP_ATOMIC);
		if (unlikely(ret < 0))
			goto error_lock;

		spin_unlock_irq(&epfile->ffs->eps_lock);

		ffs_log("queued %zd bytes on %s", data_len, epfile->name);

		if (unlikely(wait_for_completion_interruptible(&done))) {
			/*
			 * To avoid race condition with ffs_epfile_io_complete,
			 * dequeue the request first then check
			 * status. usb_ep_dequeue API should guarantee no race
			 * condition with req->complete callback.
			 */
			spin_lock_irq(&epfile->ffs->eps_lock);
			interrupted = true;
			/*
			 * While we were acquiring lock endpoint got
			 * disabled (disconnect) or changed
			 (composition switch) ?
			 */
			if (epfile->ep == ep) {
				usb_ep_dequeue(ep->ep, req);
				spin_unlock_irq(&epfile->ffs->eps_lock);
				wait_for_completion(&done);
				interrupted = ep->status < 0;
			} else {
				spin_unlock_irq(&epfile->ffs->eps_lock);
			}
		}

		ffs_log("%s:ep status %d for req %pK", epfile->name, ep->status,
				req);

		if (interrupted) {
			ret = -EINTR;
			goto error_mutex;
		}

		ret = -ENODEV;
		spin_lock_irq(&epfile->ffs->eps_lock);
		/*
		 * While we were acquiring lock endpoint got
		 * disabled (disconnect) or changed
		 * (composition switch) ?
		 */
		if (epfile->ep == ep)
			ret = ep->status;
		spin_unlock_irq(&epfile->ffs->eps_lock);
		if (io_data->read && ret > 0)
			ret = __ffs_epfile_read_data(epfile, data, ep->status,
						     &io_data->data);
		goto error_mutex;
	} else if (!(req = usb_ep_alloc_request(ep->ep, GFP_ATOMIC))) {
		ret = -ENOMEM;
	} else {
		req->buf      = data;
		req->length   = data_len;

		io_data->buf = data;
		io_data->ep = ep->ep;
		io_data->req = req;
		io_data->ffs = epfile->ffs;

		req->context  = io_data;
		req->complete = ffs_epfile_async_io_complete;

		ret = usb_ep_queue(ep->ep, req, GFP_ATOMIC);
		if (unlikely(ret)) {
			io_data->req = NULL;
			usb_ep_free_request(ep->ep, req);
			goto error_lock;
		}

		ffs_log("queued %zd bytes on %s", data_len, epfile->name);

		ret = -EIOCBQUEUED;
		/*
		 * Do not kfree the buffer in this function.  It will be freed
		 * by ffs_user_copy_worker.
		 */
		data = NULL;
	}

error_lock:
	spin_unlock_irq(&epfile->ffs->eps_lock);
error_mutex:
	mutex_unlock(&epfile->mutex);
error:
	kfree(data);

	ffs_log("exit: %s ret %zd", epfile->name, ret);

	return ret;
}

static int
ffs_epfile_open(struct inode *inode, struct file *file)
{
	struct ffs_epfile *epfile = inode->i_private;
	struct ffs_data *ffs = epfile->ffs;

	ENTER();

	ffs_log("%s: state %d setup_state %d flag %lu opened %u",
		epfile->name, epfile->ffs->state, epfile->ffs->setup_state,
		epfile->ffs->flags, atomic_read(&epfile->opened));

	if (WARN_ON(epfile->ffs->state != FFS_ACTIVE))
		return -ENODEV;

	file->private_data = epfile;
	ffs_data_opened(epfile->ffs);
	atomic_inc(&epfile->opened);

	return stream_open(inode, file);
}

static int ffs_aio_cancel(struct kiocb *kiocb)
{
	struct ffs_io_data *io_data = kiocb->private;
	struct ffs_epfile *epfile = kiocb->ki_filp->private_data;
	struct ffs_data *ffs = epfile->ffs;
	unsigned long flags;
	int value;

	ENTER();

	ffs_log("enter:state %d setup_state %d flag %lu", epfile->ffs->state,
		epfile->ffs->setup_state, epfile->ffs->flags);

	spin_lock_irqsave(&epfile->ffs->eps_lock, flags);

	if (likely(io_data && io_data->ep && io_data->req))
		value = usb_ep_dequeue(io_data->ep, io_data->req);
	else
		value = -EINVAL;

	spin_unlock_irqrestore(&epfile->ffs->eps_lock, flags);

	ffs_log("exit: value %d", value);

	return value;
}

static ssize_t ffs_epfile_write_iter(struct kiocb *kiocb, struct iov_iter *from)
{
	struct ffs_epfile *epfile = kiocb->ki_filp->private_data;
	struct ffs_data *ffs = epfile->ffs;
	struct ffs_io_data io_data, *p = &io_data;
	ssize_t res;

	ENTER();

	ffs_log("enter");

	if (!is_sync_kiocb(kiocb)) {
		p = kzalloc(sizeof(io_data), GFP_KERNEL);
		if (unlikely(!p))
			return -ENOMEM;
		p->aio = true;
	} else {
		memset(p, 0, sizeof(*p));
		p->aio = false;
	}

	p->read = false;
	p->kiocb = kiocb;
	p->data = *from;
	p->mm = current->mm;

	kiocb->private = p;

	if (p->aio)
		kiocb_set_cancel_fn(kiocb, ffs_aio_cancel);

	res = ffs_epfile_io(kiocb->ki_filp, p);
	if (res == -EIOCBQUEUED)
		return res;
	if (p->aio)
		kfree(p);
	else
		*from = p->data;

	ffs_log("exit: ret %zd", res);

	return res;
}

static ssize_t ffs_epfile_read_iter(struct kiocb *kiocb, struct iov_iter *to)
{
	struct ffs_epfile *epfile = kiocb->ki_filp->private_data;
	struct ffs_data *ffs = epfile->ffs;
	struct ffs_io_data io_data, *p = &io_data;
	ssize_t res;

	ENTER();

	ffs_log("enter");

	if (!is_sync_kiocb(kiocb)) {
		p = kzalloc(sizeof(io_data), GFP_KERNEL);
		if (unlikely(!p))
			return -ENOMEM;
		p->aio = true;
	} else {
		memset(p, 0, sizeof(*p));
		p->aio = false;
	}

	p->read = true;
	p->kiocb = kiocb;
	if (p->aio) {
		p->to_free = dup_iter(&p->data, to, GFP_KERNEL);
		if (!p->to_free) {
			kfree(p);
			return -ENOMEM;
		}
	} else {
		p->data = *to;
		p->to_free = NULL;
	}
	p->mm = current->mm;

	kiocb->private = p;

	if (p->aio)
		kiocb_set_cancel_fn(kiocb, ffs_aio_cancel);

	res = ffs_epfile_io(kiocb->ki_filp, p);
	if (res == -EIOCBQUEUED)
		return res;

	if (p->aio) {
		kfree(p->to_free);
		kfree(p);
	} else {
		*to = p->data;
	}

	ffs_log("exit: ret %zd", res);

	return res;
}

static int
ffs_epfile_release(struct inode *inode, struct file *file)
{
	struct ffs_epfile *epfile = inode->i_private;
	struct ffs_data *ffs = epfile->ffs;

	ENTER();

	__ffs_epfile_read_buffer_free(epfile);
	ffs_log("%s: state %d setup_state %d flag %lu opened %u",
		epfile->name, epfile->ffs->state, epfile->ffs->setup_state,
		epfile->ffs->flags, atomic_read(&epfile->opened));

	if (atomic_dec_and_test(&epfile->opened))
		epfile->invalid = false;

	ffs_data_closed(epfile->ffs);

	return 0;
}

static long ffs_epfile_ioctl(struct file *file, unsigned code,
			     unsigned long value)
{
	struct ffs_epfile *epfile = file->private_data;
	struct ffs_data *ffs = epfile->ffs;
	struct ffs_ep *ep;
	int ret;

	ENTER();

	ffs_log("%s: code 0x%08x value %#lx state %d setup_state %d flag %lu",
		epfile->name, code, value, epfile->ffs->state,
		epfile->ffs->setup_state, epfile->ffs->flags);

	if (WARN_ON(epfile->ffs->state != FFS_ACTIVE))
		return -ENODEV;

	/* Wait for endpoint to be enabled */
	ep = epfile->ep;
	if (!ep) {
		if (file->f_flags & O_NONBLOCK)
			return -EAGAIN;

		/* don't allow any I/O until file is reopened */
		if (epfile->invalid)
			return -ENODEV;

		ret = wait_event_interruptible(
				epfile->ffs->wait, (ep = epfile->ep));
		if (ret)
			return -EINTR;
	}

	spin_lock_irq(&epfile->ffs->eps_lock);

	/* In the meantime, endpoint got disabled or changed. */
	if (epfile->ep != ep) {
		spin_unlock_irq(&epfile->ffs->eps_lock);
		return -ESHUTDOWN;
	}

	switch (code) {
	case FUNCTIONFS_FIFO_STATUS:
		ret = usb_ep_fifo_status(epfile->ep->ep);
		break;
	case FUNCTIONFS_FIFO_FLUSH:
		usb_ep_fifo_flush(epfile->ep->ep);
		ret = 0;
		break;
	case FUNCTIONFS_CLEAR_HALT:
		ret = usb_ep_clear_halt(epfile->ep->ep);
		break;
	case FUNCTIONFS_ENDPOINT_REVMAP:
		ret = epfile->ep->num;
		break;
	case FUNCTIONFS_ENDPOINT_DESC:
	{
		int desc_idx;
		struct usb_endpoint_descriptor desc1, *desc;

		switch (epfile->ffs->gadget->speed) {
		case USB_SPEED_SUPER_PLUS:
		case USB_SPEED_SUPER:
		case USB_SPEED_SUPER_PLUS:
			desc_idx = 2;
			break;
		case USB_SPEED_HIGH:
			desc_idx = 1;
			break;
		default:
			desc_idx = 0;
		}

		desc = epfile->ep->descs[desc_idx];
		memcpy(&desc1, desc, desc->bLength);

		spin_unlock_irq(&epfile->ffs->eps_lock);
		ret = copy_to_user((void __user *)value, &desc1, desc1.bLength);
		if (ret)
			ret = -EFAULT;
		return ret;
	}
	default:
		ret = -ENOTTY;
	}
	spin_unlock_irq(&epfile->ffs->eps_lock);

	ffs_log("exit: %s: ret %d\n", epfile->name, ret);

	return ret;
}

#ifdef CONFIG_COMPAT
static long ffs_epfile_compat_ioctl(struct file *file, unsigned code,
		unsigned long value)
{
	return ffs_epfile_ioctl(file, code, value);
}
#endif

static const struct file_operations ffs_epfile_operations = {
	.llseek =	no_llseek,

	.open =		ffs_epfile_open,
	.write_iter =	ffs_epfile_write_iter,
	.read_iter =	ffs_epfile_read_iter,
	.release =	ffs_epfile_release,
	.unlocked_ioctl =	ffs_epfile_ioctl,
#ifdef CONFIG_COMPAT
	.compat_ioctl = ffs_epfile_compat_ioctl,
#endif
};


/* File system and super block operations ***********************************/

/*
 * Mounting the file system creates a controller file, used first for
 * function configuration then later for event monitoring.
 */

static struct inode *__must_check
ffs_sb_make_inode(struct super_block *sb, void *data,
		  const struct file_operations *fops,
		  const struct inode_operations *iops,
		  struct ffs_file_perms *perms)
{
	struct ffs_data	*ffs = sb->s_fs_info;
	struct inode *inode;

	ENTER();

	ffs_log("enter");

	inode = new_inode(sb);

	if (likely(inode)) {
		struct timespec64 ts = current_time(inode);

		inode->i_ino	 = get_next_ino();
		inode->i_mode    = perms->mode;
		inode->i_uid     = perms->uid;
		inode->i_gid     = perms->gid;
		inode->i_atime   = ts;
		inode->i_mtime   = ts;
		inode->i_ctime   = ts;
		inode->i_private = data;
		if (fops)
			inode->i_fop = fops;
		if (iops)
			inode->i_op  = iops;
	}

	return inode;
}

/* Create "regular" file */
static struct dentry *ffs_sb_create_file(struct super_block *sb,
					const char *name, void *data,
					const struct file_operations *fops)
{
	struct ffs_data	*ffs = sb->s_fs_info;
	struct dentry	*dentry;
	struct inode	*inode;

	ENTER();

	ffs_log("enter");

	dentry = d_alloc_name(sb->s_root, name);
	if (unlikely(!dentry))
		return NULL;

	inode = ffs_sb_make_inode(sb, data, fops, NULL, &ffs->file_perms);
	if (unlikely(!inode)) {
		dput(dentry);
		return NULL;
	}

	d_add(dentry, inode);

	return dentry;
}

/* Super block */
static const struct super_operations ffs_sb_operations = {
	.statfs =	simple_statfs,
	.drop_inode =	generic_delete_inode,
};

struct ffs_sb_fill_data {
	struct ffs_file_perms perms;
	umode_t root_mode;
	const char *dev_name;
	bool no_disconnect;
	struct ffs_data *ffs_data;
};

static int ffs_sb_fill(struct super_block *sb, void *_data, int silent)
{
	struct ffs_sb_fill_data *data = _data;
	struct inode	*inode;
	struct ffs_data	*ffs = data->ffs_data;

	ENTER();

	ffs_log("enter");

	ffs->sb              = sb;
	data->ffs_data       = NULL;
	sb->s_fs_info        = ffs;
	sb->s_blocksize      = PAGE_SIZE;
	sb->s_blocksize_bits = PAGE_SHIFT;
	sb->s_magic          = FUNCTIONFS_MAGIC;
	sb->s_op             = &ffs_sb_operations;
	sb->s_time_gran      = 1;

	/* Root inode */
	data->perms.mode = data->root_mode;
	inode = ffs_sb_make_inode(sb, NULL,
				  &simple_dir_operations,
				  &simple_dir_inode_operations,
				  &data->perms);
	sb->s_root = d_make_root(inode);
	if (unlikely(!sb->s_root))
		return -ENOMEM;

	/* EP0 file */
	if (unlikely(!ffs_sb_create_file(sb, "ep0", ffs,
					 &ffs_ep0_operations)))
		return -ENOMEM;

	return 0;
}

static int ffs_fs_parse_opts(struct ffs_sb_fill_data *data, char *opts)
{
	ENTER();

	if (!opts || !*opts)
		return 0;

	for (;;) {
		unsigned long value;
		char *eq, *comma;

		/* Option limit */
		comma = strchr(opts, ',');
		if (comma)
			*comma = 0;

		/* Value limit */
		eq = strchr(opts, '=');
		if (unlikely(!eq)) {
			pr_err("'=' missing in %s\n", opts);
			return -EINVAL;
		}
		*eq = 0;

		/* Parse value */
		if (kstrtoul(eq + 1, 0, &value)) {
			pr_err("%s: invalid value: %s\n", opts, eq + 1);
			return -EINVAL;
		}

		/* Interpret option */
		switch (eq - opts) {
		case 13:
			if (!memcmp(opts, "no_disconnect", 13))
				data->no_disconnect = !!value;
			else
				goto invalid;
			break;
		case 5:
			if (!memcmp(opts, "rmode", 5))
				data->root_mode  = (value & 0555) | S_IFDIR;
			else if (!memcmp(opts, "fmode", 5))
				data->perms.mode = (value & 0666) | S_IFREG;
			else
				goto invalid;
			break;

		case 4:
			if (!memcmp(opts, "mode", 4)) {
				data->root_mode  = (value & 0555) | S_IFDIR;
				data->perms.mode = (value & 0666) | S_IFREG;
			} else {
				goto invalid;
			}
			break;

		case 3:
			if (!memcmp(opts, "uid", 3)) {
				data->perms.uid = make_kuid(current_user_ns(), value);
				if (!uid_valid(data->perms.uid)) {
					pr_err("%s: unmapped value: %lu\n", opts, value);
					return -EINVAL;
				}
			} else if (!memcmp(opts, "gid", 3)) {
				data->perms.gid = make_kgid(current_user_ns(), value);
				if (!gid_valid(data->perms.gid)) {
					pr_err("%s: unmapped value: %lu\n", opts, value);
					return -EINVAL;
				}
			} else {
				goto invalid;
			}
			break;

		default:
invalid:
			pr_err("%s: invalid option\n", opts);
			return -EINVAL;
		}

		/* Next iteration */
		if (!comma)
			break;
		opts = comma + 1;
	}

	return 0;
}

/* "mount -t functionfs dev_name /dev/function" ends up here */

static struct dentry *
ffs_fs_mount(struct file_system_type *t, int flags,
	      const char *dev_name, void *opts)
{
	struct ffs_sb_fill_data data = {
		.perms = {
			.mode = S_IFREG | 0600,
			.uid = GLOBAL_ROOT_UID,
			.gid = GLOBAL_ROOT_GID,
		},
		.root_mode = S_IFDIR | 0500,
		.no_disconnect = false,
	};
	struct dentry *rv;
	int ret;
	struct ffs_data	*ffs;

	ENTER();

	ret = ffs_fs_parse_opts(&data, opts);
	if (unlikely(ret < 0))
		return ERR_PTR(ret);

	ffs = ffs_data_new(dev_name);
	if (IS_ERR_OR_NULL(ffs)) {
		if (!ffs)
			return ERR_PTR(-ENOMEM);
		else
			return ERR_PTR((long) ffs);
	}

	ffs->file_perms = data.perms;
	ffs->no_disconnect = data.no_disconnect;

	ffs->dev_name = kstrdup(dev_name, GFP_KERNEL);
	if (unlikely(!ffs->dev_name)) {
		ffs_data_put(ffs);
		return ERR_PTR(-ENOMEM);
	}

	ret = ffs_acquire_dev(dev_name, ffs);
	if (ret) {
		ffs_data_put(ffs);
		return ERR_PTR(ret);
	}
	data.ffs_data = ffs;

	rv = mount_nodev(t, flags, &data, ffs_sb_fill);
	if (IS_ERR(rv) && data.ffs_data)
		ffs_data_put(data.ffs_data);
<<<<<<< HEAD
	}

=======
>>>>>>> 2c142e4e
	return rv;
}

static void
ffs_fs_kill_sb(struct super_block *sb)
{
	ENTER();

	kill_litter_super(sb);
	if (sb->s_fs_info)
		ffs_data_closed(sb->s_fs_info);
}

static struct file_system_type ffs_fs_type = {
	.owner		= THIS_MODULE,
	.name		= "functionfs",
	.mount		= ffs_fs_mount,
	.kill_sb	= ffs_fs_kill_sb,
};
MODULE_ALIAS_FS("functionfs");


/* Driver's main init/cleanup functions *************************************/

static int functionfs_init(void)
{
	int ret;

	ENTER();

	ret = register_filesystem(&ffs_fs_type);
	if (likely(!ret))
		pr_info("file system registered\n");
	else
		pr_err("failed registering file system (%d)\n", ret);

	return ret;
}

static void functionfs_cleanup(void)
{
	ENTER();

	pr_info("unloading\n");
	unregister_filesystem(&ffs_fs_type);
}


/* ffs_data and ffs_function construction and destruction code **************/

static void ffs_data_clear(struct ffs_data *ffs);
static void ffs_data_reset(struct ffs_data *ffs);

static void ffs_data_get(struct ffs_data *ffs)
{
	ENTER();

	ffs_log("ref %u", refcount_read(&ffs->ref));

	refcount_inc(&ffs->ref);
}

static void ffs_data_opened(struct ffs_data *ffs)
{
	ENTER();

	ffs_log("enter: state %d setup_state %d flag %lu opened %d ref %d",
		ffs->state, ffs->setup_state, ffs->flags,
		atomic_read(&ffs->opened), refcount_read(&ffs->ref));

	refcount_inc(&ffs->ref);
	if (atomic_add_return(1, &ffs->opened) == 1 &&
			ffs->state == FFS_DEACTIVATED) {
		ffs->state = FFS_CLOSING;
		ffs_data_reset(ffs);
	}
}

static void ffs_data_put(struct ffs_data *ffs)
{
	ENTER();

	ffs_log("ref %u", refcount_read(&ffs->ref));

	if (unlikely(refcount_dec_and_test(&ffs->ref))) {
		pr_info("%s(): freeing\n", __func__);
		ffs_data_clear(ffs);
		ffs_release_dev(ffs->private_data);
		BUG_ON(waitqueue_active(&ffs->ev.waitq) ||
		       waitqueue_active(&ffs->ep0req_completion.wait) ||
		       waitqueue_active(&ffs->wait));
		destroy_workqueue(ffs->io_completion_wq);
		ipc_log_context_destroy(ffs->ipc_log);
		kfree(ffs->dev_name);
		kfree(ffs);
	}
}

static void ffs_data_closed(struct ffs_data *ffs)
{
	struct ffs_epfile *epfiles;
	unsigned long flags;

	ENTER();

	ffs_log("state %d setup_state %d flag %lu opened %d", ffs->state,
		ffs->setup_state, ffs->flags, atomic_read(&ffs->opened));

	if (atomic_dec_and_test(&ffs->opened)) {
		if (ffs->no_disconnect) {
			ffs->state = FFS_DEACTIVATED;
			spin_lock_irqsave(&ffs->eps_lock, flags);
			epfiles = ffs->epfiles;
			ffs->epfiles = NULL;
			spin_unlock_irqrestore(&ffs->eps_lock,
							flags);

			if (epfiles)
				ffs_epfiles_destroy(epfiles,
						 ffs->eps_count);

			if (ffs->setup_state == FFS_SETUP_PENDING)
				__ffs_ep0_stall(ffs);
		} else {
			ffs->state = FFS_CLOSING;
			ffs_data_reset(ffs);
		}
	}
	if (atomic_read(&ffs->opened) < 0) {
		ffs->state = FFS_CLOSING;
		ffs_data_reset(ffs);
	}

	ffs_data_put(ffs);
}

static struct ffs_data *ffs_data_new(const char *dev_name)
{
	char ipcname[24] = "usb_ffs_";
	struct ffs_dev *ffs_dev;
	struct ffs_data *ffs = kzalloc(sizeof *ffs, GFP_KERNEL);
	if (unlikely(!ffs))
		return NULL;

	ffs_dev = _ffs_find_dev(dev_name);
	if (ffs_dev && ffs_dev->mounted) {
		pr_info("%s(): %s Already mounted\n", __func__, dev_name);
		kfree(ffs);
		return ERR_PTR(-EBUSY);
	}

	ENTER();

	ffs->io_completion_wq = alloc_ordered_workqueue("%s", 0, dev_name);
	if (!ffs->io_completion_wq) {
		kfree(ffs);
		return NULL;
	}

	refcount_set(&ffs->ref, 1);
	atomic_set(&ffs->opened, 0);
	ffs->state = FFS_READ_DESCRIPTORS;
	mutex_init(&ffs->mutex);
	spin_lock_init(&ffs->eps_lock);
	init_waitqueue_head(&ffs->ev.waitq);
	init_waitqueue_head(&ffs->wait);
	init_completion(&ffs->ep0req_completion);

	/* XXX REVISIT need to update it in some places, or do we? */
	ffs->ev.can_stall = 1;

	strlcat(ipcname, dev_name, sizeof(ipcname));
	ffs->ipc_log = ipc_log_context_create(NUM_PAGES, ipcname, 0);
	if (IS_ERR_OR_NULL(ffs->ipc_log))
		ffs->ipc_log =  NULL;

	return ffs;
}

static void ffs_data_clear(struct ffs_data *ffs)
{
	struct ffs_epfile *epfiles;
	unsigned long flags;

	ENTER();

	ffs_log("enter: state %d setup_state %d flag %lu", ffs->state,
		ffs->setup_state, ffs->flags);

	pr_debug("%s: ffs->gadget= %pK, ffs->flags= %lu\n",
				__func__, ffs->gadget, ffs->flags);
	ffs_closed(ffs);

	BUG_ON(ffs->gadget);

	spin_lock_irqsave(&ffs->eps_lock, flags);
	epfiles = ffs->epfiles;
	ffs->epfiles = NULL;
	spin_unlock_irqrestore(&ffs->eps_lock, flags);

	/*
	 * potential race possible between ffs_func_eps_disable
	 * & ffs_epfile_release therefore maintaining a local
	 * copy of epfile will save us from use-after-free.
	 */
	if (epfiles) {
		ffs_epfiles_destroy(epfiles, ffs->eps_count);
		ffs->epfiles = NULL;
	}

	if (ffs->ffs_eventfd) {
		eventfd_ctx_put(ffs->ffs_eventfd);
		ffs->ffs_eventfd = NULL;
	}

	kfree(ffs->raw_descs_data);
	kfree(ffs->raw_strings);
	kfree(ffs->stringtabs);
}

static void ffs_data_reset(struct ffs_data *ffs)
{
	ENTER();

	ffs_log("enter: state %d setup_state %d flag %lu", ffs->state,
		ffs->setup_state, ffs->flags);

	ffs_data_clear(ffs);

	ffs->raw_descs_data = NULL;
	ffs->raw_descs = NULL;
	ffs->raw_strings = NULL;
	ffs->stringtabs = NULL;

	ffs->raw_descs_length = 0;
	ffs->fs_descs_count = 0;
	ffs->hs_descs_count = 0;
	ffs->ss_descs_count = 0;

	ffs->strings_count = 0;
	ffs->interfaces_count = 0;
	ffs->eps_count = 0;

	ffs->ev.count = 0;

	ffs->state = FFS_READ_DESCRIPTORS;
	ffs->setup_state = FFS_NO_SETUP;
	ffs->flags = 0;

	ffs->ms_os_descs_ext_prop_count = 0;
	ffs->ms_os_descs_ext_prop_name_len = 0;
	ffs->ms_os_descs_ext_prop_data_len = 0;
}


static int functionfs_bind(struct ffs_data *ffs, struct usb_composite_dev *cdev)
{
	struct usb_gadget_strings **lang;
	int first_id;

	ENTER();

	ffs_log("enter: state %d setup_state %d flag %lu", ffs->state,
		ffs->setup_state, ffs->flags);

	if (WARN_ON(ffs->state != FFS_ACTIVE
		 || test_and_set_bit(FFS_FL_BOUND, &ffs->flags)))
		return -EBADFD;

	first_id = usb_string_ids_n(cdev, ffs->strings_count);
	if (unlikely(first_id < 0))
		return first_id;

	ffs->ep0req = usb_ep_alloc_request(cdev->gadget->ep0, GFP_KERNEL);
	if (unlikely(!ffs->ep0req))
		return -ENOMEM;
	ffs->ep0req->complete = ffs_ep0_complete;
	ffs->ep0req->context = ffs;

	lang = ffs->stringtabs;
	if (lang) {
		for (; *lang; ++lang) {
			struct usb_string *str = (*lang)->strings;
			int id = first_id;
			for (; str->s; ++id, ++str)
				str->id = id;
		}
	}

	ffs->gadget = cdev->gadget;

	ffs_data_get(ffs);
	return 0;
}

static void functionfs_unbind(struct ffs_data *ffs)
{
	ENTER();

	if (!WARN_ON(!ffs->gadget)) {
		usb_ep_free_request(ffs->gadget->ep0, ffs->ep0req);
		ffs->ep0req = NULL;
		ffs->gadget = NULL;
		clear_bit(FFS_FL_BOUND, &ffs->flags);
		ffs_log("state %d setup_state %d flag %lu gadget %pK\n",
			ffs->state, ffs->setup_state, ffs->flags, ffs->gadget);
		ffs_data_put(ffs);
	}
}

static int ffs_epfiles_create(struct ffs_data *ffs)
{
	struct ffs_epfile *epfile, *epfiles;
	unsigned i, count;

	ENTER();

	ffs_log("enter: eps_count %u state %d setup_state %d flag %lu",
		ffs->eps_count, ffs->state, ffs->setup_state, ffs->flags);

	count = ffs->eps_count;
	epfiles = kcalloc(count, sizeof(*epfiles), GFP_KERNEL);
	if (!epfiles)
		return -ENOMEM;

	epfile = epfiles;
	for (i = 1; i <= count; ++i, ++epfile) {
		epfile->ffs = ffs;
		mutex_init(&epfile->mutex);
		if (ffs->user_flags & FUNCTIONFS_VIRTUAL_ADDR)
			sprintf(epfile->name, "ep%02x", ffs->eps_addrmap[i]);
		else
			sprintf(epfile->name, "ep%u", i);
		epfile->dentry = ffs_sb_create_file(ffs->sb, epfile->name,
						 epfile,
						 &ffs_epfile_operations);
		if (unlikely(!epfile->dentry)) {
			ffs_epfiles_destroy(epfiles, i - 1);
			return -ENOMEM;
		}

		atomic_set(&epfile->opened, 0);
	}

	ffs->epfiles = epfiles;

	return 0;
}

static void ffs_epfiles_destroy(struct ffs_epfile *epfiles, unsigned count)
{
	struct ffs_epfile *epfile = epfiles;
	struct ffs_data *ffs = epfiles->ffs;

	ENTER();

	ffs_log("enter: count %u", count);

	for (; count; --count, ++epfile) {
		BUG_ON(mutex_is_locked(&epfile->mutex));
		if (epfile->dentry) {
			d_delete(epfile->dentry);
			dput(epfile->dentry);
			epfile->dentry = NULL;
		}
	}

	kfree(epfiles);
}

static void ffs_func_eps_disable(struct ffs_function *func)
{
<<<<<<< HEAD
	struct ffs_ep *ep         = func->eps;
	struct ffs_data *ffs      = func->ffs;
	struct ffs_epfile *epfile = func->ffs->epfiles;
	unsigned count            = func->ffs->eps_count;
=======
	struct ffs_ep *ep;
	struct ffs_epfile *epfile;
	unsigned short count;
>>>>>>> 2c142e4e
	unsigned long flags;

	ffs_log("enter: state %d setup_state %d flag %lu", func->ffs->state,
		func->ffs->setup_state, func->ffs->flags);

	spin_lock_irqsave(&func->ffs->eps_lock, flags);
	count = func->ffs->eps_count;
	epfile = func->ffs->epfiles;
	ep = func->eps;
	while (count--) {
		/* pending requests get nuked */
		if (likely(ep->ep))
			usb_ep_disable(ep->ep);
		++ep;

		if (epfile) {
			epfile->invalid = true; /* until file is reopened */
			epfile->ep = NULL;
			__ffs_epfile_read_buffer_free(epfile);
			++epfile;
		}
	}
	spin_unlock_irqrestore(&func->ffs->eps_lock, flags);
}

static int ffs_func_eps_enable(struct ffs_function *func)
{
	struct ffs_data *ffs;
	struct ffs_ep *ep;
	struct ffs_epfile *epfile;
	unsigned short count;
	unsigned long flags;
	int ret = 0;

	ffs_log("enter: state %d setup_state %d flag %lu", func->ffs->state,
		func->ffs->setup_state, func->ffs->flags);

	spin_lock_irqsave(&func->ffs->eps_lock, flags);
	ffs = func->ffs;
	ep = func->eps;
	epfile = ffs->epfiles;
	count = ffs->eps_count;
	while(count--) {
		ep->ep->driver_data = ep;

		ret = config_ep_by_speed(func->gadget, &func->function, ep->ep);
		if (ret) {
			pr_err("%s: config_ep_by_speed(%s) returned %d\n",
					__func__, ep->ep->name, ret);
			break;
		}

		ret = usb_ep_enable(ep->ep);
		if (likely(!ret)) {
			epfile->ep = ep;
			epfile->in = usb_endpoint_dir_in(ep->ep->desc);
			epfile->isoc = usb_endpoint_xfer_isoc(ep->ep->desc);
			ffs_log("usb_ep_enable %s", ep->ep->name);
		} else {
			ffs_log("usb_ep_enable %s ret %d", ep->ep->name, ret);
			break;
		}

		++ep;
		++epfile;
	}

	wake_up_interruptible(&ffs->wait);
	spin_unlock_irqrestore(&func->ffs->eps_lock, flags);

	return ret;
}


/* Parsing and building descriptors and strings *****************************/

/*
 * This validates if data pointed by data is a valid USB descriptor as
 * well as record how many interfaces, endpoints and strings are
 * required by given configuration.  Returns address after the
 * descriptor or NULL if data is invalid.
 */

enum ffs_entity_type {
	FFS_DESCRIPTOR, FFS_INTERFACE, FFS_STRING, FFS_ENDPOINT
};

enum ffs_os_desc_type {
	FFS_OS_DESC, FFS_OS_DESC_EXT_COMPAT, FFS_OS_DESC_EXT_PROP
};

typedef int (*ffs_entity_callback)(enum ffs_entity_type entity,
				   u8 *valuep,
				   struct usb_descriptor_header *desc,
				   void *priv);

typedef int (*ffs_os_desc_callback)(enum ffs_os_desc_type entity,
				    struct usb_os_desc_header *h, void *data,
				    unsigned len, void *priv);

static int __must_check ffs_do_single_desc(struct ffs_data *ffs,
					   char *data, unsigned int len,
					   ffs_entity_callback entity,
					   void *priv)
{
	struct usb_descriptor_header *_ds = (void *)data;
	u8 length;
	int ret;

	ENTER();

	ffs_log("enter: len %u", len);

	/* At least two bytes are required: length and type */
	if (len < 2) {
		pr_vdebug("descriptor too short\n");
		return -EINVAL;
	}

	/* If we have at least as many bytes as the descriptor takes? */
	length = _ds->bLength;
	if (len < length) {
		pr_vdebug("descriptor longer then available data\n");
		return -EINVAL;
	}

#define __entity_check_INTERFACE(val)  1
#define __entity_check_STRING(val)     (val)
#define __entity_check_ENDPOINT(val)   ((val) & USB_ENDPOINT_NUMBER_MASK)
#define __entity(type, val) do {					\
		pr_vdebug("entity " #type "(%02x)\n", (val));		\
		if (unlikely(!__entity_check_ ##type(val))) {		\
			pr_vdebug("invalid entity's value\n");		\
			return -EINVAL;					\
		}							\
		ret = entity(FFS_ ##type, &val, _ds, priv);		\
		if (unlikely(ret < 0)) {				\
			pr_debug("entity " #type "(%02x); ret = %d\n",	\
				 (val), ret);				\
			return ret;					\
		}							\
	} while (0)

	/* Parse descriptor depending on type. */
	switch (_ds->bDescriptorType) {
	case USB_DT_DEVICE:
	case USB_DT_CONFIG:
	case USB_DT_STRING:
	case USB_DT_DEVICE_QUALIFIER:
		/* function can't have any of those */
		pr_vdebug("descriptor reserved for gadget: %d\n",
		      _ds->bDescriptorType);
		return -EINVAL;

	case USB_DT_INTERFACE: {
		struct usb_interface_descriptor *ds = (void *)_ds;
		pr_vdebug("interface descriptor\n");
		if (length != sizeof *ds)
			goto inv_length;

		__entity(INTERFACE, ds->bInterfaceNumber);
		if (ds->iInterface)
			__entity(STRING, ds->iInterface);
	}
		break;

	case USB_DT_ENDPOINT: {
		struct usb_endpoint_descriptor *ds = (void *)_ds;
		pr_vdebug("endpoint descriptor\n");
		if (length != USB_DT_ENDPOINT_SIZE &&
		    length != USB_DT_ENDPOINT_AUDIO_SIZE)
			goto inv_length;
		__entity(ENDPOINT, ds->bEndpointAddress);
	}
		break;

	case HID_DT_HID:
		pr_vdebug("hid descriptor\n");
		if (length != sizeof(struct hid_descriptor))
			goto inv_length;
		break;

	case USB_DT_OTG:
		if (length != sizeof(struct usb_otg_descriptor))
			goto inv_length;
		break;

	case USB_DT_INTERFACE_ASSOCIATION: {
		struct usb_interface_assoc_descriptor *ds = (void *)_ds;
		pr_vdebug("interface association descriptor\n");
		if (length != sizeof *ds)
			goto inv_length;
		if (ds->iFunction)
			__entity(STRING, ds->iFunction);
	}
		break;

	case USB_DT_SS_ENDPOINT_COMP:
		pr_vdebug("EP SS companion descriptor\n");
		if (length != sizeof(struct usb_ss_ep_comp_descriptor))
			goto inv_length;
		break;

	case USB_DT_OTHER_SPEED_CONFIG:
	case USB_DT_INTERFACE_POWER:
	case USB_DT_DEBUG:
	case USB_DT_SECURITY:
	case USB_DT_CS_RADIO_CONTROL:
		/* TODO */
		pr_vdebug("unimplemented descriptor: %d\n", _ds->bDescriptorType);
		return -EINVAL;

	default:
		/* We should never be here */
		pr_vdebug("unknown descriptor: %d\n", _ds->bDescriptorType);
		return -EINVAL;

inv_length:
		pr_vdebug("invalid length: %d (descriptor %d)\n",
			  _ds->bLength, _ds->bDescriptorType);
		return -EINVAL;
	}

#undef __entity
#undef __entity_check_DESCRIPTOR
#undef __entity_check_INTERFACE
#undef __entity_check_STRING
#undef __entity_check_ENDPOINT

	ffs_log("exit: desc type %d length %d", _ds->bDescriptorType, length);

	return length;
}

static int __must_check ffs_do_descs(struct ffs_data *ffs, unsigned int count,
				     char *data, unsigned int len,
				     ffs_entity_callback entity, void *priv)
{
	const unsigned _len = len;
	unsigned long num = 0;

	ENTER();

	ffs_log("enter: len %u", len);

	for (;;) {
		int ret;

		if (num == count)
			data = NULL;

		/* Record "descriptor" entity */
		ret = entity(FFS_DESCRIPTOR, (u8 *)num, (void *)data, priv);
		if (unlikely(ret < 0)) {
			pr_debug("entity DESCRIPTOR(%02lx); ret = %d\n",
				 num, ret);
			return ret;
		}

		if (!data)
			return _len - len;

		ret = ffs_do_single_desc(ffs, data, len, entity, priv);
		if (unlikely(ret < 0)) {
			pr_debug("%s returns %d\n", __func__, ret);
			return ret;
		}

		len -= ret;
		data += ret;
		++num;
	}
}

static int __ffs_data_do_entity(enum ffs_entity_type type,
				u8 *valuep, struct usb_descriptor_header *desc,
				void *priv)
{
	struct ffs_desc_helper *helper = priv;
	struct ffs_data *ffs = helper->ffs;
	struct usb_endpoint_descriptor *d;

	ENTER();

	ffs_log("enter: type %u", type);

	switch (type) {
	case FFS_DESCRIPTOR:
		break;

	case FFS_INTERFACE:
		/*
		 * Interfaces are indexed from zero so if we
		 * encountered interface "n" then there are at least
		 * "n+1" interfaces.
		 */
		if (*valuep >= helper->interfaces_count)
			helper->interfaces_count = *valuep + 1;
		break;

	case FFS_STRING:
		/*
		 * Strings are indexed from 1 (0 is reserved
		 * for languages list)
		 */
		if (*valuep > helper->ffs->strings_count)
			helper->ffs->strings_count = *valuep;
		break;

	case FFS_ENDPOINT:
		d = (void *)desc;
		helper->eps_count++;
		if (helper->eps_count >= FFS_MAX_EPS_COUNT)
			return -EINVAL;
		/* Check if descriptors for any speed were already parsed */
		if (!helper->ffs->eps_count && !helper->ffs->interfaces_count)
			helper->ffs->eps_addrmap[helper->eps_count] =
				d->bEndpointAddress;
		else if (helper->ffs->eps_addrmap[helper->eps_count] !=
				d->bEndpointAddress)
			return -EINVAL;
		break;
	}

	return 0;
}

static int __ffs_do_os_desc_header(struct ffs_data *ffs,
				   enum ffs_os_desc_type *next_type,
				   struct usb_os_desc_header *desc)
{
	u16 bcd_version = le16_to_cpu(desc->bcdVersion);
	u16 w_index = le16_to_cpu(desc->wIndex);

	ffs_log("enter: bcd:%x w_index:%d", bcd_version, w_index);

	if (bcd_version != 1) {
		pr_vdebug("unsupported os descriptors version: %d",
			  bcd_version);
		return -EINVAL;
	}
	switch (w_index) {
	case 0x4:
		*next_type = FFS_OS_DESC_EXT_COMPAT;
		break;
	case 0x5:
		*next_type = FFS_OS_DESC_EXT_PROP;
		break;
	default:
		pr_vdebug("unsupported os descriptor type: %d", w_index);
		return -EINVAL;
	}

	return sizeof(*desc);
}

/*
 * Process all extended compatibility/extended property descriptors
 * of a feature descriptor
 */
static int __must_check ffs_do_single_os_desc(struct ffs_data *ffs,
					      char *data, unsigned int len,
					      enum ffs_os_desc_type type,
					      u16 feature_count,
					      ffs_os_desc_callback entity,
					      void *priv,
					      struct usb_os_desc_header *h)
{
	int ret;
	const unsigned _len = len;

	ENTER();

	ffs_log("enter: len %u os desc type %d", len, type);

	/* loop over all ext compat/ext prop descriptors */
	while (feature_count--) {
		ret = entity(type, h, data, len, priv);
		if (unlikely(ret < 0)) {
			ffs_log("bad OS descriptor, type: %d\n", type);
			return ret;
		}
		data += ret;
		len -= ret;
	}


	return _len - len;
}

/* Process a number of complete Feature Descriptors (Ext Compat or Ext Prop) */
static int __must_check ffs_do_os_descs(struct ffs_data *ffs,
					unsigned int count, char *data,
					unsigned int len,
					ffs_os_desc_callback entity, void *priv)
{
	const unsigned _len = len;
	unsigned long num = 0;

	ENTER();

	ffs_log("enter: len %u", len);

	for (num = 0; num < count; ++num) {
		int ret;
		enum ffs_os_desc_type type;
		u16 feature_count;
		struct usb_os_desc_header *desc = (void *)data;

		if (len < sizeof(*desc))
			return -EINVAL;

		/*
		 * Record "descriptor" entity.
		 * Process dwLength, bcdVersion, wIndex, get b/wCount.
		 * Move the data pointer to the beginning of extended
		 * compatibilities proper or extended properties proper
		 * portions of the data
		 */
		if (le32_to_cpu(desc->dwLength) > len)
			return -EINVAL;

		ret = __ffs_do_os_desc_header(ffs, &type, desc);
		if (unlikely(ret < 0)) {
			ffs_log("entity OS_DESCRIPTOR(%02lx); ret = %d\n",
				 num, ret);
			return ret;
		}
		/*
		 * 16-bit hex "?? 00" Little Endian looks like 8-bit hex "??"
		 */
		feature_count = le16_to_cpu(desc->wCount);
		if (type == FFS_OS_DESC_EXT_COMPAT &&
		    (feature_count > 255 || desc->Reserved))
				return -EINVAL;
		len -= ret;
		data += ret;

		/*
		 * Process all function/property descriptors
		 * of this Feature Descriptor
		 */
		ret = ffs_do_single_os_desc(ffs, data, len, type,
					    feature_count, entity, priv, desc);
		if (unlikely(ret < 0)) {
			ffs_log("%s returns %d\n", __func__, ret);
			return ret;
		}

		len -= ret;
		data += ret;
	}

	return _len - len;
}

/**
 * Validate contents of the buffer from userspace related to OS descriptors.
 */
static int __ffs_data_do_os_desc(enum ffs_os_desc_type type,
				 struct usb_os_desc_header *h, void *data,
				 unsigned len, void *priv)
{
	struct ffs_data *ffs = priv;
	u8 length;

	ENTER();

	ffs_log("enter: type %d len %u", type, len);

	switch (type) {
	case FFS_OS_DESC_EXT_COMPAT: {
		struct usb_ext_compat_desc *d = data;
		int i;

		if (len < sizeof(*d) ||
		    d->bFirstInterfaceNumber >= ffs->interfaces_count)
			return -EINVAL;
		if (d->Reserved1 != 1) {
			/*
			 * According to the spec, Reserved1 must be set to 1
			 * but older kernels incorrectly rejected non-zero
			 * values.  We fix it here to avoid returning EINVAL
			 * in response to values we used to accept.
			 */
			pr_debug("usb_ext_compat_desc::Reserved1 forced to 1\n");
			d->Reserved1 = 1;
		}
		for (i = 0; i < ARRAY_SIZE(d->Reserved2); ++i)
			if (d->Reserved2[i])
				return -EINVAL;

		length = sizeof(struct usb_ext_compat_desc);
	}
		break;
	case FFS_OS_DESC_EXT_PROP: {
		struct usb_ext_prop_desc *d = data;
		u32 type, pdl;
		u16 pnl;

		if (len < sizeof(*d) || h->interface >= ffs->interfaces_count)
			return -EINVAL;
		length = le32_to_cpu(d->dwSize);
		if (len < length)
			return -EINVAL;
		type = le32_to_cpu(d->dwPropertyDataType);
		if (type < USB_EXT_PROP_UNICODE ||
		    type > USB_EXT_PROP_UNICODE_MULTI) {
			pr_vdebug("unsupported os descriptor property type: %d",
				  type);
			return -EINVAL;
		}
		pnl = le16_to_cpu(d->wPropertyNameLength);
		if (length < 14 + pnl) {
			pr_vdebug("invalid os descriptor length: %d pnl:%d (descriptor %d)\n",
				  length, pnl, type);
			return -EINVAL;
		}
		pdl = le32_to_cpu(*(__le32 *)((u8 *)data + 10 + pnl));
		if (length != 14 + pnl + pdl) {
			pr_vdebug("invalid os descriptor length: %d pnl:%d pdl:%d (descriptor %d)\n",
				  length, pnl, pdl, type);
			return -EINVAL;
		}
		++ffs->ms_os_descs_ext_prop_count;
		/* property name reported to the host as "WCHAR"s */
		ffs->ms_os_descs_ext_prop_name_len += pnl * 2;
		ffs->ms_os_descs_ext_prop_data_len += pdl;
	}
		break;
	default:
		pr_vdebug("unknown descriptor: %d\n", type);
		return -EINVAL;
	}

	return length;
}

static int __ffs_data_got_descs(struct ffs_data *ffs,
				char *const _data, size_t len)
{
	char *data = _data, *raw_descs;
	unsigned os_descs_count = 0, counts[3], flags;
	int ret = -EINVAL, i;
	struct ffs_desc_helper helper;

	ENTER();

	ffs_log("enter: len %zu", len);

	if (get_unaligned_le32(data + 4) != len)
		goto error;

	switch (get_unaligned_le32(data)) {
	case FUNCTIONFS_DESCRIPTORS_MAGIC:
		flags = FUNCTIONFS_HAS_FS_DESC | FUNCTIONFS_HAS_HS_DESC;
		data += 8;
		len  -= 8;
		break;
	case FUNCTIONFS_DESCRIPTORS_MAGIC_V2:
		flags = get_unaligned_le32(data + 8);
		ffs->user_flags = flags;
		if (flags & ~(FUNCTIONFS_HAS_FS_DESC |
			      FUNCTIONFS_HAS_HS_DESC |
			      FUNCTIONFS_HAS_SS_DESC |
			      FUNCTIONFS_HAS_MS_OS_DESC |
			      FUNCTIONFS_VIRTUAL_ADDR |
			      FUNCTIONFS_EVENTFD |
			      FUNCTIONFS_ALL_CTRL_RECIP |
			      FUNCTIONFS_CONFIG0_SETUP)) {
			ret = -ENOSYS;
			goto error;
		}
		data += 12;
		len  -= 12;
		break;
	default:
		goto error;
	}

	if (flags & FUNCTIONFS_EVENTFD) {
		if (len < 4)
			goto error;
		ffs->ffs_eventfd =
			eventfd_ctx_fdget((int)get_unaligned_le32(data));
		if (IS_ERR(ffs->ffs_eventfd)) {
			ret = PTR_ERR(ffs->ffs_eventfd);
			ffs->ffs_eventfd = NULL;
			goto error;
		}
		data += 4;
		len  -= 4;
	}

	/* Read fs_count, hs_count and ss_count (if present) */
	for (i = 0; i < 3; ++i) {
		if (!(flags & (1 << i))) {
			counts[i] = 0;
		} else if (len < 4) {
			goto error;
		} else {
			counts[i] = get_unaligned_le32(data);
			data += 4;
			len  -= 4;
		}
	}
	if (flags & (1 << i)) {
		if (len < 4) {
			goto error;
		}
		os_descs_count = get_unaligned_le32(data);
		data += 4;
		len -= 4;
	};

	/* Read descriptors */
	raw_descs = data;
	helper.ffs = ffs;
	for (i = 0; i < 3; ++i) {
		if (!counts[i])
			continue;
		helper.interfaces_count = 0;
		helper.eps_count = 0;
		ret = ffs_do_descs(ffs, counts[i], data, len,
				   __ffs_data_do_entity, &helper);
		if (ret < 0)
			goto error;
		if (!ffs->eps_count && !ffs->interfaces_count) {
			ffs->eps_count = helper.eps_count;
			ffs->interfaces_count = helper.interfaces_count;
		} else {
			if (ffs->eps_count != helper.eps_count) {
				ret = -EINVAL;
				goto error;
			}
			if (ffs->interfaces_count != helper.interfaces_count) {
				ret = -EINVAL;
				goto error;
			}
		}
		data += ret;
		len  -= ret;
	}
	if (os_descs_count) {
		ret = ffs_do_os_descs(ffs, os_descs_count, data, len,
				      __ffs_data_do_os_desc, ffs);
		if (ret < 0)
			goto error;
		data += ret;
		len -= ret;
	}

	if (raw_descs == data || len) {
		ret = -EINVAL;
		goto error;
	}

	ffs->raw_descs_data	= _data;
	ffs->raw_descs		= raw_descs;
	ffs->raw_descs_length	= data - raw_descs;
	ffs->fs_descs_count	= counts[0];
	ffs->hs_descs_count	= counts[1];
	ffs->ss_descs_count	= counts[2];
	ffs->ms_os_descs_count	= os_descs_count;

	return 0;

error:
	kfree(_data);
	return ret;
}

static int __ffs_data_got_strings(struct ffs_data *ffs,
				  char *const _data, size_t len)
{
	u32 str_count, needed_count, lang_count;
	struct usb_gadget_strings **stringtabs, *t;
	const char *data = _data;
	struct usb_string *s;

	ENTER();

	ffs_log("enter: len %zu", len);

	if (unlikely(len < 16 ||
		     get_unaligned_le32(data) != FUNCTIONFS_STRINGS_MAGIC ||
		     get_unaligned_le32(data + 4) != len))
		goto error;
	str_count  = get_unaligned_le32(data + 8);
	lang_count = get_unaligned_le32(data + 12);

	/* if one is zero the other must be zero */
	if (unlikely(!str_count != !lang_count))
		goto error;

	/* Do we have at least as many strings as descriptors need? */
	needed_count = ffs->strings_count;
	if (unlikely(str_count < needed_count))
		goto error;

	/*
	 * If we don't need any strings just return and free all
	 * memory.
	 */
	if (!needed_count) {
		kfree(_data);
		return 0;
	}

	/* Allocate everything in one chunk so there's less maintenance. */
	{
		unsigned i = 0;
		vla_group(d);
		vla_item(d, struct usb_gadget_strings *, stringtabs,
			lang_count + 1);
		vla_item(d, struct usb_gadget_strings, stringtab, lang_count);
		vla_item(d, struct usb_string, strings,
			lang_count*(needed_count+1));

		char *vlabuf = kmalloc(vla_group_size(d), GFP_KERNEL);

		if (unlikely(!vlabuf)) {
			kfree(_data);
			return -ENOMEM;
		}

		/* Initialize the VLA pointers */
		stringtabs = vla_ptr(vlabuf, d, stringtabs);
		t = vla_ptr(vlabuf, d, stringtab);
		i = lang_count;
		do {
			*stringtabs++ = t++;
		} while (--i);
		*stringtabs = NULL;

		/* stringtabs = vlabuf = d_stringtabs for later kfree */
		stringtabs = vla_ptr(vlabuf, d, stringtabs);
		t = vla_ptr(vlabuf, d, stringtab);
		s = vla_ptr(vlabuf, d, strings);
	}

	/* For each language */
	data += 16;
	len -= 16;

	do { /* lang_count > 0 so we can use do-while */
		unsigned needed = needed_count;
		u32 str_per_lang = str_count;

		if (unlikely(len < 3))
			goto error_free;
		t->language = get_unaligned_le16(data);
		t->strings  = s;
		++t;

		data += 2;
		len -= 2;

		/* For each string */
		do { /* str_count > 0 so we can use do-while */
			size_t length = strnlen(data, len);

			if (unlikely(length == len))
				goto error_free;

			/*
			 * User may provide more strings then we need,
			 * if that's the case we simply ignore the
			 * rest
			 */
			if (likely(needed)) {
				/*
				 * s->id will be set while adding
				 * function to configuration so for
				 * now just leave garbage here.
				 */
				s->s = data;
				--needed;
				++s;
			}

			data += length + 1;
			len -= length + 1;
		} while (--str_per_lang);

		s->id = 0;   /* terminator */
		s->s = NULL;
		++s;

	} while (--lang_count);

	/* Some garbage left? */
	if (unlikely(len))
		goto error_free;

	/* Done! */
	ffs->stringtabs = stringtabs;
	ffs->raw_strings = _data;

	return 0;

error_free:
	kfree(stringtabs);
error:
	kfree(_data);
	return -EINVAL;
}


/* Events handling and management *******************************************/

static void __ffs_event_add(struct ffs_data *ffs,
			    enum usb_functionfs_event_type type)
{
	enum usb_functionfs_event_type rem_type1, rem_type2 = type;
	int neg = 0;

	ffs_log("enter: type %d state %d setup_state %d flag %lu", type,
		ffs->state, ffs->setup_state, ffs->flags);

	/*
	 * Abort any unhandled setup
	 *
	 * We do not need to worry about some cmpxchg() changing value
	 * of ffs->setup_state without holding the lock because when
	 * state is FFS_SETUP_PENDING cmpxchg() in several places in
	 * the source does nothing.
	 */
	if (ffs->setup_state == FFS_SETUP_PENDING)
		ffs->setup_state = FFS_SETUP_CANCELLED;

	/*
	 * Logic of this function guarantees that there are at most four pending
	 * evens on ffs->ev.types queue.  This is important because the queue
	 * has space for four elements only and __ffs_ep0_read_events function
	 * depends on that limit as well.  If more event types are added, those
	 * limits have to be revisited or guaranteed to still hold.
	 */
	switch (type) {
	case FUNCTIONFS_RESUME:
		rem_type2 = FUNCTIONFS_SUSPEND;
		/* FALL THROUGH */
	case FUNCTIONFS_SUSPEND:
	case FUNCTIONFS_SETUP:
		rem_type1 = type;
		/* Discard all similar events */
		break;

	case FUNCTIONFS_BIND:
	case FUNCTIONFS_UNBIND:
	case FUNCTIONFS_DISABLE:
	case FUNCTIONFS_ENABLE:
		/* Discard everything other then power management. */
		rem_type1 = FUNCTIONFS_SUSPEND;
		rem_type2 = FUNCTIONFS_RESUME;
		neg = 1;
		break;

	default:
		WARN(1, "%d: unknown event, this should not happen\n", type);
		return;
	}

	{
		u8 *ev  = ffs->ev.types, *out = ev;
		unsigned n = ffs->ev.count;
		for (; n; --n, ++ev)
			if ((*ev == rem_type1 || *ev == rem_type2) == neg)
				*out++ = *ev;
			else
				pr_vdebug("purging event %d\n", *ev);
		ffs->ev.count = out - ffs->ev.types;
	}

	pr_vdebug("adding event %d\n", type);
	ffs->ev.types[ffs->ev.count++] = type;
	wake_up_locked(&ffs->ev.waitq);
	if (ffs->ffs_eventfd)
		eventfd_signal(ffs->ffs_eventfd, 1);
}

static void ffs_event_add(struct ffs_data *ffs,
			  enum usb_functionfs_event_type type)
{
	unsigned long flags;
	spin_lock_irqsave(&ffs->ev.waitq.lock, flags);
	__ffs_event_add(ffs, type);
	spin_unlock_irqrestore(&ffs->ev.waitq.lock, flags);
}

/* Bind/unbind USB function hooks *******************************************/

static int ffs_ep_addr2idx(struct ffs_data *ffs, u8 endpoint_address)
{
	int i;

	for (i = 1; i < ARRAY_SIZE(ffs->eps_addrmap); ++i)
		if (ffs->eps_addrmap[i] == endpoint_address)
			return i;
	return -ENOENT;
}

static int __ffs_func_bind_do_descs(enum ffs_entity_type type, u8 *valuep,
				    struct usb_descriptor_header *desc,
				    void *priv)
{
	struct usb_endpoint_descriptor *ds = (void *)desc;
	struct ffs_function *func = priv;
	struct ffs_data *ffs = func->ffs;
	struct ffs_ep *ffs_ep;
	unsigned ep_desc_id;
	int idx;
	static const char *speed_names[] = { "full", "high", "super" };

	ffs_log("enter");

	if (type != FFS_DESCRIPTOR)
		return 0;

	/*
	 * If ss_descriptors is not NULL, we are reading super speed
	 * descriptors; if hs_descriptors is not NULL, we are reading high
	 * speed descriptors; otherwise, we are reading full speed
	 * descriptors.
	 */
	if (func->function.ss_descriptors) {
		ep_desc_id = 2;
		func->function.ss_descriptors[(long)valuep] = desc;
	} else if (func->function.hs_descriptors) {
		ep_desc_id = 1;
		func->function.hs_descriptors[(long)valuep] = desc;
	} else {
		ep_desc_id = 0;
		func->function.fs_descriptors[(long)valuep]    = desc;
	}

	if (!desc || desc->bDescriptorType != USB_DT_ENDPOINT)
		return 0;

	idx = ffs_ep_addr2idx(func->ffs, ds->bEndpointAddress) - 1;
	if (idx < 0)
		return idx;

	ffs_ep = func->eps + idx;

	if (unlikely(ffs_ep->descs[ep_desc_id])) {
		pr_err("two %sspeed descriptors for EP %d\n",
			  speed_names[ep_desc_id],
			  ds->bEndpointAddress & USB_ENDPOINT_NUMBER_MASK);
		return -EINVAL;
	}
	ffs_ep->descs[ep_desc_id] = ds;

	ffs_dump_mem(": Original  ep desc", ds, ds->bLength);
	if (ffs_ep->ep) {
		ds->bEndpointAddress = ffs_ep->descs[0]->bEndpointAddress;
		if (!ds->wMaxPacketSize)
			ds->wMaxPacketSize = ffs_ep->descs[0]->wMaxPacketSize;
	} else {
		struct usb_request *req;
		struct usb_ep *ep;
		u8 bEndpointAddress;

		/*
		 * We back up bEndpointAddress because autoconfig overwrites
		 * it with physical endpoint address.
		 */
		bEndpointAddress = ds->bEndpointAddress;
		pr_vdebug("autoconfig\n");
		ep = usb_ep_autoconfig(func->gadget, ds);
		if (unlikely(!ep))
			return -ENOTSUPP;
		ep->driver_data = func->eps + idx;

		req = usb_ep_alloc_request(ep, GFP_KERNEL);
		if (unlikely(!req))
			return -ENOMEM;

		ffs_ep->ep  = ep;
		ffs_ep->req = req;
		func->eps_revmap[ds->bEndpointAddress &
				 USB_ENDPOINT_NUMBER_MASK] = idx + 1;
		/*
		 * If we use virtual address mapping, we restore
		 * original bEndpointAddress value.
		 */
		if (func->ffs->user_flags & FUNCTIONFS_VIRTUAL_ADDR)
			ds->bEndpointAddress = bEndpointAddress;
	}
	ffs_dump_mem(": Rewritten ep desc", ds, ds->bLength);

	return 0;
}

static int __ffs_func_bind_do_nums(enum ffs_entity_type type, u8 *valuep,
				   struct usb_descriptor_header *desc,
				   void *priv)
{
	struct ffs_function *func = priv;
	struct ffs_data *ffs = func->ffs;
	unsigned idx;
	u8 newValue;

	ffs_log("enter: type %d", type);

	switch (type) {
	default:
	case FFS_DESCRIPTOR:
		/* Handled in previous pass by __ffs_func_bind_do_descs() */
		return 0;

	case FFS_INTERFACE:
		idx = *valuep;
		if (func->interfaces_nums[idx] < 0) {
			int id = usb_interface_id(func->conf, &func->function);
			if (unlikely(id < 0))
				return id;
			func->interfaces_nums[idx] = id;
		}
		newValue = func->interfaces_nums[idx];
		break;

	case FFS_STRING:
		/* String' IDs are allocated when fsf_data is bound to cdev */
		newValue = func->ffs->stringtabs[0]->strings[*valuep - 1].id;
		break;

	case FFS_ENDPOINT:
		/*
		 * USB_DT_ENDPOINT are handled in
		 * __ffs_func_bind_do_descs().
		 */
		if (desc->bDescriptorType == USB_DT_ENDPOINT)
			return 0;

		idx = (*valuep & USB_ENDPOINT_NUMBER_MASK) - 1;
		if (unlikely(!func->eps[idx].ep))
			return -EINVAL;

		{
			struct usb_endpoint_descriptor **descs;
			descs = func->eps[idx].descs;
			newValue = descs[descs[0] ? 0 : 1]->bEndpointAddress;
		}
		break;
	}

	pr_vdebug("%02x -> %02x\n", *valuep, newValue);
	*valuep = newValue;

	ffs_log("exit: newValue %d", newValue);

	return 0;
}

static int __ffs_func_bind_do_os_desc(enum ffs_os_desc_type type,
				      struct usb_os_desc_header *h, void *data,
				      unsigned len, void *priv)
{
	struct ffs_function *func = priv;
	struct ffs_data *ffs = func->ffs;
	u8 length = 0;

	ffs_log("enter: type %d", type);

	switch (type) {
	case FFS_OS_DESC_EXT_COMPAT: {
		struct usb_ext_compat_desc *desc = data;
		struct usb_os_desc_table *t;

		t = &func->function.os_desc_table[desc->bFirstInterfaceNumber];
		t->if_id = func->interfaces_nums[desc->bFirstInterfaceNumber];
		memcpy(t->os_desc->ext_compat_id, &desc->CompatibleID,
		       ARRAY_SIZE(desc->CompatibleID) +
		       ARRAY_SIZE(desc->SubCompatibleID));
		length = sizeof(*desc);
	}
		break;
	case FFS_OS_DESC_EXT_PROP: {
		struct usb_ext_prop_desc *desc = data;
		struct usb_os_desc_table *t;
		struct usb_os_desc_ext_prop *ext_prop;
		char *ext_prop_name;
		char *ext_prop_data;

		t = &func->function.os_desc_table[h->interface];
		t->if_id = func->interfaces_nums[h->interface];

		ext_prop = func->ffs->ms_os_descs_ext_prop_avail;
		func->ffs->ms_os_descs_ext_prop_avail += sizeof(*ext_prop);

		ext_prop->type = le32_to_cpu(desc->dwPropertyDataType);
		ext_prop->name_len = le16_to_cpu(desc->wPropertyNameLength);
		ext_prop->data_len = le32_to_cpu(*(__le32 *)
			usb_ext_prop_data_len_ptr(data, ext_prop->name_len));
		length = ext_prop->name_len + ext_prop->data_len + 14;

		ext_prop_name = func->ffs->ms_os_descs_ext_prop_name_avail;
		func->ffs->ms_os_descs_ext_prop_name_avail +=
			ext_prop->name_len;

		ext_prop_data = func->ffs->ms_os_descs_ext_prop_data_avail;
		func->ffs->ms_os_descs_ext_prop_data_avail +=
			ext_prop->data_len;
		memcpy(ext_prop_data,
		       usb_ext_prop_data_ptr(data, ext_prop->name_len),
		       ext_prop->data_len);
		/* unicode data reported to the host as "WCHAR"s */
		switch (ext_prop->type) {
		case USB_EXT_PROP_UNICODE:
		case USB_EXT_PROP_UNICODE_ENV:
		case USB_EXT_PROP_UNICODE_LINK:
		case USB_EXT_PROP_UNICODE_MULTI:
			ext_prop->data_len *= 2;
			break;
		}
		ext_prop->data = ext_prop_data;

		memcpy(ext_prop_name, usb_ext_prop_name_ptr(data),
		       ext_prop->name_len);
		/* property name reported to the host as "WCHAR"s */
		ext_prop->name_len *= 2;
		ext_prop->name = ext_prop_name;

		t->os_desc->ext_prop_len +=
			ext_prop->name_len + ext_prop->data_len + 14;
		++t->os_desc->ext_prop_count;
		list_add_tail(&ext_prop->entry, &t->os_desc->ext_prop);
	}
		break;
	default:
		pr_vdebug("unknown descriptor: %d\n", type);
	}

	return length;
}

static inline struct f_fs_opts *ffs_do_functionfs_bind(struct usb_function *f,
						struct usb_configuration *c)
{
	struct ffs_function *func = ffs_func_from_usb(f);
	struct f_fs_opts *ffs_opts =
		container_of(f->fi, struct f_fs_opts, func_inst);
<<<<<<< HEAD
	struct ffs_data *ffs = ffs_opts->dev->ffs_data;
=======
	struct ffs_data *ffs_data;
>>>>>>> 2c142e4e
	int ret;

	ENTER();

	/*
	 * Legacy gadget triggers binding in functionfs_ready_callback,
	 * which already uses locking; taking the same lock here would
	 * cause a deadlock.
	 *
	 * Configfs-enabled gadgets however do need ffs_dev_lock.
	 */
	if (!ffs_opts->no_configfs)
		ffs_dev_lock();
	ret = ffs_opts->dev->desc_ready ? 0 : -ENODEV;
	ffs_data = ffs_opts->dev->ffs_data;
	if (!ffs_opts->no_configfs)
		ffs_dev_unlock();
	if (ret)
		return ERR_PTR(ret);

	func->ffs = ffs_data;
	func->conf = c;
	func->gadget = c->cdev->gadget;

	/*
	 * in drivers/usb/gadget/configfs.c:configfs_composite_bind()
	 * configurations are bound in sequence with list_for_each_entry,
	 * in each configuration its functions are bound in sequence
	 * with list_for_each_entry, so we assume no race condition
	 * with regard to ffs_opts->bound access
	 */
	if (!ffs_opts->refcnt) {
		ret = functionfs_bind(func->ffs, c->cdev);
		if (ret) {
			ffs_log("functionfs_bind returned %d", ret);
			return ERR_PTR(ret);
		}
	}
	ffs_opts->refcnt++;
	func->function.strings = func->ffs->stringtabs;

	return ffs_opts;
}

static int _ffs_func_bind(struct usb_configuration *c,
			  struct usb_function *f)
{
	struct ffs_function *func = ffs_func_from_usb(f);
	struct ffs_data *ffs = func->ffs;

	const int full = !!func->ffs->fs_descs_count;
	const int high = !!func->ffs->hs_descs_count;
	const int super = !!func->ffs->ss_descs_count;

	int fs_len, hs_len, ss_len, ret, i;
	struct ffs_ep *eps_ptr;

	/* Make it a single chunk, less management later on */
	vla_group(d);
	vla_item_with_sz(d, struct ffs_ep, eps, ffs->eps_count);
	vla_item_with_sz(d, struct usb_descriptor_header *, fs_descs,
		full ? ffs->fs_descs_count + 1 : 0);
	vla_item_with_sz(d, struct usb_descriptor_header *, hs_descs,
		high ? ffs->hs_descs_count + 1 : 0);
	vla_item_with_sz(d, struct usb_descriptor_header *, ss_descs,
		super ? ffs->ss_descs_count + 1 : 0);
	vla_item_with_sz(d, short, inums, ffs->interfaces_count);
	vla_item_with_sz(d, struct usb_os_desc_table, os_desc_table,
			 c->cdev->use_os_string ? ffs->interfaces_count : 0);
	vla_item_with_sz(d, char[16], ext_compat,
			 c->cdev->use_os_string ? ffs->interfaces_count : 0);
	vla_item_with_sz(d, struct usb_os_desc, os_desc,
			 c->cdev->use_os_string ? ffs->interfaces_count : 0);
	vla_item_with_sz(d, struct usb_os_desc_ext_prop, ext_prop,
			 ffs->ms_os_descs_ext_prop_count);
	vla_item_with_sz(d, char, ext_prop_name,
			 ffs->ms_os_descs_ext_prop_name_len);
	vla_item_with_sz(d, char, ext_prop_data,
			 ffs->ms_os_descs_ext_prop_data_len);
	vla_item_with_sz(d, char, raw_descs, ffs->raw_descs_length);
	char *vlabuf;

	ENTER();

	ffs_log("enter: state %d setup_state %d flag %lu", ffs->state,
		ffs->setup_state, ffs->flags);

	/* Has descriptors only for speeds gadget does not support */
	if (unlikely(!(full | high | super)))
		return -ENOTSUPP;

	/* Allocate a single chunk, less management later on */
	vlabuf = kzalloc(vla_group_size(d), GFP_KERNEL);
	if (unlikely(!vlabuf))
		return -ENOMEM;

	ffs->ms_os_descs_ext_prop_avail = vla_ptr(vlabuf, d, ext_prop);
	ffs->ms_os_descs_ext_prop_name_avail =
		vla_ptr(vlabuf, d, ext_prop_name);
	ffs->ms_os_descs_ext_prop_data_avail =
		vla_ptr(vlabuf, d, ext_prop_data);

	/* Copy descriptors  */
	memcpy(vla_ptr(vlabuf, d, raw_descs), ffs->raw_descs,
	       ffs->raw_descs_length);

	memset(vla_ptr(vlabuf, d, inums), 0xff, d_inums__sz);
	eps_ptr = vla_ptr(vlabuf, d, eps);
	for (i = 0; i < ffs->eps_count; i++)
		eps_ptr[i].num = -1;

	/* Save pointers
	 * d_eps == vlabuf, func->eps used to kfree vlabuf later
	*/
	func->eps             = vla_ptr(vlabuf, d, eps);
	func->interfaces_nums = vla_ptr(vlabuf, d, inums);

	/*
	 * Go through all the endpoint descriptors and allocate
	 * endpoints first, so that later we can rewrite the endpoint
	 * numbers without worrying that it may be described later on.
	 */
	if (likely(full)) {
		func->function.fs_descriptors = vla_ptr(vlabuf, d, fs_descs);
		fs_len = ffs_do_descs(ffs, ffs->fs_descs_count,
				      vla_ptr(vlabuf, d, raw_descs),
				      d_raw_descs__sz,
				      __ffs_func_bind_do_descs, func);
		if (unlikely(fs_len < 0)) {
			ret = fs_len;
			goto error;
		}
	} else {
		fs_len = 0;
	}

	if (likely(high)) {
		func->function.hs_descriptors = vla_ptr(vlabuf, d, hs_descs);
		hs_len = ffs_do_descs(ffs, ffs->hs_descs_count,
				      vla_ptr(vlabuf, d, raw_descs) + fs_len,
				      d_raw_descs__sz - fs_len,
				      __ffs_func_bind_do_descs, func);
		if (unlikely(hs_len < 0)) {
			ret = hs_len;
			goto error;
		}
	} else {
		hs_len = 0;
	}

	if (likely(super)) {
<<<<<<< HEAD
		func->function.ss_descriptors = vla_ptr(vlabuf, d, ss_descs);
		ss_len = ffs_do_descs(ffs, ffs->ss_descs_count,
=======
		func->function.ss_descriptors = func->function.ssp_descriptors =
			vla_ptr(vlabuf, d, ss_descs);
		ss_len = ffs_do_descs(ffs->ss_descs_count,
>>>>>>> 2c142e4e
				vla_ptr(vlabuf, d, raw_descs) + fs_len + hs_len,
				d_raw_descs__sz - fs_len - hs_len,
				__ffs_func_bind_do_descs, func);
		if (unlikely(ss_len < 0)) {
			ret = ss_len;
			goto error;
		}
		func->function.ssp_descriptors = func->function.ss_descriptors;
	} else {
		ss_len = 0;
	}

	/*
	 * Now handle interface numbers allocation and interface and
	 * endpoint numbers rewriting.  We can do that in one go
	 * now.
	 */
	ret = ffs_do_descs(ffs, ffs->fs_descs_count +
			   (high ? ffs->hs_descs_count : 0) +
			   (super ? ffs->ss_descs_count : 0),
			   vla_ptr(vlabuf, d, raw_descs), d_raw_descs__sz,
			   __ffs_func_bind_do_nums, func);
	if (unlikely(ret < 0))
		goto error;

	func->function.os_desc_table = vla_ptr(vlabuf, d, os_desc_table);
	if (c->cdev->use_os_string) {
		for (i = 0; i < ffs->interfaces_count; ++i) {
			struct usb_os_desc *desc;

			desc = func->function.os_desc_table[i].os_desc =
				vla_ptr(vlabuf, d, os_desc) +
				i * sizeof(struct usb_os_desc);
			desc->ext_compat_id =
				vla_ptr(vlabuf, d, ext_compat) + i * 16;
			INIT_LIST_HEAD(&desc->ext_prop);
		}
		ret = ffs_do_os_descs(ffs, ffs->ms_os_descs_count,
				      vla_ptr(vlabuf, d, raw_descs) +
				      fs_len + hs_len + ss_len,
				      d_raw_descs__sz - fs_len - hs_len -
				      ss_len,
				      __ffs_func_bind_do_os_desc, func);
		if (unlikely(ret < 0))
			goto error;
	}
	func->function.os_desc_n =
		c->cdev->use_os_string ? ffs->interfaces_count : 0;

	/* And we're done */
	ffs_event_add(ffs, FUNCTIONFS_BIND);

	return 0;

error:
	/* XXX Do we need to release all claimed endpoints here? */
	ffs_log("exit: ret %d", ret);
	return ret;
}

static int ffs_func_bind(struct usb_configuration *c,
			 struct usb_function *f)
{
	struct f_fs_opts *ffs_opts = ffs_do_functionfs_bind(f, c);
	struct ffs_function *func = ffs_func_from_usb(f);
	struct ffs_data *ffs = func->ffs;
	int ret;

	if (IS_ERR(ffs_opts))
		return PTR_ERR(ffs_opts);

	ffs_log("enter");

	ret = _ffs_func_bind(c, f);
	if (ret && !--ffs_opts->refcnt)
		functionfs_unbind(func->ffs);

	return ret;
}


/* Other USB function hooks *************************************************/

static void ffs_reset_work(struct work_struct *work)
{
	struct ffs_data *ffs = container_of(work,
		struct ffs_data, reset_work);

	ffs_log("enter");

	ffs_data_reset(ffs);
}

static int ffs_func_set_alt(struct usb_function *f,
			    unsigned interface, unsigned alt)
{
	struct ffs_function *func = ffs_func_from_usb(f);
	struct ffs_data *ffs = func->ffs;
	int ret = 0, intf;

	ffs_log("enter: alt %d", (int)alt);

	if (alt != (unsigned)-1) {
		intf = ffs_func_revmap_intf(func, interface);
		if (unlikely(intf < 0))
			return intf;
	}

	if (ffs->func) {
		ffs_func_eps_disable(ffs->func);
		ffs->func = NULL;
	}

	if (ffs->state == FFS_DEACTIVATED) {
		ffs->state = FFS_CLOSING;
		INIT_WORK(&ffs->reset_work, ffs_reset_work);
		schedule_work(&ffs->reset_work);
		return -ENODEV;
	}

	if (ffs->state != FFS_ACTIVE)
		return -ENODEV;

	if (alt == (unsigned)-1) {
		ffs->func = NULL;
		ffs_event_add(ffs, FUNCTIONFS_DISABLE);
		return 0;
	}

	ffs->func = func;
	ret = ffs_func_eps_enable(func);
	if (likely(ret >= 0))
		ffs_event_add(ffs, FUNCTIONFS_ENABLE);

	return ret;
}

static void ffs_func_disable(struct usb_function *f)
{
	struct ffs_function *func = ffs_func_from_usb(f);
	struct ffs_data *ffs = func->ffs;

	ffs_log("enter");
	ffs_func_set_alt(f, 0, (unsigned)-1);
}

static int ffs_func_setup(struct usb_function *f,
			  const struct usb_ctrlrequest *creq)
{
	struct ffs_function *func = ffs_func_from_usb(f);
	struct ffs_data *ffs = func->ffs;
	unsigned long flags;
	int ret;

	ENTER();

	pr_vdebug("creq->bRequestType = %02x\n", creq->bRequestType);
	pr_vdebug("creq->bRequest     = %02x\n", creq->bRequest);
	pr_vdebug("creq->wValue       = %04x\n", le16_to_cpu(creq->wValue));
	pr_vdebug("creq->wIndex       = %04x\n", le16_to_cpu(creq->wIndex));
	pr_vdebug("creq->wLength      = %04x\n", le16_to_cpu(creq->wLength));

	ffs_log("enter: state %d reqtype=%02x req=%02x wv=%04x wi=%04x wl=%04x",
			ffs->state, creq->bRequestType, creq->bRequest,
			le16_to_cpu(creq->wValue), le16_to_cpu(creq->wIndex),
			le16_to_cpu(creq->wLength));

	/*
	 * Most requests directed to interface go through here
	 * (notable exceptions are set/get interface) so we need to
	 * handle them.  All other either handled by composite or
	 * passed to usb_configuration->setup() (if one is set).  No
	 * matter, we will handle requests directed to endpoint here
	 * as well (as it's straightforward).  Other request recipient
	 * types are only handled when the user flag FUNCTIONFS_ALL_CTRL_RECIP
	 * is being used.
	 */
	if (ffs->state != FFS_ACTIVE)
		return -ENODEV;

	switch (creq->bRequestType & USB_RECIP_MASK) {
	case USB_RECIP_INTERFACE:
		ret = ffs_func_revmap_intf(func, le16_to_cpu(creq->wIndex));
		if (unlikely(ret < 0))
			return ret;
		break;

	case USB_RECIP_ENDPOINT:
		ret = ffs_func_revmap_ep(func, le16_to_cpu(creq->wIndex));
		if (unlikely(ret < 0))
			return ret;
		if (func->ffs->user_flags & FUNCTIONFS_VIRTUAL_ADDR)
			ret = func->ffs->eps_addrmap[ret];
		break;

	default:
		if (func->ffs->user_flags & FUNCTIONFS_ALL_CTRL_RECIP)
			ret = le16_to_cpu(creq->wIndex);
		else
			return -EOPNOTSUPP;
	}

	spin_lock_irqsave(&ffs->ev.waitq.lock, flags);
	ffs->ev.setup = *creq;
	ffs->ev.setup.wIndex = cpu_to_le16(ret);
	__ffs_event_add(ffs, FUNCTIONFS_SETUP);
	spin_unlock_irqrestore(&ffs->ev.waitq.lock, flags);

	return creq->wLength == 0 ? USB_GADGET_DELAYED_STATUS : 0;
}

static bool ffs_func_req_match(struct usb_function *f,
			       const struct usb_ctrlrequest *creq,
			       bool config0)
{
	struct ffs_function *func = ffs_func_from_usb(f);

	if (config0 && !(func->ffs->user_flags & FUNCTIONFS_CONFIG0_SETUP))
		return false;

	switch (creq->bRequestType & USB_RECIP_MASK) {
	case USB_RECIP_INTERFACE:
		return (ffs_func_revmap_intf(func,
					     le16_to_cpu(creq->wIndex)) >= 0);
	case USB_RECIP_ENDPOINT:
		return (ffs_func_revmap_ep(func,
					   le16_to_cpu(creq->wIndex)) >= 0);
	default:
		return (bool) (func->ffs->user_flags &
			       FUNCTIONFS_ALL_CTRL_RECIP);
	}
}

static void ffs_func_suspend(struct usb_function *f)
{
	struct ffs_data *ffs = ffs_func_from_usb(f)->ffs;

	ENTER();

	ffs_log("enter");

	ffs_event_add(ffs_func_from_usb(f)->ffs, FUNCTIONFS_SUSPEND);
}

static void ffs_func_resume(struct usb_function *f)
{
	struct ffs_data *ffs = ffs_func_from_usb(f)->ffs;

	ENTER();

	ffs_log("enter");

	ffs_event_add(ffs_func_from_usb(f)->ffs, FUNCTIONFS_RESUME);
}


/* Endpoint and interface numbers reverse mapping ***************************/

static int ffs_func_revmap_ep(struct ffs_function *func, u8 num)
{
	num = func->eps_revmap[num & USB_ENDPOINT_NUMBER_MASK];
	return num ? num : -EDOM;
}

static int ffs_func_revmap_intf(struct ffs_function *func, u8 intf)
{
	short *nums = func->interfaces_nums;
	unsigned count = func->ffs->interfaces_count;

	for (; count; --count, ++nums) {
		if (*nums >= 0 && *nums == intf)
			return nums - func->interfaces_nums;
	}

	return -EDOM;
}


/* Devices management *******************************************************/

static LIST_HEAD(ffs_devices);

static struct ffs_dev *_ffs_do_find_dev(const char *name)
{
	struct ffs_dev *dev;

	if (!name)
		return NULL;

	list_for_each_entry(dev, &ffs_devices, entry) {
		if (strcmp(dev->name, name) == 0)
			return dev;
	}

	return NULL;
}

/*
 * ffs_lock must be taken by the caller of this function
 */
static struct ffs_dev *_ffs_get_single_dev(void)
{
	struct ffs_dev *dev;

	if (list_is_singular(&ffs_devices)) {
		dev = list_first_entry(&ffs_devices, struct ffs_dev, entry);
		if (dev->single)
			return dev;
	}

	return NULL;
}

/*
 * ffs_lock must be taken by the caller of this function
 */
static struct ffs_dev *_ffs_find_dev(const char *name)
{
	struct ffs_dev *dev;

	dev = _ffs_get_single_dev();
	if (dev)
		return dev;

	dev = _ffs_do_find_dev(name);

	return dev;
}

/* Configfs support *********************************************************/

static inline struct f_fs_opts *to_ffs_opts(struct config_item *item)
{
	return container_of(to_config_group(item), struct f_fs_opts,
			    func_inst.group);
}

static void ffs_attr_release(struct config_item *item)
{
	struct f_fs_opts *opts = to_ffs_opts(item);

	usb_put_function_instance(&opts->func_inst);
}

static struct configfs_item_operations ffs_item_ops = {
	.release	= ffs_attr_release,
};

static const struct config_item_type ffs_func_type = {
	.ct_item_ops	= &ffs_item_ops,
	.ct_owner	= THIS_MODULE,
};


/* Function registration interface ******************************************/

static void ffs_free_inst(struct usb_function_instance *f)
{
	struct f_fs_opts *opts;

	opts = to_f_fs_opts(f);
	ffs_release_dev(opts->dev);
	ffs_dev_lock();
	_ffs_free_dev(opts->dev);
	ffs_dev_unlock();
	kfree(opts);
}

static int ffs_set_inst_name(struct usb_function_instance *fi, const char *name)
{
	if (strlen(name) >= FIELD_SIZEOF(struct ffs_dev, name))
		return -ENAMETOOLONG;
	return ffs_name_dev(to_f_fs_opts(fi)->dev, name);
}

static struct usb_function_instance *ffs_alloc_inst(void)
{
	struct f_fs_opts *opts;
	struct ffs_dev *dev;

	opts = kzalloc(sizeof(*opts), GFP_KERNEL);
	if (!opts)
		return ERR_PTR(-ENOMEM);

	opts->func_inst.set_inst_name = ffs_set_inst_name;
	opts->func_inst.free_func_inst = ffs_free_inst;
	ffs_dev_lock();
	dev = _ffs_alloc_dev();
	ffs_dev_unlock();
	if (IS_ERR(dev)) {
		kfree(opts);
		return ERR_CAST(dev);
	}
	opts->dev = dev;
	dev->opts = opts;

	config_group_init_type_name(&opts->func_inst.group, "",
				    &ffs_func_type);
	return &opts->func_inst;
}

static void ffs_free(struct usb_function *f)
{
	kfree(ffs_func_from_usb(f));
}

static void ffs_func_unbind(struct usb_configuration *c,
			    struct usb_function *f)
{
	struct ffs_function *func = ffs_func_from_usb(f);
	struct ffs_data *ffs = func->ffs;
	struct f_fs_opts *opts =
		container_of(f->fi, struct f_fs_opts, func_inst);
	struct ffs_ep *ep = func->eps;
	unsigned count = ffs->eps_count;
	unsigned long flags;

	ENTER();

	ffs_log("enter: state %d setup_state %d flag %lu", ffs->state,
		ffs->setup_state, ffs->flags);

	if (ffs->func == func) {
		ffs_func_eps_disable(func);
		ffs->func = NULL;
	}

<<<<<<< HEAD
	if (!--opts->refcnt) {
		ffs_event_add(ffs, FUNCTIONFS_UNBIND);
=======
	/* Drain any pending AIO completions */
	drain_workqueue(ffs->io_completion_wq);

	if (!--opts->refcnt)
>>>>>>> 2c142e4e
		functionfs_unbind(ffs);
	}

	/* cleanup after autoconfig */
	spin_lock_irqsave(&func->ffs->eps_lock, flags);
	while (count--) {
		if (ep->ep && ep->req)
			usb_ep_free_request(ep->ep, ep->req);
		ep->req = NULL;
		ep->ep = NULL;
		++ep;
	}
	spin_unlock_irqrestore(&func->ffs->eps_lock, flags);
	kfree(func->eps);
	func->eps = NULL;
	/*
	 * eps, descriptors and interfaces_nums are allocated in the
	 * same chunk so only one free is required.
	 */
	func->function.fs_descriptors = NULL;
	func->function.hs_descriptors = NULL;
	func->function.ss_descriptors = NULL;
	func->function.ssp_descriptors = NULL;
	func->interfaces_nums = NULL;

	if (opts->refcnt) {
		ffs_event_add(ffs, FUNCTIONFS_UNBIND);

		ffs_log("exit: state %d setup_state %d flag %lu", ffs->state,
			ffs->setup_state, ffs->flags);
	}
}

static struct usb_function *ffs_alloc(struct usb_function_instance *fi)
{
	struct ffs_function *func;

	ENTER();

	func = kzalloc(sizeof(*func), GFP_KERNEL);
	if (unlikely(!func))
		return ERR_PTR(-ENOMEM);

	func->function.name    = "Function FS Gadget";

	func->function.bind    = ffs_func_bind;
	func->function.unbind  = ffs_func_unbind;
	func->function.set_alt = ffs_func_set_alt;
	func->function.disable = ffs_func_disable;
	func->function.setup   = ffs_func_setup;
	func->function.req_match = ffs_func_req_match;
	func->function.suspend = ffs_func_suspend;
	func->function.resume  = ffs_func_resume;
	func->function.free_func = ffs_free;

	return &func->function;
}

/*
 * ffs_lock must be taken by the caller of this function
 */
static struct ffs_dev *_ffs_alloc_dev(void)
{
	struct ffs_dev *dev;
	int ret;

	if (_ffs_get_single_dev())
			return ERR_PTR(-EBUSY);

	dev = kzalloc(sizeof(*dev), GFP_KERNEL);
	if (!dev)
		return ERR_PTR(-ENOMEM);

	if (list_empty(&ffs_devices)) {
		ret = functionfs_init();
		if (ret) {
			kfree(dev);
			return ERR_PTR(ret);
		}
	}

	list_add(&dev->entry, &ffs_devices);

	return dev;
}

int ffs_name_dev(struct ffs_dev *dev, const char *name)
{
	struct ffs_dev *existing;
	int ret = 0;

	ffs_dev_lock();

	existing = _ffs_do_find_dev(name);
	if (!existing)
		strlcpy(dev->name, name, ARRAY_SIZE(dev->name));
	else if (existing != dev)
		ret = -EBUSY;

	ffs_dev_unlock();

	return ret;
}
EXPORT_SYMBOL_GPL(ffs_name_dev);

int ffs_single_dev(struct ffs_dev *dev)
{
	int ret;

	ret = 0;
	ffs_dev_lock();

	if (!list_is_singular(&ffs_devices))
		ret = -EBUSY;
	else
		dev->single = true;

	ffs_dev_unlock();

	return ret;
}
EXPORT_SYMBOL_GPL(ffs_single_dev);

/*
 * ffs_lock must be taken by the caller of this function
 */
static void _ffs_free_dev(struct ffs_dev *dev)
{
	list_del(&dev->entry);

	kfree(dev);
	if (list_empty(&ffs_devices))
		functionfs_cleanup();
}

static int ffs_acquire_dev(const char *dev_name, struct ffs_data *ffs_data)
{
	int ret = 0;
	struct ffs_dev *ffs_dev;

	ENTER();

	ffs_dev_lock();

	ffs_dev = _ffs_find_dev(dev_name);
	if (!ffs_dev) {
		ret = -ENOENT;
	} else if (ffs_dev->mounted) {
		ret = -EBUSY;
	} else if (ffs_dev->ffs_acquire_dev_callback &&
		   ffs_dev->ffs_acquire_dev_callback(ffs_dev)) {
		ret = -ENOENT;
	} else {
		ffs_dev->mounted = true;
		ffs_dev->ffs_data = ffs_data;
		ffs_data->private_data = ffs_dev;
	}

	ffs_dev_unlock();
<<<<<<< HEAD

	return ffs_dev;
=======
	return ret;
>>>>>>> 2c142e4e
}

static void ffs_release_dev(struct ffs_dev *ffs_dev)
{
	ENTER();

	ffs_dev_lock();

	if (ffs_dev && ffs_dev->mounted) {
		ffs_dev->mounted = false;
		if (ffs_dev->ffs_data) {
			ffs_dev->ffs_data->private_data = NULL;
			ffs_dev->ffs_data = NULL;
		}

		if (ffs_dev->ffs_release_dev_callback)
			ffs_dev->ffs_release_dev_callback(ffs_dev);
	}

	ffs_dev_unlock();
}

static int ffs_ready(struct ffs_data *ffs)
{
	struct ffs_dev *ffs_obj;
	int ret = 0;

	ENTER();

	ffs_log("enter");

	ffs_dev_lock();

	ffs_obj = ffs->private_data;
	if (!ffs_obj) {
		ret = -EINVAL;
		goto done;
	}
	if (WARN_ON(ffs_obj->desc_ready)) {
		ret = -EBUSY;
		goto done;
	}

	ffs_obj->desc_ready = true;

	if (ffs_obj->ffs_ready_callback) {
		ret = ffs_obj->ffs_ready_callback(ffs);
		if (ret)
			goto done;
	}

	set_bit(FFS_FL_CALL_CLOSED_CALLBACK, &ffs->flags);
done:
	ffs_dev_unlock();

	ffs_log("exit: ret %d", ret);

	return ret;
}

static void ffs_closed(struct ffs_data *ffs)
{
	struct ffs_dev *ffs_obj;
	struct f_fs_opts *opts;
	struct config_item *ci;

	ENTER();

	ffs_log("enter");

	ffs_dev_lock();

	ffs_obj = ffs->private_data;
	if (!ffs_obj)
		goto done;

	ffs_obj->desc_ready = false;

	if (test_and_clear_bit(FFS_FL_CALL_CLOSED_CALLBACK, &ffs->flags) &&
	    ffs_obj->ffs_closed_callback)
		ffs_obj->ffs_closed_callback(ffs);

	if (ffs_obj->opts)
		opts = ffs_obj->opts;
	else
		goto done;

	if (opts->no_configfs || !opts->func_inst.group.cg_item.ci_parent
	    || !kref_read(&opts->func_inst.group.cg_item.ci_kref))
		goto done;

	ci = opts->func_inst.group.cg_item.ci_parent->ci_parent;
	ffs_dev_unlock();

	if (test_bit(FFS_FL_BOUND, &ffs->flags)) {
		unregister_gadget_item(ci);
		ffs_log("unreg gadget done");
	}

	return;
done:
	ffs_dev_unlock();

	ffs_log("exit error");
}

/* Misc helper functions ****************************************************/

static int ffs_mutex_lock(struct mutex *mutex, unsigned nonblock)
{
	return nonblock
		? likely(mutex_trylock(mutex)) ? 0 : -EAGAIN
		: mutex_lock_interruptible(mutex);
}

/**
 * ffs_prepare_buffer() - copy userspace buffer into kernel.
 * @buf: userspace buffer
 * @len: length of the buffer
 * @extra_alloc_buf: Extra buffer allocation if required by UDC.
 *
 * This function returns pointer to the copied buffer
 */
static char *ffs_prepare_buffer(const char __user *buf, size_t len,
		size_t extra_buf_alloc)
{
	char *data;

	if (unlikely(!len))
		return NULL;

	data = kmalloc(len + extra_buf_alloc, GFP_KERNEL);
	if (unlikely(!data))
		return ERR_PTR(-ENOMEM);

	if (unlikely(copy_from_user(data, buf, len))) {
		kfree(data);
		return ERR_PTR(-EFAULT);
	}

	pr_vdebug("Buffer from user space:\n");
	ffs_dump_mem("", data, len);

	return data;
}

DECLARE_USB_FUNCTION_INIT(ffs, ffs_alloc_inst, ffs_alloc);
MODULE_LICENSE("GPL");
MODULE_AUTHOR("Michal Nazarewicz");<|MERGE_RESOLUTION|>--- conflicted
+++ resolved
@@ -1407,7 +1407,6 @@
 		switch (epfile->ffs->gadget->speed) {
 		case USB_SPEED_SUPER_PLUS:
 		case USB_SPEED_SUPER:
-		case USB_SPEED_SUPER_PLUS:
 			desc_idx = 2;
 			break;
 		case USB_SPEED_HIGH:
@@ -1720,11 +1719,6 @@
 	rv = mount_nodev(t, flags, &data, ffs_sb_fill);
 	if (IS_ERR(rv) && data.ffs_data)
 		ffs_data_put(data.ffs_data);
-<<<<<<< HEAD
-	}
-
-=======
->>>>>>> 2c142e4e
 	return rv;
 }
 
@@ -2097,25 +2091,20 @@
 
 static void ffs_func_eps_disable(struct ffs_function *func)
 {
-<<<<<<< HEAD
-	struct ffs_ep *ep         = func->eps;
-	struct ffs_data *ffs      = func->ffs;
-	struct ffs_epfile *epfile = func->ffs->epfiles;
-	unsigned count            = func->ffs->eps_count;
-=======
 	struct ffs_ep *ep;
+	struct ffs_data *ffs;
 	struct ffs_epfile *epfile;
 	unsigned short count;
->>>>>>> 2c142e4e
 	unsigned long flags;
 
 	ffs_log("enter: state %d setup_state %d flag %lu", func->ffs->state,
 		func->ffs->setup_state, func->ffs->flags);
 
 	spin_lock_irqsave(&func->ffs->eps_lock, flags);
+	ep = func->eps;
+	ffs = func->ffs;
+	epfile = func->ffs->epfiles;
 	count = func->ffs->eps_count;
-	epfile = func->ffs->epfiles;
-	ep = func->eps;
 	while (count--) {
 		/* pending requests get nuked */
 		if (likely(ep->ep))
@@ -3250,11 +3239,8 @@
 	struct ffs_function *func = ffs_func_from_usb(f);
 	struct f_fs_opts *ffs_opts =
 		container_of(f->fi, struct f_fs_opts, func_inst);
-<<<<<<< HEAD
 	struct ffs_data *ffs = ffs_opts->dev->ffs_data;
-=======
 	struct ffs_data *ffs_data;
->>>>>>> 2c142e4e
 	int ret;
 
 	ENTER();
@@ -3406,14 +3392,9 @@
 	}
 
 	if (likely(super)) {
-<<<<<<< HEAD
-		func->function.ss_descriptors = vla_ptr(vlabuf, d, ss_descs);
-		ss_len = ffs_do_descs(ffs, ffs->ss_descs_count,
-=======
 		func->function.ss_descriptors = func->function.ssp_descriptors =
 			vla_ptr(vlabuf, d, ss_descs);
-		ss_len = ffs_do_descs(ffs->ss_descs_count,
->>>>>>> 2c142e4e
+		ss_len = ffs_do_descs(ffs, ffs->ss_descs_count,
 				vla_ptr(vlabuf, d, raw_descs) + fs_len + hs_len,
 				d_raw_descs__sz - fs_len - hs_len,
 				__ffs_func_bind_do_descs, func);
@@ -3841,17 +3822,11 @@
 		ffs->func = NULL;
 	}
 
-<<<<<<< HEAD
-	if (!--opts->refcnt) {
-		ffs_event_add(ffs, FUNCTIONFS_UNBIND);
-=======
 	/* Drain any pending AIO completions */
 	drain_workqueue(ffs->io_completion_wq);
 
 	if (!--opts->refcnt)
->>>>>>> 2c142e4e
 		functionfs_unbind(ffs);
-	}
 
 	/* cleanup after autoconfig */
 	spin_lock_irqsave(&func->ffs->eps_lock, flags);
@@ -4009,12 +3984,7 @@
 	}
 
 	ffs_dev_unlock();
-<<<<<<< HEAD
-
-	return ffs_dev;
-=======
 	return ret;
->>>>>>> 2c142e4e
 }
 
 static void ffs_release_dev(struct ffs_dev *ffs_dev)
