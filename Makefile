# SPDX-License-Identifier: GPL-2.0
VERSION = 4
PATCHLEVEL = 19
SUBLEVEL = 149
EXTRAVERSION =
NAME = "People's Front"

# *DOCUMENTATION*
# To see a list of typical targets execute "make help"
# More info can be located in ./README
# Comments in this file are targeted only to the developer, do not
# expect to learn how to build the kernel reading this file.

# That's our default target when none is given on the command line
PHONY := _all
_all:

# o Do not use make's built-in rules and variables
#   (this increases performance and avoids hard-to-debug behaviour);
# o Look for make include files relative to root of kernel src
MAKEFLAGS += -rR --include-dir=$(CURDIR)

# Avoid funny character set dependencies
unexport LC_ALL
LC_COLLATE=C
LC_NUMERIC=C
export LC_COLLATE LC_NUMERIC

# Avoid interference with shell env settings
unexport GREP_OPTIONS

# We are using a recursive build, so we need to do a little thinking
# to get the ordering right.
#
# Most importantly: sub-Makefiles should only ever modify files in
# their own directory. If in some directory we have a dependency on
# a file in another dir (which doesn't happen often, but it's often
# unavoidable when linking the built-in.a targets which finally
# turn into vmlinux), we will call a sub make in that other dir, and
# after that we are sure that everything which is in that other dir
# is now up to date.
#
# The only cases where we need to modify files which have global
# effects are thus separated out and done before the recursive
# descending is started. They are now explicitly listed as the
# prepare rule.

# Beautify output
# ---------------------------------------------------------------------------
#
# Normally, we echo the whole command before executing it. By making
# that echo $($(quiet)$(cmd)), we now have the possibility to set
# $(quiet) to choose other forms of output instead, e.g.
#
#         quiet_cmd_cc_o_c = Compiling $(RELDIR)/$@
#         cmd_cc_o_c       = $(CC) $(c_flags) -c -o $@ $<
#
# If $(quiet) is empty, the whole command will be printed.
# If it is set to "quiet_", only the short version will be printed.
# If it is set to "silent_", nothing will be printed at all, since
# the variable $(silent_cmd_cc_o_c) doesn't exist.
#
# A simple variant is to prefix commands with $(Q) - that's useful
# for commands that shall be hidden in non-verbose mode.
#
#	$(Q)ln $@ :<
#
# If KBUILD_VERBOSE equals 0 then the above command will be hidden.
# If KBUILD_VERBOSE equals 1 then the above command is displayed.
#
# To put more focus on warnings, be less verbose as default
# Use 'make V=1' to see the full commands

ifeq ("$(origin V)", "command line")
  KBUILD_VERBOSE = $(V)
endif
ifndef KBUILD_VERBOSE
  KBUILD_VERBOSE = 0
endif

ifeq ($(KBUILD_VERBOSE),1)
  quiet =
  Q =
else
  quiet=quiet_
  Q = @
endif

# If the user is running make -s (silent mode), suppress echoing of
# commands

ifneq ($(findstring s,$(filter-out --%,$(MAKEFLAGS))),)
  quiet=silent_
  tools_silent=s
endif

export quiet Q KBUILD_VERBOSE

# kbuild supports saving output files in a separate directory.
# To locate output files in a separate directory two syntaxes are supported.
# In both cases the working directory must be the root of the kernel src.
# 1) O=
# Use "make O=dir/to/store/output/files/"
#
# 2) Set KBUILD_OUTPUT
# Set the environment variable KBUILD_OUTPUT to point to the directory
# where the output files shall be placed.
# export KBUILD_OUTPUT=dir/to/store/output/files/
# make
#
# The O= assignment takes precedence over the KBUILD_OUTPUT environment
# variable.

# KBUILD_SRC is not intended to be used by the regular user (for now),
# it is set on invocation of make with KBUILD_OUTPUT or O= specified.
ifeq ($(KBUILD_SRC),)

# OK, Make called in directory where kernel src resides
# Do we want to locate output files in a separate directory?
ifeq ("$(origin O)", "command line")
  KBUILD_OUTPUT := $(O)
endif

# Cancel implicit rules on top Makefile
$(CURDIR)/Makefile Makefile: ;

ifneq ($(words $(subst :, ,$(CURDIR))), 1)
  $(error main directory cannot contain spaces nor colons)
endif

ifneq ($(KBUILD_OUTPUT),)
# check that the output directory actually exists
saved-output := $(KBUILD_OUTPUT)
KBUILD_OUTPUT := $(shell mkdir -p $(KBUILD_OUTPUT) && cd $(KBUILD_OUTPUT) \
								&& pwd)
$(if $(KBUILD_OUTPUT),, \
     $(error failed to create output directory "$(saved-output)"))

PHONY += $(MAKECMDGOALS) sub-make

$(filter-out _all sub-make $(CURDIR)/Makefile, $(MAKECMDGOALS)) _all: sub-make
	@:

# Invoke a second make in the output directory, passing relevant variables
sub-make:
	$(Q)$(MAKE) -C $(KBUILD_OUTPUT) KBUILD_SRC=$(CURDIR) \
	-f $(CURDIR)/Makefile $(filter-out _all sub-make,$(MAKECMDGOALS))

# Leave processing to above invocation of make
skip-makefile := 1
endif # ifneq ($(KBUILD_OUTPUT),)
endif # ifeq ($(KBUILD_SRC),)

# We process the rest of the Makefile if this is the final invocation of make
ifeq ($(skip-makefile),)

# Do not print "Entering directory ...",
# but we want to display it when entering to the output directory
# so that IDEs/editors are able to understand relative filenames.
MAKEFLAGS += --no-print-directory

# Call a source code checker (by default, "sparse") as part of the
# C compilation.
#
# Use 'make C=1' to enable checking of only re-compiled files.
# Use 'make C=2' to enable checking of *all* source files, regardless
# of whether they are re-compiled or not.
#
# See the file "Documentation/dev-tools/sparse.rst" for more details,
# including where to get the "sparse" utility.

ifeq ("$(origin C)", "command line")
  KBUILD_CHECKSRC = $(C)
endif
ifndef KBUILD_CHECKSRC
  KBUILD_CHECKSRC = 0
endif

# Use make M=dir to specify directory of external module to build
# Old syntax make ... SUBDIRS=$PWD is still supported
# Setting the environment variable KBUILD_EXTMOD take precedence
ifdef SUBDIRS
  KBUILD_EXTMOD ?= $(SUBDIRS)
endif

ifeq ("$(origin M)", "command line")
  KBUILD_EXTMOD := $(M)
endif

ifeq ($(KBUILD_SRC),)
        # building in the source tree
        srctree := .
else
        ifeq ($(KBUILD_SRC)/,$(dir $(CURDIR)))
                # building in a subdirectory of the source tree
                srctree := ..
        else
                srctree := $(KBUILD_SRC)
        endif
endif

export KBUILD_CHECKSRC KBUILD_EXTMOD KBUILD_SRC

objtree		:= .
src		:= $(srctree)
obj		:= $(objtree)

VPATH		:= $(srctree)$(if $(KBUILD_EXTMOD),:$(KBUILD_EXTMOD))

export srctree objtree VPATH

# To make sure we do not include .config for any of the *config targets
# catch them early, and hand them over to scripts/kconfig/Makefile
# It is allowed to specify more targets when calling make, including
# mixing *config targets and build targets.
# For example 'make oldconfig all'.
# Detect when mixed targets is specified, and make a second invocation
# of make so .config is not included in this case either (for *config).

version_h := include/generated/uapi/linux/version.h
old_version_h := include/linux/version.h

clean-targets := %clean mrproper cleandocs
no-dot-config-targets := $(clean-targets) \
			 cscope gtags TAGS tags help% %docs check% coccicheck \
			 $(version_h) headers_% archheaders archscripts \
			 %asm-generic kernelversion %src-pkg
no-sync-config-targets := $(no-dot-config-targets) install %install \
			   kernelrelease

config-targets  := 0
mixed-targets   := 0
dot-config      := 1
may-sync-config := 1

ifneq ($(filter $(no-dot-config-targets), $(MAKECMDGOALS)),)
	ifeq ($(filter-out $(no-dot-config-targets), $(MAKECMDGOALS)),)
		dot-config := 0
	endif
endif

ifneq ($(filter $(no-sync-config-targets), $(MAKECMDGOALS)),)
	ifeq ($(filter-out $(no-sync-config-targets), $(MAKECMDGOALS)),)
		may-sync-config := 0
	endif
endif

ifneq ($(KBUILD_EXTMOD),)
	may-sync-config := 0
endif

ifeq ($(KBUILD_EXTMOD),)
        ifneq ($(filter config %config,$(MAKECMDGOALS)),)
                config-targets := 1
                ifneq ($(words $(MAKECMDGOALS)),1)
                        mixed-targets := 1
                endif
        endif
endif

# For "make -j clean all", "make -j mrproper defconfig all", etc.
ifneq ($(filter $(clean-targets),$(MAKECMDGOALS)),)
        ifneq ($(filter-out $(clean-targets),$(MAKECMDGOALS)),)
                mixed-targets := 1
        endif
endif

# install and modules_install need also be processed one by one
ifneq ($(filter install,$(MAKECMDGOALS)),)
        ifneq ($(filter modules_install,$(MAKECMDGOALS)),)
	        mixed-targets := 1
        endif
endif

ifeq ($(mixed-targets),1)
# ===========================================================================
# We're called with mixed targets (*config and build targets).
# Handle them one by one.

PHONY += $(MAKECMDGOALS) __build_one_by_one

$(filter-out __build_one_by_one, $(MAKECMDGOALS)): __build_one_by_one
	@:

__build_one_by_one:
	$(Q)set -e; \
	for i in $(MAKECMDGOALS); do \
		$(MAKE) -f $(srctree)/Makefile $$i; \
	done

else

# We need some generic definitions (do not try to remake the file).
scripts/Kbuild.include: ;
include scripts/Kbuild.include

# Read KERNELRELEASE from include/config/kernel.release (if it exists)
KERNELRELEASE = $(shell cat include/config/kernel.release 2> /dev/null)
KERNELVERSION = $(VERSION)$(if $(PATCHLEVEL),.$(PATCHLEVEL)$(if $(SUBLEVEL),.$(SUBLEVEL)))$(EXTRAVERSION)
export VERSION PATCHLEVEL SUBLEVEL KERNELRELEASE KERNELVERSION

include scripts/subarch.include

# Cross compiling and selecting different set of gcc/bin-utils
# ---------------------------------------------------------------------------
#
# When performing cross compilation for other architectures ARCH shall be set
# to the target architecture. (See arch/* for the possibilities).
# ARCH can be set during invocation of make:
# make ARCH=ia64
# Another way is to have ARCH set in the environment.
# The default ARCH is the host where make is executed.

# CROSS_COMPILE specify the prefix used for all executables used
# during compilation. Only gcc and related bin-utils executables
# are prefixed with $(CROSS_COMPILE).
# CROSS_COMPILE can be set on the command line
# make CROSS_COMPILE=ia64-linux-
# Alternatively CROSS_COMPILE can be set in the environment.
# Default value for CROSS_COMPILE is not to prefix executables
# Note: Some architectures assign CROSS_COMPILE in their arch/*/Makefile
ARCH		?= $(SUBARCH)

# Architecture as present in compile.h
UTS_MACHINE 	:= $(ARCH)
SRCARCH 	:= $(ARCH)

# Additional ARCH settings for x86
ifeq ($(ARCH),i386)
        SRCARCH := x86
endif
ifeq ($(ARCH),x86_64)
        SRCARCH := x86
endif

# Additional ARCH settings for sparc
ifeq ($(ARCH),sparc32)
       SRCARCH := sparc
endif
ifeq ($(ARCH),sparc64)
       SRCARCH := sparc
endif

# Additional ARCH settings for sh
ifeq ($(ARCH),sh64)
       SRCARCH := sh
endif

KCONFIG_CONFIG	?= .config
export KCONFIG_CONFIG

# SHELL used by kbuild
CONFIG_SHELL := $(shell if [ -x "$$BASH" ]; then echo $$BASH; \
	  else if [ -x /bin/bash ]; then echo /bin/bash; \
	  else echo sh; fi ; fi)

HOST_LFS_CFLAGS := $(shell getconf LFS_CFLAGS 2>/dev/null)
HOST_LFS_LDFLAGS := $(shell getconf LFS_LDFLAGS 2>/dev/null)
HOST_LFS_LIBS := $(shell getconf LFS_LIBS 2>/dev/null)

ifneq ($(LLVM),)
HOSTCC	= clang
HOSTCXX	= clang++
else
HOSTCC	= gcc
HOSTCXX	= g++
endif
KBUILD_HOSTCFLAGS   := -Wall -Wmissing-prototypes -Wstrict-prototypes -O2 \
		-fomit-frame-pointer -std=gnu89 $(HOST_LFS_CFLAGS) \
		$(HOSTCFLAGS)
KBUILD_HOSTCXXFLAGS := -O2 $(HOST_LFS_CFLAGS) $(HOSTCXXFLAGS)
KBUILD_HOSTLDFLAGS  := $(HOST_LFS_LDFLAGS) $(HOSTLDFLAGS)
KBUILD_HOSTLDLIBS   := $(HOST_LFS_LIBS) $(HOSTLDLIBS)

# Make variables (CC, etc...)
<<<<<<< HEAD
AS		= $(CROSS_COMPILE)as
LD		= $(CROSS_COMPILE)ld
REAL_CC		= $(CROSS_COMPILE)gcc
=======
>>>>>>> 9ce79d9b
CPP		= $(CC) -E
ifneq ($(LLVM),)
CC		= clang
LD		= ld.lld
AR		= llvm-ar
NM		= llvm-nm
OBJCOPY		= llvm-objcopy
OBJDUMP		= llvm-objdump
READELF		= llvm-readelf
OBJSIZE		= llvm-size
STRIP		= llvm-strip
else
CC		= $(CROSS_COMPILE)gcc
LD		= $(CROSS_COMPILE)ld
AR		= $(CROSS_COMPILE)ar
NM		= $(CROSS_COMPILE)nm
OBJCOPY		= $(CROSS_COMPILE)objcopy
OBJDUMP		= $(CROSS_COMPILE)objdump
READELF		= $(CROSS_COMPILE)readelf
OBJSIZE		= $(CROSS_COMPILE)size
STRIP		= $(CROSS_COMPILE)strip
endif
LEX		= flex
YACC		= bison
AWK		= awk
GENKSYMS	= scripts/genksyms/genksyms
INSTALLKERNEL  := installkernel
DEPMOD		= /sbin/depmod
PERL		= perl
PYTHON		= python
PYTHON2		= python2
PYTHON3		= python3
CHECK		= sparse

# Use the wrapper for the compiler.  This wrapper scans for new
# warnings and causes the build to stop upon encountering them
CC		= $(PYTHON) $(srctree)/scripts/gcc-wrapper.py $(REAL_CC)

CHECKFLAGS     := -D__linux__ -Dlinux -D__STDC__ -Dunix -D__unix__ \
		  -Wbitwise -Wno-return-void -Wno-unknown-attribute $(CF)
NOSTDINC_FLAGS  =
CFLAGS_MODULE   =
AFLAGS_MODULE   =
LDFLAGS_MODULE  =
CFLAGS_KERNEL	=
AFLAGS_KERNEL	=
LDFLAGS_vmlinux =

# Use USERINCLUDE when you must reference the UAPI directories only.
USERINCLUDE    := \
		-I$(srctree)/arch/$(SRCARCH)/include/uapi \
		-I$(objtree)/arch/$(SRCARCH)/include/generated/uapi \
		-I$(srctree)/include/uapi \
		-I$(objtree)/include/generated/uapi \
                -include $(srctree)/include/linux/kconfig.h

# Use LINUXINCLUDE when you must reference the include/ directory.
# Needed to be compatible with the O= option
LINUXINCLUDE    := \
		-I$(srctree)/arch/$(SRCARCH)/include \
		-I$(objtree)/arch/$(SRCARCH)/include/generated \
		$(if $(KBUILD_SRC), -I$(srctree)/include) \
		-I$(objtree)/include \
		$(USERINCLUDE)

KBUILD_AFLAGS   := -D__ASSEMBLY__
KBUILD_CFLAGS   := -Wall -Wundef -Wstrict-prototypes -Wno-trigraphs \
		   -fno-strict-aliasing -fno-common -fshort-wchar \
		   -Werror-implicit-function-declaration \
		   -Wno-format-security \
		   -std=gnu89
KBUILD_CPPFLAGS := -D__KERNEL__
KBUILD_AFLAGS_KERNEL :=
KBUILD_CFLAGS_KERNEL :=
KBUILD_AFLAGS_MODULE  := -DMODULE
KBUILD_CFLAGS_MODULE  := -DMODULE
KBUILD_LDFLAGS_MODULE := -T $(srctree)/scripts/module-common.lds
KBUILD_LDFLAGS :=
GCC_PLUGINS_CFLAGS :=
CLANG_FLAGS :=

export ARCH SRCARCH CONFIG_SHELL HOSTCC KBUILD_HOSTCFLAGS CROSS_COMPILE LD CC
export CPP AR NM STRIP OBJCOPY OBJDUMP OBJSIZE READELF KBUILD_HOSTLDFLAGS KBUILD_HOSTLDLIBS
export MAKE LEX YACC AWK GENKSYMS INSTALLKERNEL PERL PYTHON PYTHON2 PYTHON3 UTS_MACHINE
export HOSTCXX KBUILD_HOSTCXXFLAGS LDFLAGS_MODULE CHECK CHECKFLAGS

export KBUILD_CPPFLAGS NOSTDINC_FLAGS LINUXINCLUDE OBJCOPYFLAGS KBUILD_LDFLAGS
export KBUILD_CFLAGS CFLAGS_KERNEL CFLAGS_MODULE
export CFLAGS_KASAN CFLAGS_KASAN_NOSANITIZE CFLAGS_UBSAN
export KBUILD_AFLAGS AFLAGS_KERNEL AFLAGS_MODULE
export KBUILD_AFLAGS_MODULE KBUILD_CFLAGS_MODULE KBUILD_LDFLAGS_MODULE
export KBUILD_AFLAGS_KERNEL KBUILD_CFLAGS_KERNEL
export KBUILD_ARFLAGS

# When compiling out-of-tree modules, put MODVERDIR in the module
# tree rather than in the kernel tree. The kernel tree might
# even be read-only.
export MODVERDIR := $(if $(KBUILD_EXTMOD),$(firstword $(KBUILD_EXTMOD))/).tmp_versions

# Files to ignore in find ... statements

export RCS_FIND_IGNORE := \( -name SCCS -o -name BitKeeper -o -name .svn -o    \
			  -name CVS -o -name .pc -o -name .hg -o -name .git \) \
			  -prune -o
export RCS_TAR_IGNORE := --exclude SCCS --exclude BitKeeper --exclude .svn \
			 --exclude CVS --exclude .pc --exclude .hg --exclude .git

# ===========================================================================
# Rules shared between *config targets and build targets

# Basic helpers built in scripts/basic/
PHONY += scripts_basic
scripts_basic:
	$(Q)$(MAKE) $(build)=scripts/basic
	$(Q)rm -f .tmp_quiet_recordmcount

# To avoid any implicit rule to kick in, define an empty command.
scripts/basic/%: scripts_basic ;

PHONY += outputmakefile
# outputmakefile generates a Makefile in the output directory, if using a
# separate output directory. This allows convenient use of make in the
# output directory.
outputmakefile:
ifneq ($(KBUILD_SRC),)
	$(Q)ln -fsn $(srctree) source
	$(Q)$(CONFIG_SHELL) $(srctree)/scripts/mkmakefile \
	    $(srctree) $(objtree) $(VERSION) $(PATCHLEVEL)
endif

ifeq ($(cc-name),clang)
ifneq ($(CROSS_COMPILE),)
CLANG_TRIPLE	?= $(CROSS_COMPILE)
CLANG_FLAGS	+= --target=$(notdir $(CLANG_TRIPLE:%-=%))
ifeq ($(shell $(srctree)/scripts/clang-android.sh $(CC) $(CLANG_FLAGS)), y)
$(error "Clang with Android --target detected. Did you specify CLANG_TRIPLE?")
endif
GCC_TOOLCHAIN_DIR := $(dir $(shell which $(CROSS_COMPILE)elfedit))
CLANG_FLAGS	+= --prefix=$(GCC_TOOLCHAIN_DIR)$(notdir $(CROSS_COMPILE))
GCC_TOOLCHAIN	:= $(realpath $(GCC_TOOLCHAIN_DIR)/..)
endif
ifneq ($(GCC_TOOLCHAIN),)
CLANG_FLAGS	+= --gcc-toolchain=$(GCC_TOOLCHAIN)
endif
ifneq ($(LLVM_IAS),1)
CLANG_FLAGS	+= -no-integrated-as
<<<<<<< HEAD
CLANG_FLAGS	+= $(call cc-option, -Wno-misleading-indentation)
CLANG_FLAGS	+= $(call cc-option, -Wno-bool-operation)
=======
endif
>>>>>>> 9ce79d9b
CLANG_FLAGS	+= -Werror=unknown-warning-option
CLANG_FLAGS	+= $(call cc-option, -Wno-unsequenced)
KBUILD_CFLAGS	+= $(CLANG_FLAGS)
KBUILD_AFLAGS	+= $(CLANG_FLAGS)
export CLANG_FLAGS
endif

RETPOLINE_CFLAGS_GCC := -mindirect-branch=thunk-extern -mindirect-branch-register
RETPOLINE_VDSO_CFLAGS_GCC := -mindirect-branch=thunk-inline -mindirect-branch-register
RETPOLINE_CFLAGS_CLANG := -mretpoline-external-thunk
RETPOLINE_VDSO_CFLAGS_CLANG := -mretpoline
RETPOLINE_CFLAGS := $(call cc-option,$(RETPOLINE_CFLAGS_GCC),$(call cc-option,$(RETPOLINE_CFLAGS_CLANG)))
RETPOLINE_VDSO_CFLAGS := $(call cc-option,$(RETPOLINE_VDSO_CFLAGS_GCC),$(call cc-option,$(RETPOLINE_VDSO_CFLAGS_CLANG)))
export RETPOLINE_CFLAGS
export RETPOLINE_VDSO_CFLAGS

KBUILD_CFLAGS	+= $(call cc-option,-fno-PIE)
KBUILD_AFLAGS	+= $(call cc-option,-fno-PIE)

# The expansion should be delayed until arch/$(SRCARCH)/Makefile is included.
# Some architectures define CROSS_COMPILE in arch/$(SRCARCH)/Makefile.
# CC_VERSION_TEXT is referenced from Kconfig (so it needs export),
# and from include/config/auto.conf.cmd to detect the compiler upgrade.
CC_VERSION_TEXT = $(shell $(CC) --version | head -n 1)

ifeq ($(config-targets),1)
# ===========================================================================
# *config targets only - make sure prerequisites are updated, and descend
# in scripts/kconfig to make the *config target

# Read arch specific Makefile to set KBUILD_DEFCONFIG as needed.
# KBUILD_DEFCONFIG may point out an alternative default configuration
# used for 'make defconfig'
include arch/$(SRCARCH)/Makefile
export KBUILD_DEFCONFIG KBUILD_KCONFIG CC_VERSION_TEXT

config: scripts_basic outputmakefile FORCE
	$(Q)$(MAKE) $(build)=scripts/kconfig $@

%config: scripts_basic outputmakefile FORCE
	$(Q)$(MAKE) $(build)=scripts/kconfig $@

else
# ===========================================================================
# Build targets only - this includes vmlinux, arch specific targets, clean
# targets and others. In general all targets except *config targets.

# If building an external module we do not care about the all: rule
# but instead _all depend on modules
PHONY += all
ifeq ($(KBUILD_EXTMOD),)
_all: all
else
_all: modules
endif

# Decide whether to build built-in, modular, or both.
# Normally, just do built-in.

KBUILD_MODULES :=
KBUILD_BUILTIN := 1

# If we have only "make modules", don't compile built-in objects.
ifeq ($(MAKECMDGOALS),modules)
  KBUILD_BUILTIN :=
endif

# If we have "make <whatever> modules", compile modules
# in addition to whatever we do anyway.
# Just "make" or "make all" shall build modules as well

ifneq ($(filter all _all modules,$(MAKECMDGOALS)),)
  KBUILD_MODULES := 1
endif

ifeq ($(MAKECMDGOALS),)
  KBUILD_MODULES := 1
endif

export KBUILD_MODULES KBUILD_BUILTIN

ifeq ($(KBUILD_EXTMOD),)
# Objects we will link into vmlinux / subdirs we need to visit
init-y		:= init/
drivers-y	:= drivers/ sound/ firmware/ techpack/
net-y		:= net/
libs-y		:= lib/
core-y		:= usr/
virt-y		:= virt/
endif # KBUILD_EXTMOD

ifeq ($(dot-config),1)
include include/config/auto.conf
endif

# The all: target is the default when no target is given on the
# command line.
# This allow a user to issue only 'make' to build a kernel including modules
# Defaults to vmlinux, but the arch makefile usually adds further targets
all: vmlinux

CFLAGS_GCOV	:= -fprofile-arcs -ftest-coverage \
	$(call cc-option,-fno-tree-loop-im) \
	$(call cc-disable-warning,maybe-uninitialized,)
export CFLAGS_GCOV

# The arch Makefiles can override CC_FLAGS_FTRACE. We may also append it later.
ifdef CONFIG_FUNCTION_TRACER
  CC_FLAGS_FTRACE := -pg
endif

# Make toolchain changes before including arch/$(SRCARCH)/Makefile to ensure
# ar/cc/ld-* macros return correct values.
ifdef CONFIG_LTO_CLANG
# use llvm-ar for building symbol tables from IR files, and llvm-nm instead
# of objdump for processing symbol versions and exports
LLVM_AR		:= llvm-ar
LLVM_NM		:= llvm-nm
export LLVM_AR LLVM_NM
endif

# The arch Makefile can set ARCH_{CPP,A,C}FLAGS to override the default
# values of the respective KBUILD_* variables
ARCH_CPPFLAGS :=
ARCH_AFLAGS :=
ARCH_CFLAGS :=
include arch/$(SRCARCH)/Makefile

ifeq ($(dot-config),1)
ifeq ($(may-sync-config),1)
# Read in dependencies to all Kconfig* files, make sure to run syncconfig if
# changes are detected. This should be included after arch/$(SRCARCH)/Makefile
# because some architectures define CROSS_COMPILE there.
include include/config/auto.conf.cmd

# To avoid any implicit rule to kick in, define an empty command
$(KCONFIG_CONFIG): ;

# The actual configuration files used during the build are stored in
# include/generated/ and include/config/. Update them if .config is newer than
# include/config/auto.conf (which mirrors .config).
#
# This exploits the 'multi-target pattern rule' trick.
# The syncconfig should be executed only once to make all the targets.
%/auto.conf %/auto.conf.cmd %/tristate.conf: $(KCONFIG_CONFIG)
	$(Q)$(MAKE) -f $(srctree)/Makefile syncconfig
else
# External modules and some install targets need include/generated/autoconf.h
# and include/config/auto.conf but do not care if they are up-to-date.
# Use auto.conf to trigger the test
PHONY += include/config/auto.conf

include/config/auto.conf:
	$(Q)test -e include/generated/autoconf.h -a -e $@ || (		\
	echo >&2;							\
	echo >&2 "  ERROR: Kernel configuration is invalid.";		\
	echo >&2 "         include/generated/autoconf.h or $@ are missing.";\
	echo >&2 "         Run 'make oldconfig && make prepare' on kernel src to fix it.";	\
	echo >&2 ;							\
	/bin/false)

endif # may-sync-config
endif # $(dot-config)

KBUILD_CFLAGS	+= $(call cc-option,-fno-delete-null-pointer-checks,)
KBUILD_CFLAGS	+= $(call cc-disable-warning,frame-address,)
KBUILD_CFLAGS	+= $(call cc-disable-warning, format-truncation)
KBUILD_CFLAGS	+= $(call cc-disable-warning, format-overflow)
KBUILD_CFLAGS	+= $(call cc-disable-warning, int-in-bool-context)
KBUILD_CFLAGS	+= $(call cc-disable-warning, address-of-packed-member)

ifdef CONFIG_CC_OPTIMIZE_FOR_SIZE
KBUILD_CFLAGS   += -Os
else
KBUILD_CFLAGS   += -O2
endif

# Tell gcc to never replace conditional load with a non-conditional one
KBUILD_CFLAGS	+= $(call cc-option,--param=allow-store-data-races=0)
KBUILD_CFLAGS	+= $(call cc-option,-fno-allow-store-data-races)

# check for 'asm goto'
ifeq ($(call shell-cached,$(CONFIG_SHELL) $(srctree)/scripts/gcc-goto.sh $(CC) $(KBUILD_CFLAGS)), y)
	KBUILD_CFLAGS += -DCC_HAVE_ASM_GOTO
	KBUILD_AFLAGS += -DCC_HAVE_ASM_GOTO
endif

include scripts/Makefile.kcov
include scripts/Makefile.gcc-plugins

ifdef CONFIG_READABLE_ASM
# Disable optimizations that make assembler listings hard to read.
# reorder blocks reorders the control in the function
# ipa clone creates specialized cloned functions
# partial inlining inlines only parts of functions
KBUILD_CFLAGS += $(call cc-option,-fno-reorder-blocks,) \
                 $(call cc-option,-fno-ipa-cp-clone,) \
                 $(call cc-option,-fno-partial-inlining)
endif

ifneq ($(CONFIG_FRAME_WARN),0)
KBUILD_CFLAGS += $(call cc-option,-Wframe-larger-than=${CONFIG_FRAME_WARN})
endif

stackp-flags-$(CONFIG_CC_HAS_STACKPROTECTOR_NONE) := -fno-stack-protector
stackp-flags-$(CONFIG_STACKPROTECTOR)             := -fstack-protector
stackp-flags-$(CONFIG_STACKPROTECTOR_STRONG)      := -fstack-protector-strong

KBUILD_CFLAGS += $(stackp-flags-y)

ifeq ($(cc-name),clang)
ifneq ($(CROSS_COMPILE),)
CLANG_TRIPLE	?= $(CROSS_COMPILE)
CLANG_TARGET	:= --target=$(notdir $(CLANG_TRIPLE:%-=%))
GCC_TOOLCHAIN	:= $(realpath $(dir $(shell which $(LD)))/..)
endif
ifneq ($(GCC_TOOLCHAIN),)
CLANG_GCC_TC	:= --gcc-toolchain=$(GCC_TOOLCHAIN)
endif
KBUILD_CFLAGS += $(CLANG_TARGET) $(CLANG_GCC_TC) -meabi gnu
KBUILD_AFLAGS += $(CLANG_TARGET) $(CLANG_GCC_TC)
KBUILD_CPPFLAGS += $(call cc-option,-Qunused-arguments,)
KBUILD_CFLAGS += $(call cc-disable-warning, format-invalid-specifier)
KBUILD_CFLAGS += $(call cc-disable-warning, gnu)
KBUILD_CFLAGS += $(call cc-disable-warning, duplicate-decl-specifier)
KBUILD_CFLAGS += -Wno-asm-operand-widths
KBUILD_CFLAGS += -Wno-initializer-overrides
KBUILD_CFLAGS += $(call cc-option, -Wno-undefined-optimized)
KBUILD_CFLAGS += $(call cc-option, -Wno-tautological-constant-out-of-range-compare)
KBUILD_CFLAGS += $(call cc-option, -mllvm -disable-struct-const-merge)

# Quiet clang warning: comparison of unsigned expression < 0 is always false
KBUILD_CFLAGS += $(call cc-disable-warning, tautological-compare)
# CLANG uses a _MergedGlobals as optimization, but this breaks modpost, as the
# source of a reference will be _MergedGlobals and not on of the whitelisted names.
# See modpost pattern 2
KBUILD_CFLAGS += $(call cc-option, -mno-global-merge,)
KBUILD_CFLAGS += $(call cc-option, -fcatch-undefined-behavior)
else

# These warnings generated too much noise in a regular build.
# Use make W=1 to enable them (see scripts/Makefile.extrawarn)
KBUILD_CFLAGS += $(call cc-disable-warning, unused-but-set-variable)
endif

KBUILD_CFLAGS += $(call cc-disable-warning, unused-const-variable)
ifdef CONFIG_FRAME_POINTER
KBUILD_CFLAGS	+= -fno-omit-frame-pointer -fno-optimize-sibling-calls
else
# Some targets (ARM with Thumb2, for example), can't be built with frame
# pointers.  For those, we don't have FUNCTION_TRACER automatically
# select FRAME_POINTER.  However, FUNCTION_TRACER adds -pg, and this is
# incompatible with -fomit-frame-pointer with current GCC, so we don't use
# -fomit-frame-pointer with FUNCTION_TRACER.
ifndef CONFIG_FUNCTION_TRACER
KBUILD_CFLAGS	+= -fomit-frame-pointer
endif
endif

# Initialize all stack variables with a 0xAA pattern.
ifdef CONFIG_INIT_STACK_ALL_PATTERN
KBUILD_CFLAGS	+= -ftrivial-auto-var-init=pattern
endif

# Initialize all stack variables with a zero value.
ifdef CONFIG_INIT_STACK_ALL_ZERO
# Future support for zero initialization is still being debated, see
# https://bugs.llvm.org/show_bug.cgi?id=45497. These flags are subject to being
# renamed or dropped.
KBUILD_CFLAGS	+= -ftrivial-auto-var-init=zero
KBUILD_CFLAGS	+= -enable-trivial-auto-var-init-zero-knowing-it-will-be-removed-from-clang
endif

KBUILD_CFLAGS   += $(call cc-option, -fno-var-tracking-assignments)

KBUILD_CFLAGS   += $(call cc-option, -Wvla)

ifdef CONFIG_DEBUG_INFO
ifdef CONFIG_DEBUG_INFO_SPLIT
KBUILD_CFLAGS   += $(call cc-option, -gsplit-dwarf, -g)
else
KBUILD_CFLAGS	+= -g
endif
KBUILD_AFLAGS	+= -Wa,-gdwarf-2
endif
ifdef CONFIG_DEBUG_INFO_DWARF4
KBUILD_CFLAGS	+= $(call cc-option, -gdwarf-4,)
endif

ifdef CONFIG_DEBUG_INFO_REDUCED
KBUILD_CFLAGS 	+= $(call cc-option, -femit-struct-debug-baseonly) \
		   $(call cc-option,-fno-var-tracking)
endif

ifdef CONFIG_FUNCTION_TRACER
ifdef CONFIG_FTRACE_MCOUNT_RECORD
  # gcc 5 supports generating the mcount tables directly
  ifeq ($(call cc-option-yn,-mrecord-mcount),y)
    CC_FLAGS_FTRACE	+= -mrecord-mcount
    export CC_USING_RECORD_MCOUNT := 1
  endif
  ifdef CONFIG_HAVE_NOP_MCOUNT
    ifeq ($(call cc-option-yn, -mnop-mcount),y)
      CC_FLAGS_FTRACE	+= -mnop-mcount
      CC_FLAGS_USING	+= -DCC_USING_NOP_MCOUNT
    endif
  endif
endif
ifdef CONFIG_HAVE_FENTRY
  ifeq ($(call cc-option-yn, -mfentry),y)
    CC_FLAGS_FTRACE	+= -mfentry
    CC_FLAGS_USING	+= -DCC_USING_FENTRY
  endif
endif
export CC_FLAGS_FTRACE
KBUILD_CFLAGS	+= $(CC_FLAGS_FTRACE) $(CC_FLAGS_USING)
KBUILD_AFLAGS	+= $(CC_FLAGS_USING)
ifdef CONFIG_DYNAMIC_FTRACE
	ifdef CONFIG_HAVE_C_RECORDMCOUNT
		BUILD_C_RECORDMCOUNT := y
		export BUILD_C_RECORDMCOUNT
	endif
endif
endif

# We trigger additional mismatches with less inlining
ifdef CONFIG_DEBUG_SECTION_MISMATCH
KBUILD_CFLAGS += $(call cc-option, -fno-inline-functions-called-once)
endif

ifdef CONFIG_LD_DEAD_CODE_DATA_ELIMINATION
KBUILD_CFLAGS_KERNEL += -ffunction-sections -fdata-sections
LDFLAGS_vmlinux += --gc-sections
endif

ifdef CONFIG_LTO_CLANG
ifdef CONFIG_THINLTO
lto-clang-flags	:= -flto=thin
KBUILD_LDFLAGS	+= --thinlto-cache-dir=.thinlto-cache
else
lto-clang-flags	:= -flto
endif
lto-clang-flags += -fvisibility=default $(call cc-option, -fsplit-lto-unit)

# Limit inlining across translation units to reduce binary size
LD_FLAGS_LTO_CLANG := -mllvm -import-instr-limit=5

KBUILD_LDFLAGS += $(LD_FLAGS_LTO_CLANG)
KBUILD_LDFLAGS_MODULE += $(LD_FLAGS_LTO_CLANG)

KBUILD_LDFLAGS_MODULE += -T scripts/module-lto.lds

# allow disabling only clang LTO where needed
DISABLE_LTO_CLANG := -fno-lto
export DISABLE_LTO_CLANG
endif

ifdef CONFIG_LTO
LTO_CFLAGS	:= $(lto-clang-flags)
KBUILD_CFLAGS	+= $(LTO_CFLAGS)

DISABLE_LTO	:= $(DISABLE_LTO_CLANG)
export LTO_CFLAGS DISABLE_LTO
endif

ifdef CONFIG_CFI_CLANG
cfi-clang-flags	+= -fsanitize=cfi -fno-sanitize-cfi-canonical-jump-tables \
		   -fno-sanitize-blacklist
DISABLE_CFI_CLANG := -fno-sanitize=cfi
ifdef CONFIG_MODULES
cfi-clang-flags	+= -fsanitize-cfi-cross-dso
DISABLE_CFI_CLANG += -fno-sanitize-cfi-cross-dso
endif
ifdef CONFIG_CFI_PERMISSIVE
cfi-clang-flags	+= -fsanitize-recover=cfi -fno-sanitize-trap=cfi
endif

# also disable CFI when LTO is disabled
DISABLE_LTO_CLANG += $(DISABLE_CFI_CLANG)
# allow disabling only clang CFI where needed
export DISABLE_CFI_CLANG
endif

ifdef CONFIG_CFI
CFI_CFLAGS	:= $(cfi-clang-flags)
KBUILD_CFLAGS	+= $(CFI_CFLAGS)

DISABLE_CFI	:= $(DISABLE_CFI_CLANG)
DISABLE_LTO	+= $(DISABLE_CFI)
export CFI_CFLAGS DISABLE_CFI
endif

ifdef CONFIG_SHADOW_CALL_STACK
CC_FLAGS_SCS	:= -fsanitize=shadow-call-stack
KBUILD_CFLAGS	+= $(CC_FLAGS_SCS)
export CC_FLAGS_SCS
endif

# arch Makefile may override CC so keep this after arch Makefile is included
NOSTDINC_FLAGS += -nostdinc -isystem $(shell $(CC) -print-file-name=include)

# warn about C99 declaration after statement
KBUILD_CFLAGS += $(call cc-option,-Wdeclaration-after-statement,)

# disable pointer signed / unsigned warnings in gcc 4.0
KBUILD_CFLAGS += $(call cc-disable-warning, pointer-sign)

# disable stringop warnings in gcc 8+
KBUILD_CFLAGS += $(call cc-disable-warning, stringop-truncation)

# We'll want to enable this eventually, but it's not going away for 5.7 at least
KBUILD_CFLAGS += $(call cc-disable-warning, zero-length-bounds)
KBUILD_CFLAGS += $(call cc-disable-warning, array-bounds)
KBUILD_CFLAGS += $(call cc-disable-warning, stringop-overflow)

# Another good warning that we'll want to enable eventually
KBUILD_CFLAGS += $(call cc-disable-warning, restrict)

# Enabled with W=2, disabled by default as noisy
KBUILD_CFLAGS += $(call cc-disable-warning, maybe-uninitialized)

# disable invalid "can't wrap" optimizations for signed / pointers
KBUILD_CFLAGS	+= $(call cc-option,-fno-strict-overflow)

# clang sets -fmerge-all-constants by default as optimization, but this
# is non-conforming behavior for C and in fact breaks the kernel, so we
# need to disable it here generally.
KBUILD_CFLAGS	+= $(call cc-option,-fno-merge-all-constants)

# for gcc -fno-merge-all-constants disables everything, but it is fine
# to have actual conforming behavior enabled.
KBUILD_CFLAGS	+= $(call cc-option,-fmerge-constants)

# Make sure -fstack-check isn't enabled (like gentoo apparently did)
KBUILD_CFLAGS  += $(call cc-option,-fno-stack-check,)

# conserve stack if available
KBUILD_CFLAGS   += $(call cc-option,-fconserve-stack)

# disallow errors like 'EXPORT_GPL(foo);' with missing header
KBUILD_CFLAGS   += $(call cc-option,-Werror=implicit-int)

# require functions to have arguments in prototypes, not empty 'int foo()'
KBUILD_CFLAGS   += $(call cc-option,-Werror=strict-prototypes)

# Prohibit date/time macros, which would make the build non-deterministic
KBUILD_CFLAGS   += $(call cc-option,-Werror=date-time)

# enforce correct pointer usage
KBUILD_CFLAGS   += $(call cc-option,-Werror=incompatible-pointer-types)

# Require designated initializers for all marked structures
KBUILD_CFLAGS   += $(call cc-option,-Werror=designated-init)

# change __FILE__ to the relative path from the srctree
KBUILD_CFLAGS	+= $(call cc-option,-fmacro-prefix-map=$(srctree)/=)

# ensure -fcf-protection is disabled when using retpoline as it is
# incompatible with -mindirect-branch=thunk-extern
ifdef CONFIG_RETPOLINE
KBUILD_CFLAGS += $(call cc-option,-fcf-protection=none)
endif

# use the deterministic mode of AR if available
KBUILD_ARFLAGS := $(call ar-option,D)

include scripts/Makefile.kasan
include scripts/Makefile.extrawarn
include scripts/Makefile.ubsan

# Add any arch overrides and user supplied CPPFLAGS, AFLAGS and CFLAGS as the
# last assignments
KBUILD_CPPFLAGS += $(ARCH_CPPFLAGS) $(KCPPFLAGS)
KBUILD_AFLAGS   += $(ARCH_AFLAGS)   $(KAFLAGS)
KBUILD_CFLAGS   += $(ARCH_CFLAGS)   $(KCFLAGS)

# Use --build-id when available.
LDFLAGS_BUILD_ID := $(call ld-option, --build-id)
KBUILD_LDFLAGS_MODULE += $(LDFLAGS_BUILD_ID)
LDFLAGS_vmlinux += $(LDFLAGS_BUILD_ID)

ifeq ($(CONFIG_STRIP_ASM_SYMS),y)
LDFLAGS_vmlinux	+= $(call ld-option, -X,)
endif

ifeq ($(CONFIG_RELR),y)
LDFLAGS_vmlinux	+= --pack-dyn-relocs=relr
endif

# insure the checker run with the right endianness
CHECKFLAGS += $(if $(CONFIG_CPU_BIG_ENDIAN),-mbig-endian,-mlittle-endian)

# the checker needs the correct machine size
CHECKFLAGS += $(if $(CONFIG_64BIT),-m64,-m32)

# Default kernel image to build when no specific target is given.
# KBUILD_IMAGE may be overruled on the command line or
# set in the environment
# Also any assignments in arch/$(ARCH)/Makefile take precedence over
# this default value
export KBUILD_IMAGE ?= vmlinux

#
# INSTALL_PATH specifies where to place the updated kernel and system map
# images. Default is /boot, but you can set it to other values
export	INSTALL_PATH ?= /boot

#
# INSTALL_DTBS_PATH specifies a prefix for relocations required by build roots.
# Like INSTALL_MOD_PATH, it isn't defined in the Makefile, but can be passed as
# an argument if needed. Otherwise it defaults to the kernel install path
#
export INSTALL_DTBS_PATH ?= $(INSTALL_PATH)/dtbs/$(KERNELRELEASE)

#
# INSTALL_MOD_PATH specifies a prefix to MODLIB for module directory
# relocations required by build roots.  This is not defined in the
# makefile but the argument can be passed to make if needed.
#

MODLIB	= $(INSTALL_MOD_PATH)/lib/modules/$(KERNELRELEASE)
export MODLIB

#
# INSTALL_MOD_STRIP, if defined, will cause modules to be
# stripped after they are installed.  If INSTALL_MOD_STRIP is '1', then
# the default option --strip-debug will be used.  Otherwise,
# INSTALL_MOD_STRIP value will be used as the options to the strip command.

ifdef INSTALL_MOD_STRIP
ifeq ($(INSTALL_MOD_STRIP),1)
mod_strip_cmd = $(STRIP) --strip-debug
else
mod_strip_cmd = $(STRIP) $(INSTALL_MOD_STRIP)
endif # INSTALL_MOD_STRIP=1
else
mod_strip_cmd = true
endif # INSTALL_MOD_STRIP
export mod_strip_cmd

# CONFIG_MODULE_COMPRESS, if defined, will cause module to be compressed
# after they are installed in agreement with CONFIG_MODULE_COMPRESS_GZIP
# or CONFIG_MODULE_COMPRESS_XZ.

mod_compress_cmd = true
ifdef CONFIG_MODULE_COMPRESS
  ifdef CONFIG_MODULE_COMPRESS_GZIP
    mod_compress_cmd = gzip -n -f
  endif # CONFIG_MODULE_COMPRESS_GZIP
  ifdef CONFIG_MODULE_COMPRESS_XZ
    mod_compress_cmd = xz -f
  endif # CONFIG_MODULE_COMPRESS_XZ
endif # CONFIG_MODULE_COMPRESS
export mod_compress_cmd

# Select initial ramdisk compression format, default is gzip(1).
# This shall be used by the dracut(8) tool while creating an initramfs image.
#
INITRD_COMPRESS-y                  := gzip
INITRD_COMPRESS-$(CONFIG_RD_BZIP2) := bzip2
INITRD_COMPRESS-$(CONFIG_RD_LZMA)  := lzma
INITRD_COMPRESS-$(CONFIG_RD_XZ)    := xz
INITRD_COMPRESS-$(CONFIG_RD_LZO)   := lzo
INITRD_COMPRESS-$(CONFIG_RD_LZ4)   := lz4
# do not export INITRD_COMPRESS, since we didn't actually
# choose a sane default compression above.
# export INITRD_COMPRESS := $(INITRD_COMPRESS-y)

ifdef CONFIG_MODULE_SIG_ALL
$(eval $(call config_filename,MODULE_SIG_KEY))

mod_sign_cmd = scripts/sign-file $(CONFIG_MODULE_SIG_HASH) $(MODULE_SIG_KEY_SRCPREFIX)$(CONFIG_MODULE_SIG_KEY) certs/signing_key.x509
else
mod_sign_cmd = true
endif
export mod_sign_cmd

HOST_LIBELF_LIBS = $(shell pkg-config libelf --libs 2>/dev/null || echo -lelf)

ifdef CONFIG_STACK_VALIDATION
  has_libelf := $(call try-run,\
		echo "int main() {}" | $(HOSTCC) -xc -o /dev/null $(HOST_LIBELF_LIBS) -,1,0)
  ifeq ($(has_libelf),1)
    objtool_target := tools/objtool FORCE
  else
    SKIP_STACK_VALIDATION := 1
    export SKIP_STACK_VALIDATION
  endif
endif

PHONY += prepare0

ifeq ($(KBUILD_EXTMOD),)
core-y		+= kernel/ certs/ mm/ fs/ ipc/ security/ crypto/ block/

vmlinux-dirs	:= $(patsubst %/,%,$(filter %/, $(init-y) $(init-m) \
		     $(core-y) $(core-m) $(drivers-y) $(drivers-m) \
		     $(net-y) $(net-m) $(libs-y) $(libs-m) $(virt-y)))

vmlinux-alldirs	:= $(sort $(vmlinux-dirs) $(patsubst %/,%,$(filter %/, \
		     $(init-) $(core-) $(drivers-) $(net-) $(libs-) $(virt-))))

init-y		:= $(patsubst %/, %/built-in.a, $(init-y))
core-y		:= $(patsubst %/, %/built-in.a, $(core-y))
drivers-y	:= $(patsubst %/, %/built-in.a, $(drivers-y))
net-y		:= $(patsubst %/, %/built-in.a, $(net-y))
libs-y1		:= $(patsubst %/, %/lib.a, $(libs-y))
libs-y2		:= $(patsubst %/, %/built-in.a, $(filter-out %.a, $(libs-y)))
virt-y		:= $(patsubst %/, %/built-in.a, $(virt-y))

# Externally visible symbols (used by link-vmlinux.sh)
export KBUILD_VMLINUX_INIT := $(head-y) $(init-y)
export KBUILD_VMLINUX_MAIN := $(core-y) $(libs-y2) $(drivers-y) $(net-y) $(virt-y)
export KBUILD_VMLINUX_LIBS := $(libs-y1)
export KBUILD_LDS          := arch/$(SRCARCH)/kernel/vmlinux.lds
export LDFLAGS_vmlinux
# used by scripts/package/Makefile
export KBUILD_ALLDIRS := $(sort $(filter-out arch/%,$(vmlinux-alldirs)) arch Documentation include samples scripts tools)

vmlinux-deps := $(KBUILD_LDS) $(KBUILD_VMLINUX_INIT) $(KBUILD_VMLINUX_MAIN) $(KBUILD_VMLINUX_LIBS)

# Recurse until adjust_autoksyms.sh is satisfied
PHONY += autoksyms_recursive
autoksyms_recursive: $(vmlinux-deps)
ifdef CONFIG_TRIM_UNUSED_KSYMS
	$(Q)$(CONFIG_SHELL) $(srctree)/scripts/adjust_autoksyms.sh \
	  "$(MAKE) -f $(srctree)/Makefile vmlinux"
endif

# For the kernel to actually contain only the needed exported symbols,
# we have to build modules as well to determine what those symbols are.
# (this can be evaluated only once include/config/auto.conf has been included)
ifdef CONFIG_TRIM_UNUSED_KSYMS
  KBUILD_MODULES := 1
endif

autoksyms_h := $(if $(CONFIG_TRIM_UNUSED_KSYMS), include/generated/autoksyms.h)

quiet_cmd_autoksyms_h = GEN     $@
      cmd_autoksyms_h = mkdir -p $(dir $@); \
			$(CONFIG_SHELL) $(srctree)/scripts/gen_autoksyms.sh $@

$(autoksyms_h):
	$(call cmd,autoksyms_h)

ARCH_POSTLINK := $(wildcard $(srctree)/arch/$(SRCARCH)/Makefile.postlink)

# Final link of vmlinux with optional arch pass after final link
cmd_link-vmlinux =                                                 \
	$(CONFIG_SHELL) $< $(LD) $(KBUILD_LDFLAGS) $(LDFLAGS_vmlinux) ;    \
	$(if $(ARCH_POSTLINK), $(MAKE) -f $(ARCH_POSTLINK) $@, true)

vmlinux: scripts/link-vmlinux.sh autoksyms_recursive $(vmlinux-deps) FORCE
ifdef CONFIG_HEADERS_CHECK
	$(Q)$(MAKE) -f $(srctree)/Makefile headers_check
endif
ifdef CONFIG_GDB_SCRIPTS
	$(Q)ln -fsn $(abspath $(srctree)/scripts/gdb/vmlinux-gdb.py)
endif
	+$(call if_changed,link-vmlinux)

# Build samples along the rest of the kernel. This needs headers_install.
ifdef CONFIG_SAMPLES
vmlinux-dirs += samples
samples: headers_install
endif

# The actual objects are generated when descending,
# make sure no implicit rule kicks in
$(sort $(vmlinux-deps)): $(vmlinux-dirs) ;

# Handle descending into subdirectories listed in $(vmlinux-dirs)
# Preset locale variables to speed up the build process. Limit locale
# tweaks to this spot to avoid wrong language settings when running
# make menuconfig etc.
# Error messages still appears in the original language

PHONY += $(vmlinux-dirs)
$(vmlinux-dirs): prepare scripts
	$(Q)$(MAKE) $(build)=$@ need-builtin=1

define filechk_kernel.release
	echo "$(KERNELVERSION)$$($(CONFIG_SHELL) $(srctree)/scripts/setlocalversion \
		$(srctree) $(BRANCH) $(KMI_GENERATION))"
endef

# Store (new) KERNELRELEASE string in include/config/kernel.release
include/config/kernel.release: $(srctree)/Makefile FORCE
	$(call filechk,kernel.release)

# Additional helpers built in scripts/
# Carefully list dependencies so we do not try to build scripts twice
# in parallel
PHONY += scripts
scripts: scripts_basic asm-generic gcc-plugins $(autoksyms_h)
	$(Q)$(MAKE) $(build)=$(@)

# Things we need to do before we recursively start building the kernel
# or the modules are listed in "prepare".
# A multi level approach is used. prepareN is processed before prepareN-1.
# archprepare is used in arch Makefiles and when processed asm symlink,
# version.h and scripts_basic is processed / created.

PHONY += prepare archprepare prepare1 prepare2 prepare3

# prepare3 is used to check if we are building in a separate output directory,
# and if so do:
# 1) Check that make has not been executed in the kernel src $(srctree)
prepare3: include/config/kernel.release
ifneq ($(KBUILD_SRC),)
	@$(kecho) '  Using $(srctree) as source for kernel'
	$(Q)if [ -f $(srctree)/.config -o -d $(srctree)/include/config ]; then \
		echo >&2 "  $(srctree) is not clean, please run 'make mrproper'"; \
		echo >&2 "  in the '$(srctree)' directory.";\
		/bin/false; \
	fi;
endif

# prepare2 creates a makefile if using a separate output directory.
# From this point forward, .config has been reprocessed, so any rules
# that need to depend on updated CONFIG_* values can be checked here.
prepare2: prepare3 outputmakefile asm-generic

prepare1: prepare2 $(version_h) $(autoksyms_h) include/generated/utsrelease.h
	$(cmd_crmodverdir)

archprepare: archheaders archscripts prepare1 scripts_basic

prepare0: archprepare gcc-plugins
	$(Q)$(MAKE) $(build)=.

# All the preparing..
prepare: prepare0 prepare-objtool

# Support for using generic headers in asm-generic
PHONY += asm-generic uapi-asm-generic
asm-generic: uapi-asm-generic
	$(Q)$(MAKE) -f $(srctree)/scripts/Makefile.asm-generic \
	            src=asm obj=arch/$(SRCARCH)/include/generated/asm
uapi-asm-generic:
	$(Q)$(MAKE) -f $(srctree)/scripts/Makefile.asm-generic \
	            src=uapi/asm obj=arch/$(SRCARCH)/include/generated/uapi/asm

PHONY += prepare-objtool
prepare-objtool: $(objtool_target)
ifeq ($(SKIP_STACK_VALIDATION),1)
ifdef CONFIG_UNWINDER_ORC
	@echo "error: Cannot generate ORC metadata for CONFIG_UNWINDER_ORC=y, please install libelf-dev, libelf-devel or elfutils-libelf-devel" >&2
	@false
else
	@echo "warning: Cannot use CONFIG_STACK_VALIDATION=y, please install libelf-dev, libelf-devel or elfutils-libelf-devel" >&2
endif
endif

ifdef cfi-flags
  ifeq ($(call cc-option, $(cfi-flags)),)
	@echo Cannot use CONFIG_CFI: $(cfi-flags) not supported by compiler >&2 && exit 1
  endif
endif

# Generate some files
# ---------------------------------------------------------------------------

# KERNELRELEASE can change from a few different places, meaning version.h
# needs to be updated, so this check is forced on all builds

uts_len := 64
ifneq (,$(BUILD_NUMBER))
	UTS_RELEASE=$(KERNELRELEASE)-ab$(BUILD_NUMBER)
else
	UTS_RELEASE=$(KERNELRELEASE)
endif
define filechk_utsrelease.h
	if [ `echo -n "$(UTS_RELEASE)" | wc -c ` -gt $(uts_len) ]; then \
		echo '"$(UTS_RELEASE)" exceeds $(uts_len) characters' >&2;    \
		exit 1;                                                       \
	fi;                                                             \
	(echo \#define UTS_RELEASE \"$(UTS_RELEASE)\";)
endef

define filechk_version.h
	(echo \#define LINUX_VERSION_CODE $(shell                         \
	expr $(VERSION) \* 65536 + 0$(PATCHLEVEL) \* 256 + 0$(SUBLEVEL)); \
	echo '#define KERNEL_VERSION(a,b,c) (((a) << 16) + ((b) << 8) + (c))';)
endef

$(version_h): FORCE
	$(call filechk,version.h)
	$(Q)rm -f $(old_version_h)

include/generated/utsrelease.h: include/config/kernel.release FORCE
	$(call filechk,utsrelease.h)

PHONY += headerdep
headerdep:
	$(Q)find $(srctree)/include/ -name '*.h' | xargs --max-args 1 \
	$(srctree)/scripts/headerdep.pl -I$(srctree)/include

# ---------------------------------------------------------------------------
# Kernel headers

#Default location for installed headers
export INSTALL_HDR_PATH = $(objtree)/usr

# If we do an all arch process set dst to include/arch-$(SRCARCH)
hdr-dst = $(if $(KBUILD_HEADERS), dst=include/arch-$(SRCARCH), dst=include)

PHONY += archheaders
archheaders:

PHONY += archscripts
archscripts:

PHONY += __headers
__headers: $(version_h) scripts_basic uapi-asm-generic archheaders archscripts
	$(Q)$(MAKE) $(build)=scripts build_unifdef

PHONY += headers_install_all
headers_install_all:
	$(Q)$(CONFIG_SHELL) $(srctree)/scripts/headers.sh install

PHONY += headers_install
headers_install: __headers
	$(if $(wildcard $(srctree)/arch/$(SRCARCH)/include/uapi/asm/Kbuild),, \
	  $(error Headers not exportable for the $(SRCARCH) architecture))
	$(Q)$(MAKE) $(hdr-inst)=include/uapi dst=include
	$(Q)$(MAKE) $(hdr-inst)=arch/$(SRCARCH)/include/uapi $(hdr-dst)
	$(Q)$(MAKE) $(hdr-inst)=techpack

PHONY += headers_check_all
headers_check_all: headers_install_all
	$(Q)$(CONFIG_SHELL) $(srctree)/scripts/headers.sh check

PHONY += headers_check
headers_check: headers_install
	$(Q)$(MAKE) $(hdr-inst)=include/uapi dst=include HDRCHECK=1
	$(Q)$(MAKE) $(hdr-inst)=arch/$(SRCARCH)/include/uapi $(hdr-dst) HDRCHECK=1
	$(Q)$(MAKE) $(hdr-inst)=techpack HDRCHECK=1

# ---------------------------------------------------------------------------
# Kernel selftest

PHONY += kselftest
kselftest:
	$(Q)$(MAKE) -C $(srctree)/tools/testing/selftests run_tests

PHONY += kselftest-clean
kselftest-clean:
	$(Q)$(MAKE) -C $(srctree)/tools/testing/selftests clean

PHONY += kselftest-merge
kselftest-merge:
	$(if $(wildcard $(objtree)/.config),, $(error No .config exists, config your kernel first!))
	$(Q)$(CONFIG_SHELL) $(srctree)/scripts/kconfig/merge_config.sh \
		-m $(objtree)/.config \
		$(srctree)/tools/testing/selftests/*/config
	+$(Q)$(MAKE) -f $(srctree)/Makefile olddefconfig

# ---------------------------------------------------------------------------
# Modules

ifdef CONFIG_MODULES

# By default, build modules as well

all: modules

# When we're building modules with modversions, we need to consider
# the built-in objects during the descend as well, in order to
# make sure the checksums are up to date before we record them.
ifdef CONFIG_MODVERSIONS
  KBUILD_BUILTIN := 1
endif

# Build modules
#
# A module can be listed more than once in obj-m resulting in
# duplicate lines in modules.order files.  Those are removed
# using awk while concatenating to the final file.

PHONY += modules
modules: $(vmlinux-dirs) $(if $(KBUILD_BUILTIN),vmlinux) modules.builtin
	$(Q)$(AWK) '!x[$$0]++' $(vmlinux-dirs:%=$(objtree)/%/modules.order) > $(objtree)/modules.order
	@$(kecho) '  Building modules, stage 2.';
	$(Q)$(MAKE) -f $(srctree)/scripts/Makefile.modpost

modules.builtin: $(vmlinux-dirs:%=%/modules.builtin)
	$(Q)$(AWK) '!x[$$0]++' $^ > $(objtree)/modules.builtin

%/modules.builtin: include/config/auto.conf include/config/tristate.conf
	$(Q)$(MAKE) $(modbuiltin)=$*


# Target to prepare building external modules
PHONY += modules_prepare
modules_prepare: prepare scripts

# Target to install modules
PHONY += modules_install
modules_install: _modinst_ _modinst_post

PHONY += _modinst_
_modinst_:
	@rm -rf $(MODLIB)/kernel
	@rm -f $(MODLIB)/source
	@mkdir -p $(MODLIB)/kernel
	@ln -s $(abspath $(srctree)) $(MODLIB)/source
	@if [ ! $(objtree) -ef  $(MODLIB)/build ]; then \
		rm -f $(MODLIB)/build ; \
		ln -s $(CURDIR) $(MODLIB)/build ; \
	fi
	@cp -f $(objtree)/modules.order $(MODLIB)/
	@cp -f $(objtree)/modules.builtin $(MODLIB)/
	$(Q)$(MAKE) -f $(srctree)/scripts/Makefile.modinst

# This depmod is only for convenience to give the initial
# boot a modules.dep even before / is mounted read-write.  However the
# boot script depmod is the master version.
PHONY += _modinst_post
_modinst_post: _modinst_
	$(call cmd,depmod)

ifeq ($(CONFIG_MODULE_SIG), y)
PHONY += modules_sign
modules_sign:
	$(Q)$(MAKE) -f $(srctree)/scripts/Makefile.modsign
endif

else # CONFIG_MODULES

# Modules not configured
# ---------------------------------------------------------------------------

PHONY += modules modules_install
modules modules_install:
	@echo >&2
	@echo >&2 "The present kernel configuration has modules disabled."
	@echo >&2 "Type 'make config' and enable loadable module support."
	@echo >&2 "Then build a kernel with module support enabled."
	@echo >&2
	@exit 1

endif # CONFIG_MODULES

###
# Cleaning is done on three levels.
# make clean     Delete most generated files
#                Leave enough to build external modules
# make mrproper  Delete the current configuration, and all generated files
# make distclean Remove editor backup files, patch leftover files and the like

# Directories & files removed with 'make clean'
CLEAN_DIRS  += $(MODVERDIR) include/ksym

# Directories & files removed with 'make mrproper'
MRPROPER_DIRS  += include/config usr/include include/generated          \
		  arch/*/include/generated .tmp_objdiff
MRPROPER_FILES += .config .config.old .version \
		  Module.symvers tags TAGS cscope* GPATH GTAGS GRTAGS GSYMS \
		  signing_key.pem signing_key.priv signing_key.x509	\
		  x509.genkey extra_certificates signing_key.x509.keyid	\
		  signing_key.x509.signer vmlinux-gdb.py

# clean - Delete most, but leave enough to build external modules
#
clean: rm-dirs  := $(CLEAN_DIRS)
clean: rm-files := $(CLEAN_FILES)
clean-dirs      := $(addprefix _clean_, . $(vmlinux-alldirs) Documentation samples)

PHONY += $(clean-dirs) clean archclean vmlinuxclean
$(clean-dirs):
	$(Q)$(MAKE) $(clean)=$(patsubst _clean_%,%,$@)

vmlinuxclean:
	$(Q)$(CONFIG_SHELL) $(srctree)/scripts/link-vmlinux.sh clean
	$(Q)$(if $(ARCH_POSTLINK), $(MAKE) -f $(ARCH_POSTLINK) clean)

clean: archclean vmlinuxclean

# mrproper - Delete all generated files, including .config
#
mrproper: rm-dirs  := $(wildcard $(MRPROPER_DIRS))
mrproper: rm-files := $(wildcard $(MRPROPER_FILES))
mrproper-dirs      := $(addprefix _mrproper_,scripts)

PHONY += $(mrproper-dirs) mrproper archmrproper
$(mrproper-dirs):
	$(Q)$(MAKE) $(clean)=$(patsubst _mrproper_%,%,$@)

mrproper: clean archmrproper $(mrproper-dirs)
	$(call cmd,rmdirs)
	$(call cmd,rmfiles)

# distclean
#
PHONY += distclean

distclean: mrproper
	@find $(srctree) $(RCS_FIND_IGNORE) \
		\( -name '*.orig' -o -name '*.rej' -o -name '*~' \
		-o -name '*.bak' -o -name '#*#' -o -name '*%' \
		-o -name 'core' \) \
		-type f -print | xargs rm -f


# Packaging of the kernel to various formats
# ---------------------------------------------------------------------------
package-dir	:= scripts/package

%src-pkg: FORCE
	$(Q)$(MAKE) $(build)=$(package-dir) $@
%pkg: include/config/kernel.release FORCE
	$(Q)$(MAKE) $(build)=$(package-dir) $@


# Brief documentation of the typical targets used
# ---------------------------------------------------------------------------

boards := $(wildcard $(srctree)/arch/$(SRCARCH)/configs/*_defconfig)
boards := $(sort $(notdir $(boards)))
board-dirs := $(dir $(wildcard $(srctree)/arch/$(SRCARCH)/configs/*/*_defconfig))
board-dirs := $(sort $(notdir $(board-dirs:/=)))

PHONY += help
help:
	@echo  'Cleaning targets:'
	@echo  '  clean		  - Remove most generated files but keep the config and'
	@echo  '                    enough build support to build external modules'
	@echo  '  mrproper	  - Remove all generated files + config + various backup files'
	@echo  '  distclean	  - mrproper + remove editor backup and patch files'
	@echo  ''
	@echo  'Configuration targets:'
	@$(MAKE) -f $(srctree)/scripts/kconfig/Makefile help
	@echo  ''
	@echo  'Other generic targets:'
	@echo  '  all		  - Build all targets marked with [*]'
	@echo  '* vmlinux	  - Build the bare kernel'
	@echo  '* modules	  - Build all modules'
	@echo  '  modules_install - Install all modules to INSTALL_MOD_PATH (default: /)'
	@echo  '  dir/            - Build all files in dir and below'
	@echo  '  dir/file.[ois]  - Build specified target only'
	@echo  '  dir/file.ll     - Build the LLVM assembly file'
	@echo  '                    (requires compiler support for LLVM assembly generation)'
	@echo  '  dir/file.lst    - Build specified mixed source/assembly target only'
	@echo  '                    (requires a recent binutils and recent build (System.map))'
	@echo  '  dir/file.ko     - Build module including final link'
	@echo  '  modules_prepare - Set up for building external modules'
	@echo  '  tags/TAGS	  - Generate tags file for editors'
	@echo  '  cscope	  - Generate cscope index'
	@echo  '  gtags           - Generate GNU GLOBAL index'
	@echo  '  kernelrelease	  - Output the release version string (use with make -s)'
	@echo  '  kernelversion	  - Output the version stored in Makefile (use with make -s)'
	@echo  '  image_name	  - Output the image name (use with make -s)'
	@echo  '  headers_install - Install sanitised kernel headers to INSTALL_HDR_PATH'; \
	 echo  '                    (default: $(INSTALL_HDR_PATH))'; \
	 echo  ''
	@echo  'Static analysers:'
	@echo  '  checkstack      - Generate a list of stack hogs'
	@echo  '  namespacecheck  - Name space analysis on compiled kernel'
	@echo  '  versioncheck    - Sanity check on version.h usage'
	@echo  '  includecheck    - Check for duplicate included header files'
	@echo  '  export_report   - List the usages of all exported symbols'
	@echo  '  headers_check   - Sanity check on exported headers'
	@echo  '  headerdep       - Detect inclusion cycles in headers'
	@echo  '  coccicheck      - Check with Coccinelle'
	@echo  ''
	@echo  'Kernel selftest:'
	@echo  '  kselftest       - Build and run kernel selftest (run as root)'
	@echo  '                    Build, install, and boot kernel before'
	@echo  '                    running kselftest on it'
	@echo  '  kselftest-clean - Remove all generated kselftest files'
	@echo  '  kselftest-merge - Merge all the config dependencies of kselftest to existing'
	@echo  '                    .config.'
	@echo  ''
	@echo 'Userspace tools targets:'
	@echo '  use "make tools/help"'
	@echo '  or  "cd tools; make help"'
	@echo  ''
	@echo  'Kernel packaging:'
	@$(MAKE) $(build)=$(package-dir) help
	@echo  ''
	@echo  'Documentation targets:'
	@$(MAKE) -f $(srctree)/Documentation/Makefile dochelp
	@echo  ''
	@echo  'Architecture specific targets ($(SRCARCH)):'
	@$(if $(archhelp),$(archhelp),\
		echo '  No architecture specific help defined for $(SRCARCH)')
	@echo  ''
	@$(if $(boards), \
		$(foreach b, $(boards), \
		printf "  %-24s - Build for %s\\n" $(b) $(subst _defconfig,,$(b));) \
		echo '')
	@$(if $(board-dirs), \
		$(foreach b, $(board-dirs), \
		printf "  %-16s - Show %s-specific targets\\n" help-$(b) $(b);) \
		printf "  %-16s - Show all of the above\\n" help-boards; \
		echo '')

	@echo  '  make V=0|1 [targets] 0 => quiet build (default), 1 => verbose build'
	@echo  '  make V=2   [targets] 2 => give reason for rebuild of target'
	@echo  '  make O=dir [targets] Locate all output files in "dir", including .config'
	@echo  '  make C=1   [targets] Check re-compiled c source with $$CHECK (sparse by default)'
	@echo  '  make C=2   [targets] Force check of all c source with $$CHECK'
	@echo  '  make RECORDMCOUNT_WARN=1 [targets] Warn about ignored mcount sections'
	@echo  '  make W=n   [targets] Enable extra gcc checks, n=1,2,3 where'
	@echo  '		1: warnings which may be relevant and do not occur too often'
	@echo  '		2: warnings which occur quite often but may still be relevant'
	@echo  '		3: more obscure warnings, can most likely be ignored'
	@echo  '		Multiple levels can be combined with W=12 or W=123'
	@echo  ''
	@echo  'Execute "make" or "make all" to build all targets marked with [*] '
	@echo  'For further info see the ./README file'


help-board-dirs := $(addprefix help-,$(board-dirs))

help-boards: $(help-board-dirs)

boards-per-dir = $(sort $(notdir $(wildcard $(srctree)/arch/$(SRCARCH)/configs/$*/*_defconfig)))

$(help-board-dirs): help-%:
	@echo  'Architecture specific targets ($(SRCARCH) $*):'
	@$(if $(boards-per-dir), \
		$(foreach b, $(boards-per-dir), \
		printf "  %-24s - Build for %s\\n" $*/$(b) $(subst _defconfig,,$(b));) \
		echo '')


# Documentation targets
# ---------------------------------------------------------------------------
DOC_TARGETS := xmldocs latexdocs pdfdocs htmldocs epubdocs cleandocs \
	       linkcheckdocs dochelp refcheckdocs
PHONY += $(DOC_TARGETS)
$(DOC_TARGETS): scripts_basic FORCE
	$(Q)$(MAKE) $(build)=Documentation $@

else # KBUILD_EXTMOD

###
# External module support.
# When building external modules the kernel used as basis is considered
# read-only, and no consistency checks are made and the make
# system is not used on the basis kernel. If updates are required
# in the basis kernel ordinary make commands (without M=...) must
# be used.
#
# The following are the only valid targets when building external
# modules.
# make M=dir clean     Delete all automatically generated files
# make M=dir modules   Make all modules in specified dir
# make M=dir	       Same as 'make M=dir modules'
# make M=dir modules_install
#                      Install the modules built in the module directory
#                      Assumes install directory is already created

# We are always building modules
KBUILD_MODULES := 1

PHONY += $(objtree)/Module.symvers
$(objtree)/Module.symvers:
	@test -e $(objtree)/Module.symvers || ( \
	echo; \
	echo "  WARNING: Symbol version dump $(objtree)/Module.symvers"; \
	echo "           is missing; modules will have no dependencies and modversions."; \
	echo )

module-dirs := $(addprefix _module_,$(KBUILD_EXTMOD))
PHONY += $(module-dirs) modules
$(module-dirs): prepare $(objtree)/Module.symvers
	$(Q)$(MAKE) $(build)=$(patsubst _module_%,%,$@)

modules: $(module-dirs)
	@$(kecho) '  Building modules, stage 2.';
	$(Q)$(MAKE) -f $(srctree)/scripts/Makefile.modpost

PHONY += modules_install
modules_install: _emodinst_ _emodinst_post

install-dir := $(if $(INSTALL_MOD_DIR),$(INSTALL_MOD_DIR),extra)
PHONY += _emodinst_
_emodinst_:
	$(Q)mkdir -p $(MODLIB)/$(install-dir)
	$(Q)$(MAKE) -f $(srctree)/scripts/Makefile.modinst

PHONY += _emodinst_post
_emodinst_post: _emodinst_
	$(call cmd,depmod)

clean-dirs := $(addprefix _clean_,$(KBUILD_EXTMOD))

PHONY += $(clean-dirs) clean
$(clean-dirs):
	$(Q)$(MAKE) $(clean)=$(patsubst _clean_%,%,$@)

clean:	rm-dirs := $(MODVERDIR)
clean: rm-files := $(KBUILD_EXTMOD)/Module.symvers

PHONY += help
help:
	@echo  '  Building external modules.'
	@echo  '  Syntax: make -C path/to/kernel/src M=$$PWD target'
	@echo  ''
	@echo  '  modules         - default target, build the module(s)'
	@echo  '  modules_install - install the module'
	@echo  '  clean           - remove generated files in module directory only'
	@echo  ''

# Dummies...
PHONY += prepare scripts
prepare:
	$(cmd_crmodverdir)
scripts: ;
endif # KBUILD_EXTMOD

clean: $(clean-dirs)
	$(call cmd,rmdirs)
	$(call cmd,rmfiles)
	@find $(if $(KBUILD_EXTMOD), $(KBUILD_EXTMOD), .) $(RCS_FIND_IGNORE) \
		\( -name '*.[aios]' -o -name '*.ko' -o -name '.*.cmd' \
		-o -name '*.ko.*' -o -name '*.dtb' -o -name '*.dtb.S' \
		-o -name '*.dwo' -o -name '*.lst' \
		-o -name '*.su'  \
		-o -name '.*.d' -o -name '.*.tmp' -o -name '*.mod.c' \
		-o -name '*.lex.c' -o -name '*.tab.[ch]' \
		-o -name '*.asn1.[ch]' \
		-o -name '*.symtypes' -o -name 'modules.order' \
		-o -name modules.builtin -o -name '.tmp_*.o.*' \
		-o -name '*.c.[012]*.*' \
		-o -name '*.ll' \
		-o -name '*.gcno' \
		-o -name '*.*.symversions' \) -type f -print | xargs rm -f

# Generate tags for editors
# ---------------------------------------------------------------------------
quiet_cmd_tags = GEN     $@
      cmd_tags = $(CONFIG_SHELL) $(srctree)/scripts/tags.sh $@

tags TAGS cscope gtags: FORCE
	$(call cmd,tags)

# Scripts to check various things for consistency
# ---------------------------------------------------------------------------

PHONY += includecheck versioncheck coccicheck namespacecheck export_report

includecheck:
	find $(srctree)/* $(RCS_FIND_IGNORE) \
		-name '*.[hcS]' -type f -print | sort \
		| xargs $(PERL) -w $(srctree)/scripts/checkincludes.pl

versioncheck:
	find $(srctree)/* $(RCS_FIND_IGNORE) \
		-name '*.[hcS]' -type f -print | sort \
		| xargs $(PERL) -w $(srctree)/scripts/checkversion.pl

coccicheck:
	$(Q)$(CONFIG_SHELL) $(srctree)/scripts/$@

namespacecheck:
	$(PERL) $(srctree)/scripts/namespace.pl

export_report:
	$(PERL) $(srctree)/scripts/export_report.pl

endif #ifeq ($(config-targets),1)
endif #ifeq ($(mixed-targets),1)

PHONY += checkstack kernelrelease kernelversion image_name

# UML needs a little special treatment here.  It wants to use the host
# toolchain, so needs $(SUBARCH) passed to checkstack.pl.  Everyone
# else wants $(ARCH), including people doing cross-builds, which means
# that $(SUBARCH) doesn't work here.
ifeq ($(ARCH), um)
CHECKSTACK_ARCH := $(SUBARCH)
else
CHECKSTACK_ARCH := $(ARCH)
endif
checkstack:
	$(OBJDUMP) -d vmlinux $$(find . -name '*.ko') | \
	$(PERL) $(src)/scripts/checkstack.pl $(CHECKSTACK_ARCH)

kernelrelease:
	@echo "$(KERNELVERSION)$$($(CONFIG_SHELL) $(srctree)/scripts/setlocalversion \
		$(srctree) $(BRANCH) $(KMI_GENERATION))"

kernelversion:
	@echo $(KERNELVERSION)

image_name:
	@echo $(KBUILD_IMAGE)

# Clear a bunch of variables before executing the submake
tools/: FORCE
	$(Q)mkdir -p $(objtree)/tools
	$(Q)$(MAKE) LDFLAGS= MAKEFLAGS="$(tools_silent) $(filter --j% -j,$(MAKEFLAGS))" O=$(abspath $(objtree)) subdir=tools -C $(src)/tools/

tools/%: FORCE
	$(Q)mkdir -p $(objtree)/tools
	$(Q)$(MAKE) LDFLAGS= MAKEFLAGS="$(tools_silent) $(filter --j% -j,$(MAKEFLAGS))" O=$(abspath $(objtree)) subdir=tools -C $(src)/tools/ $*

# Single targets
# ---------------------------------------------------------------------------
# Single targets are compatible with:
# - build with mixed source and output
# - build with separate output dir 'make O=...'
# - external modules
#
#  target-dir => where to store outputfile
#  build-dir  => directory in kernel source tree to use

ifeq ($(KBUILD_EXTMOD),)
        build-dir  = $(patsubst %/,%,$(dir $@))
        target-dir = $(dir $@)
else
        zap-slash=$(filter-out .,$(patsubst %/,%,$(dir $@)))
        build-dir  = $(KBUILD_EXTMOD)$(if $(zap-slash),/$(zap-slash))
        target-dir = $(if $(KBUILD_EXTMOD),$(dir $<),$(dir $@))
endif

%.s: %.c prepare scripts FORCE
	$(Q)$(MAKE) $(build)=$(build-dir) $(target-dir)$(notdir $@)
%.i: %.c prepare scripts FORCE
	$(Q)$(MAKE) $(build)=$(build-dir) $(target-dir)$(notdir $@)
%.o: %.c prepare scripts FORCE
	$(Q)$(MAKE) $(build)=$(build-dir) $(target-dir)$(notdir $@)
%.lst: %.c prepare scripts FORCE
	$(Q)$(MAKE) $(build)=$(build-dir) $(target-dir)$(notdir $@)
%.s: %.S prepare scripts FORCE
	$(Q)$(MAKE) $(build)=$(build-dir) $(target-dir)$(notdir $@)
%.o: %.S prepare scripts FORCE
	$(Q)$(MAKE) $(build)=$(build-dir) $(target-dir)$(notdir $@)
%.symtypes: %.c prepare scripts FORCE
	$(Q)$(MAKE) $(build)=$(build-dir) $(target-dir)$(notdir $@)
%.ll: %.c prepare scripts FORCE
	$(Q)$(MAKE) $(build)=$(build-dir) $(target-dir)$(notdir $@)

# Modules
/: prepare scripts FORCE
	$(Q)$(MAKE) KBUILD_MODULES=$(if $(CONFIG_MODULES),1) \
	$(build)=$(build-dir)
# Make sure the latest headers are built for Documentation
Documentation/ samples/: headers_install
%/: prepare scripts FORCE
	$(Q)$(MAKE) KBUILD_MODULES=$(if $(CONFIG_MODULES),1) \
	$(build)=$(build-dir)
%.ko: prepare scripts FORCE
	$(Q)$(MAKE) KBUILD_MODULES=$(if $(CONFIG_MODULES),1)   \
	$(build)=$(build-dir) $(@:.ko=.o)
	$(Q)$(MAKE) -f $(srctree)/scripts/Makefile.modpost

# FIXME Should go into a make.lib or something
# ===========================================================================

quiet_cmd_rmdirs = $(if $(wildcard $(rm-dirs)),CLEAN   $(wildcard $(rm-dirs)))
      cmd_rmdirs = rm -rf $(rm-dirs)

quiet_cmd_rmfiles = $(if $(wildcard $(rm-files)),CLEAN   $(wildcard $(rm-files)))
      cmd_rmfiles = rm -f $(rm-files)

# Run depmod only if we have System.map and depmod is executable
quiet_cmd_depmod = DEPMOD  $(KERNELRELEASE)
      cmd_depmod = $(CONFIG_SHELL) $(srctree)/scripts/depmod.sh $(DEPMOD) \
                   $(KERNELRELEASE)

# Create temporary dir for module support files
# clean it up only when building all modules
cmd_crmodverdir = $(Q)mkdir -p $(MODVERDIR) \
                  $(if $(KBUILD_MODULES),; rm -f $(MODVERDIR)/*)

# read all saved command lines

cmd_files := $(wildcard .*.cmd $(foreach f,$(sort $(targets)),$(dir $(f)).$(notdir $(f)).cmd))

ifneq ($(cmd_files),)
  $(cmd_files): ;	# Do not try to update included dependency files
  include $(cmd_files)
endif

endif	# skip-makefile

PHONY += FORCE
FORCE:

# Declare the contents of the PHONY variable as phony.  We keep that
# information in a variable so we can use it in if_changed and friends.
.PHONY: $(PHONY)<|MERGE_RESOLUTION|>--- conflicted
+++ resolved
@@ -373,12 +373,6 @@
 KBUILD_HOSTLDLIBS   := $(HOST_LFS_LIBS) $(HOSTLDLIBS)
 
 # Make variables (CC, etc...)
-<<<<<<< HEAD
-AS		= $(CROSS_COMPILE)as
-LD		= $(CROSS_COMPILE)ld
-REAL_CC		= $(CROSS_COMPILE)gcc
-=======
->>>>>>> 9ce79d9b
 CPP		= $(CC) -E
 ifneq ($(LLVM),)
 CC		= clang
@@ -391,7 +385,7 @@
 OBJSIZE		= llvm-size
 STRIP		= llvm-strip
 else
-CC		= $(CROSS_COMPILE)gcc
+REAL_CC		= $(CROSS_COMPILE)gcc
 LD		= $(CROSS_COMPILE)ld
 AR		= $(CROSS_COMPILE)ar
 NM		= $(CROSS_COMPILE)nm
@@ -525,12 +519,9 @@
 endif
 ifneq ($(LLVM_IAS),1)
 CLANG_FLAGS	+= -no-integrated-as
-<<<<<<< HEAD
+endif
 CLANG_FLAGS	+= $(call cc-option, -Wno-misleading-indentation)
 CLANG_FLAGS	+= $(call cc-option, -Wno-bool-operation)
-=======
-endif
->>>>>>> 9ce79d9b
 CLANG_FLAGS	+= -Werror=unknown-warning-option
 CLANG_FLAGS	+= $(call cc-option, -Wno-unsequenced)
 KBUILD_CFLAGS	+= $(CLANG_FLAGS)
