/*
 * CPUFreq governor based on scheduler-provided CPU utilization data.
 *
 * Copyright (C) 2016, Intel Corporation
 * Author: Rafael J. Wysocki <rafael.j.wysocki@intel.com>
 *
 * This program is free software; you can redistribute it and/or modify
 * it under the terms of the GNU General Public License version 2 as
 * published by the Free Software Foundation.
 */

#define pr_fmt(fmt) KBUILD_MODNAME ": " fmt

#include "sched.h"

#include <linux/sched/cpufreq.h>
#include <trace/events/power.h>
#include <linux/sched/sysctl.h>

struct sugov_tunables {
	struct gov_attr_set	attr_set;
	unsigned int		up_rate_limit_us;
	unsigned int		down_rate_limit_us;
	unsigned int		hispeed_load;
	unsigned int		hispeed_freq;
	unsigned int		rtg_boost_freq;
	bool			pl;
};

struct sugov_policy {
	struct cpufreq_policy	*policy;

	u64 last_ws;
	u64 curr_cycles;
	u64 last_cyc_update_time;
	unsigned long avg_cap;
	struct sugov_tunables	*tunables;
	struct list_head	tunables_hook;
	unsigned long hispeed_util;
	unsigned long rtg_boost_util;
	unsigned long max;

	raw_spinlock_t		update_lock;	/* For shared policies */
	u64			last_freq_update_time;
	s64			min_rate_limit_ns;
	s64			up_rate_delay_ns;
	s64			down_rate_delay_ns;
	unsigned int		next_freq;
	unsigned int		cached_raw_freq;
	unsigned int		prev_cached_raw_freq;

	/* The next fields are only needed if fast switch cannot be used: */
	struct			irq_work irq_work;
	struct			kthread_work work;
	struct			mutex work_lock;
	struct			kthread_worker worker;
	struct task_struct	*thread;
	bool			work_in_progress;

	bool			limits_changed;
	bool			need_freq_update;
};

struct sugov_cpu {
	struct update_util_data	update_util;
	struct sugov_policy	*sg_policy;
	unsigned int		cpu;

	bool			iowait_boost_pending;
	unsigned int		iowait_boost;
	u64			last_update;

	struct sched_walt_cpu_load walt_load;

	unsigned long util;
	unsigned int flags;

	unsigned long		bw_dl;
	unsigned long		min;
	unsigned long		max;

	/* The field below is for single-CPU policies only: */
#ifdef CONFIG_NO_HZ_COMMON
	unsigned long		saved_idle_calls;
#endif
};

static DEFINE_PER_CPU(struct sugov_cpu, sugov_cpu);
static unsigned int stale_ns;
static DEFINE_PER_CPU(struct sugov_tunables *, cached_tunables);

/************************ Governor internals ***********************/

static bool sugov_should_update_freq(struct sugov_policy *sg_policy, u64 time)
{
	s64 delta_ns;

	/*
	 * Since cpufreq_update_util() is called with rq->lock held for
	 * the @target_cpu, our per-CPU data is fully serialized.
	 *
	 * However, drivers cannot in general deal with cross-CPU
	 * requests, so while get_next_freq() will work, our
	 * sugov_update_commit() call may not for the fast switching platforms.
	 *
	 * Hence stop here for remote requests if they aren't supported
	 * by the hardware, as calculating the frequency is pointless if
	 * we cannot in fact act on it.
	 *
	 * This is needed on the slow switching platforms too to prevent CPUs
	 * going offline from leaving stale IRQ work items behind.
	 */
	if (!cpufreq_this_cpu_can_update(sg_policy->policy))
		return false;

	if (unlikely(sg_policy->limits_changed)) {
		sg_policy->limits_changed = false;
		sg_policy->need_freq_update = true;
		return true;
	}

	/* No need to recalculate next freq for min_rate_limit_us
	 * at least. However we might still decide to further rate
	 * limit once frequency change direction is decided, according
	 * to the separate rate limits.
	 */

	delta_ns = time - sg_policy->last_freq_update_time;
	return delta_ns >= sg_policy->min_rate_limit_ns;
}

static inline bool use_pelt(void)
{
#ifdef CONFIG_SCHED_WALT
	return false;
#else
	return true;
#endif
}

static inline bool conservative_pl(void)
{
#ifdef CONFIG_SCHED_WALT
	return sysctl_sched_conservative_pl;
#else
	return false;
#endif
}

static bool sugov_up_down_rate_limit(struct sugov_policy *sg_policy, u64 time,
				     unsigned int next_freq)
{
	s64 delta_ns;

	delta_ns = time - sg_policy->last_freq_update_time;

	if (next_freq > sg_policy->next_freq &&
	    delta_ns < sg_policy->up_rate_delay_ns)
			return true;

	if (next_freq < sg_policy->next_freq &&
	    delta_ns < sg_policy->down_rate_delay_ns)
			return true;

	return false;
}

static bool sugov_update_next_freq(struct sugov_policy *sg_policy, u64 time,
				   unsigned int next_freq)
{
	if (sg_policy->next_freq == next_freq)
		return false;

	if (sugov_up_down_rate_limit(sg_policy, time, next_freq)) {
		/* Restore cached freq as next_freq is not changed */
		sg_policy->cached_raw_freq = sg_policy->prev_cached_raw_freq;
		return false;
	}

	sg_policy->next_freq = next_freq;
	sg_policy->last_freq_update_time = time;

	return true;
}

static unsigned long freq_to_util(struct sugov_policy *sg_policy,
				  unsigned int freq)
{
	return mult_frac(sg_policy->max, freq,
			 sg_policy->policy->cpuinfo.max_freq);
}

#define KHZ 1000
static void sugov_track_cycles(struct sugov_policy *sg_policy,
				unsigned int prev_freq,
				u64 upto)
{
	u64 delta_ns, cycles;
	u64 next_ws = sg_policy->last_ws + sched_ravg_window;

	if (use_pelt())
		return;

	upto = min(upto, next_ws);
	/* Track cycles in current window */
	delta_ns = upto - sg_policy->last_cyc_update_time;
	delta_ns *= prev_freq;
	do_div(delta_ns, (NSEC_PER_SEC / KHZ));
	cycles = delta_ns;
	sg_policy->curr_cycles += cycles;
	sg_policy->last_cyc_update_time = upto;
}

static void sugov_calc_avg_cap(struct sugov_policy *sg_policy, u64 curr_ws,
				unsigned int prev_freq)
{
	u64 last_ws = sg_policy->last_ws;
	unsigned int avg_freq;

	if (use_pelt())
		return;

	BUG_ON(curr_ws < last_ws);
	if (curr_ws <= last_ws)
		return;

	/* If we skipped some windows */
	if (curr_ws > (last_ws + sched_ravg_window)) {
		avg_freq = prev_freq;
		/* Reset tracking history */
		sg_policy->last_cyc_update_time = curr_ws;
	} else {
		sugov_track_cycles(sg_policy, prev_freq, curr_ws);
		avg_freq = sg_policy->curr_cycles;
		avg_freq /= sched_ravg_window / (NSEC_PER_SEC / KHZ);
	}
	sg_policy->avg_cap = freq_to_util(sg_policy, avg_freq);
	sg_policy->curr_cycles = 0;
	sg_policy->last_ws = curr_ws;
}

static void sugov_fast_switch(struct sugov_policy *sg_policy, u64 time,
			      unsigned int next_freq)
{
	struct cpufreq_policy *policy = sg_policy->policy;
	unsigned int cpu;

	if (!sugov_update_next_freq(sg_policy, time, next_freq))
		return;

	sugov_track_cycles(sg_policy, sg_policy->policy->cur, time);
	next_freq = cpufreq_driver_fast_switch(policy, next_freq);
	if (!next_freq)
		return;

	policy->cur = next_freq;

	if (trace_cpu_frequency_enabled()) {
		for_each_cpu(cpu, policy->cpus)
			trace_cpu_frequency(next_freq, cpu);
	}
}

static void sugov_deferred_update(struct sugov_policy *sg_policy, u64 time,
				  unsigned int next_freq)
{
	if (!sugov_update_next_freq(sg_policy, time, next_freq))
		return;

	if (use_pelt())
		sg_policy->work_in_progress = true;
	irq_work_queue(&sg_policy->irq_work);
}

#define TARGET_LOAD 80
/**
 * get_next_freq - Compute a new frequency for a given cpufreq policy.
 * @sg_policy: schedutil policy object to compute the new frequency for.
 * @util: Current CPU utilization.
 * @max: CPU capacity.
 *
 * If the utilization is frequency-invariant, choose the new frequency to be
 * proportional to it, that is
 *
 * next_freq = C * max_freq * util / max
 *
 * Otherwise, approximate the would-be frequency-invariant utilization by
 * util_raw * (curr_freq / max_freq) which leads to
 *
 * next_freq = C * curr_freq * util_raw / max
 *
 * Take C = 1.25 for the frequency tipping point at (util / max) = 0.8.
 *
 * The lowest driver-supported frequency which is equal or greater than the raw
 * next_freq (as calculated above) is returned, subject to policy min/max and
 * cpufreq driver limitations.
 */
static unsigned int get_next_freq(struct sugov_policy *sg_policy,
				  unsigned long util, unsigned long max)
{
	struct cpufreq_policy *policy = sg_policy->policy;
	unsigned int freq = arch_scale_freq_invariant() ?
				policy->cpuinfo.max_freq : policy->cur;

	freq = map_util_freq(util, freq, max);
	trace_sugov_next_freq(policy->cpu, util, max, freq);

	if (freq == sg_policy->cached_raw_freq && !sg_policy->need_freq_update)
		return sg_policy->next_freq;

	sg_policy->need_freq_update = false;
	sg_policy->prev_cached_raw_freq = sg_policy->cached_raw_freq;
	sg_policy->cached_raw_freq = freq;
	return cpufreq_driver_resolve_freq(policy, freq);
}

extern long
schedtune_cpu_margin_with(unsigned long util, int cpu, struct task_struct *p);

/*
 * This function computes an effective utilization for the given CPU, to be
 * used for frequency selection given the linear relation: f = u * f_max.
 *
 * The scheduler tracks the following metrics:
 *
 *   cpu_util_{cfs,rt,dl,irq}()
 *   cpu_bw_dl()
 *
 * Where the cfs,rt and dl util numbers are tracked with the same metric and
 * synchronized windows and are thus directly comparable.
 *
 * The @util parameter passed to this function is assumed to be the aggregation
 * of RT and CFS util numbers. The cases of DL and IRQ are managed here.
 *
 * The cfs,rt,dl utilization are the running times measured with rq->clock_task
 * which excludes things like IRQ and steal-time. These latter are then accrued
 * in the irq utilization.
 *
 * The DL bandwidth number otoh is not a measured metric but a value computed
 * based on the task model parameters and gives the minimal utilization
 * required to meet deadlines.
 */
unsigned long schedutil_cpu_util(int cpu, unsigned long util_cfs,
				 unsigned long max, enum schedutil_type type,
				 struct task_struct *p)
{
	unsigned long dl_util, util, irq;
	struct rq *rq = cpu_rq(cpu);

	if (sched_feat(SUGOV_RT_MAX_FREQ) && !IS_BUILTIN(CONFIG_UCLAMP_TASK) &&
	    type == FREQUENCY_UTIL && rt_rq_is_runnable(&rq->rt)) {
		return max;
	}

	/*
	 * Early check to see if IRQ/steal time saturates the CPU, can be
	 * because of inaccuracies in how we track these -- see
	 * update_irq_load_avg().
	 */
	irq = cpu_util_irq(rq);
	if (unlikely(irq >= max))
		return max;

	/*
	 * Because the time spend on RT/DL tasks is visible as 'lost' time to
	 * CFS tasks and we use the same metric to track the effective
	 * utilization (PELT windows are synchronized) we can directly add them
	 * to obtain the CPU's actual utilization.
	 *
	 * CFS and RT utilization can be boosted or capped, depending on
	 * utilization clamp constraints requested by currently RUNNABLE
	 * tasks.
	 * When there are no CFS RUNNABLE tasks, clamps are released and
	 * frequency will be gracefully reduced with the utilization decay.
	 */
	util = util_cfs + cpu_util_rt(rq);
	if (type == FREQUENCY_UTIL)
#ifdef CONFIG_SCHED_TUNE
		util += schedtune_cpu_margin_with(util, cpu, p);
#else
		util = uclamp_rq_util_with(rq, util, p);
#endif

	dl_util = cpu_util_dl(rq);

	/*
	 * For frequency selection we do not make cpu_util_dl() a permanent part
	 * of this sum because we want to use cpu_bw_dl() later on, but we need
	 * to check if the CFS+RT+DL sum is saturated (ie. no idle time) such
	 * that we select f_max when there is no idle time.
	 *
	 * NOTE: numerical errors or stop class might cause us to not quite hit
	 * saturation when we should -- something for later.
	 */
	if (util + dl_util >= max)
		return max;

	/*
	 * OTOH, for energy computation we need the estimated running time, so
	 * include util_dl and ignore dl_bw.
	 */
	if (type == ENERGY_UTIL)
		util += dl_util;

	/*
	 * There is still idle time; further improve the number by using the
	 * irq metric. Because IRQ/steal time is hidden from the task clock we
	 * need to scale the task numbers:
	 *
	 *              1 - irq
	 *   U' = irq + ------- * U
	 *                max
	 */
	util = scale_irq_capacity(util, irq, max);
	util += irq;

	/*
	 * Bandwidth required by DEADLINE must always be granted while, for
	 * FAIR and RT, we use blocked utilization of IDLE CPUs as a mechanism
	 * to gracefully reduce the frequency when no tasks show up for longer
	 * periods of time.
	 *
	 * Ideally we would like to set bw_dl as min/guaranteed freq and util +
	 * bw_dl as requested freq. However, cpufreq is not yet ready for such
	 * an interface. So, we only do the latter for now.
	 */
	if (type == FREQUENCY_UTIL)
		util += cpu_bw_dl(rq);

	return min(max, util);
}

#ifdef CONFIG_SCHED_WALT
static unsigned long sugov_get_util(struct sugov_cpu *sg_cpu)
{
	struct rq *rq = cpu_rq(sg_cpu->cpu);
<<<<<<< HEAD
	unsigned long max = arch_scale_cpu_capacity(NULL, sg_cpu->cpu);

	sg_cpu->max = max;
	sg_cpu->bw_dl = cpu_bw_dl(rq);

	return stune_util(sg_cpu->cpu, 0, &sg_cpu->walt_load);
}
#else
static unsigned long sugov_get_util(struct sugov_cpu *sg_cpu)
{
	struct rq *rq = cpu_rq(sg_cpu->cpu);

#ifdef CONFIG_SCHED_TUNE
	unsigned long util = stune_util(sg_cpu->cpu, cpu_util_rt(rq), NULL);
#else
	unsigned long util = cpu_util_freq(sg_cpu->cpu, NULL);
#endif
	unsigned long util_cfs = util - cpu_util_rt(rq);
=======
	unsigned long util_cfs = cpu_util_cfs(rq);
>>>>>>> 3b9cf91c
	unsigned long max = arch_scale_cpu_capacity(NULL, sg_cpu->cpu);

	sg_cpu->max = max;
	sg_cpu->bw_dl = cpu_bw_dl(rq);

	return schedutil_cpu_util(sg_cpu->cpu, util_cfs, max,
				  FREQUENCY_UTIL, NULL);
}
#endif

/**
 * sugov_iowait_reset() - Reset the IO boost status of a CPU.
 * @sg_cpu: the sugov data for the CPU to boost
 * @time: the update time from the caller
 * @set_iowait_boost: true if an IO boost has been requested
 *
 * The IO wait boost of a task is disabled after a tick since the last update
 * of a CPU. If a new IO wait boost is requested after more then a tick, then
 * we enable the boost starting from the minimum frequency, which improves
 * energy efficiency by ignoring sporadic wakeups from IO.
 */
static bool sugov_iowait_reset(struct sugov_cpu *sg_cpu, u64 time,
			       bool set_iowait_boost)
{
	s64 delta_ns = time - sg_cpu->last_update;

	/* Reset boost only if a tick has elapsed since last request */
	if (delta_ns <= TICK_NSEC)
		return false;

	sg_cpu->iowait_boost = set_iowait_boost ? sg_cpu->min : 0;
	sg_cpu->iowait_boost_pending = set_iowait_boost;

	return true;
}

/**
 * sugov_iowait_boost() - Updates the IO boost status of a CPU.
 * @sg_cpu: the sugov data for the CPU to boost
 * @time: the update time from the caller
 * @flags: SCHED_CPUFREQ_IOWAIT if the task is waking up after an IO wait
 *
 * Each time a task wakes up after an IO operation, the CPU utilization can be
 * boosted to a certain utilization which doubles at each "frequent and
 * successive" wakeup from IO, ranging from the utilization of the minimum
 * OPP to the utilization of the maximum OPP.
 * To keep doubling, an IO boost has to be requested at least once per tick,
 * otherwise we restart from the utilization of the minimum OPP.
 */
static void sugov_iowait_boost(struct sugov_cpu *sg_cpu, u64 time,
			       unsigned int flags)
{
	bool set_iowait_boost = flags & SCHED_CPUFREQ_IOWAIT;

	/* Reset boost if the CPU appears to have been idle enough */
	if (sg_cpu->iowait_boost &&
	    sugov_iowait_reset(sg_cpu, time, set_iowait_boost))
		return;

	/* Boost only tasks waking up after IO */
	if (!set_iowait_boost)
		return;

	/* Ensure boost doubles only one time at each request */
	if (sg_cpu->iowait_boost_pending)
		return;
	sg_cpu->iowait_boost_pending = true;

	/* Double the boost at each request */
	if (sg_cpu->iowait_boost) {
		sg_cpu->iowait_boost =
			min_t(unsigned int, sg_cpu->iowait_boost << 1, SCHED_CAPACITY_SCALE);
		return;
	}

	/* First wakeup after IO: start with minimum boost */
	sg_cpu->iowait_boost = sg_cpu->min;
}

/**
 * sugov_iowait_apply() - Apply the IO boost to a CPU.
 * @sg_cpu: the sugov data for the cpu to boost
 * @time: the update time from the caller
 * @util: the utilization to (eventually) boost
 * @max: the maximum value the utilization can be boosted to
 *
 * A CPU running a task which woken up after an IO operation can have its
 * utilization boosted to speed up the completion of those IO operations.
 * The IO boost value is increased each time a task wakes up from IO, in
 * sugov_iowait_apply(), and it's instead decreased by this function,
 * each time an increase has not been requested (!iowait_boost_pending).
 *
 * A CPU which also appears to have been idle for at least one tick has also
 * its IO boost utilization reset.
 *
 * This mechanism is designed to boost high frequently IO waiting tasks, while
 * being more conservative on tasks which does sporadic IO operations.
 */
static unsigned long sugov_iowait_apply(struct sugov_cpu *sg_cpu, u64 time,
					unsigned long util, unsigned long max)
{
	unsigned long boost;

	/* No boost currently required */
	if (!sg_cpu->iowait_boost)
		return util;

	/* Reset boost if the CPU appears to have been idle enough */
	if (sugov_iowait_reset(sg_cpu, time, false))
		return util;

	if (!sg_cpu->iowait_boost_pending) {
		/*
		 * No boost pending; reduce the boost value.
		 */
		sg_cpu->iowait_boost >>= 1;
		if (sg_cpu->iowait_boost < sg_cpu->min) {
			sg_cpu->iowait_boost = 0;
			return util;
		}
	}

	sg_cpu->iowait_boost_pending = false;

	/*
	 * @util is already in capacity scale; convert iowait_boost
	 * into the same scale so we can compare.
	 */
	boost = (sg_cpu->iowait_boost * max) >> SCHED_CAPACITY_SHIFT;
	return max(boost, util);
}

#ifdef CONFIG_NO_HZ_COMMON
static bool sugov_cpu_is_busy(struct sugov_cpu *sg_cpu)
{
	unsigned long idle_calls = tick_nohz_get_idle_calls_cpu(sg_cpu->cpu);
	bool ret = idle_calls == sg_cpu->saved_idle_calls;

	sg_cpu->saved_idle_calls = idle_calls;
	return ret;
}
#else
static inline bool sugov_cpu_is_busy(struct sugov_cpu *sg_cpu) { return false; }
#endif /* CONFIG_NO_HZ_COMMON */

#define NL_RATIO 75
#define DEFAULT_HISPEED_LOAD 90
#define DEFAULT_CPU0_RTG_BOOST_FREQ 1000000
#define DEFAULT_CPU4_RTG_BOOST_FREQ 0
#define DEFAULT_CPU7_RTG_BOOST_FREQ 0
static void sugov_walt_adjust(struct sugov_cpu *sg_cpu, unsigned long *util,
			      unsigned long *max)
{
	struct sugov_policy *sg_policy = sg_cpu->sg_policy;
	bool is_migration = sg_cpu->flags & SCHED_CPUFREQ_INTERCLUSTER_MIG;
	bool is_rtg_boost = sg_cpu->walt_load.rtgb_active;
	unsigned long nl = sg_cpu->walt_load.nl;
	unsigned long cpu_util = sg_cpu->util;
	bool is_hiload;
	unsigned long pl = sg_cpu->walt_load.pl;

	if (use_pelt())
		return;

	if (is_rtg_boost)
		*util = max(*util, sg_policy->rtg_boost_util);

	is_hiload = (cpu_util >= mult_frac(sg_policy->avg_cap,
					   sg_policy->tunables->hispeed_load,
					   100));

	if (is_hiload && !is_migration)
		*util = max(*util, sg_policy->hispeed_util);

	if (is_hiload && nl >= mult_frac(cpu_util, NL_RATIO, 100))
		*util = *max;

	if (sg_policy->tunables->pl) {
		if (conservative_pl())
			pl = mult_frac(pl, TARGET_LOAD, 100);
		*util = max(*util, pl);
	}
}

/*
 * Make sugov_should_update_freq() ignore the rate limit when DL
 * has increased the utilization.
 */
static inline void ignore_dl_rate_limit(struct sugov_cpu *sg_cpu, struct sugov_policy *sg_policy)
{
	if (cpu_bw_dl(cpu_rq(sg_cpu->cpu)) > sg_cpu->bw_dl)
		sg_policy->limits_changed = true;
}

static inline unsigned long target_util(struct sugov_policy *sg_policy,
				  unsigned int freq)
{
	unsigned long util;

	util = freq_to_util(sg_policy, freq);
	util = mult_frac(util, TARGET_LOAD, 100);
	return util;
}

static void sugov_update_single(struct update_util_data *hook, u64 time,
				unsigned int flags)
{
	struct sugov_cpu *sg_cpu = container_of(hook, struct sugov_cpu, update_util);
	struct sugov_policy *sg_policy = sg_cpu->sg_policy;
	unsigned long util, max, hs_util, boost_util;
	unsigned int next_f;
	bool busy;

	if (!sg_policy->tunables->pl && flags & SCHED_CPUFREQ_PL)
		return;

	sugov_iowait_boost(sg_cpu, time, flags);
	sg_cpu->last_update = time;

	ignore_dl_rate_limit(sg_cpu, sg_policy);

	if (!sugov_should_update_freq(sg_policy, time))
		return;

	/* Limits may have changed, don't skip frequency update */
	busy = use_pelt() && !sg_policy->need_freq_update &&
		sugov_cpu_is_busy(sg_cpu);

	sg_cpu->util = util = sugov_get_util(sg_cpu);
	max = sg_cpu->max;
	sg_cpu->flags = flags;

	if (sg_policy->max != max) {
		sg_policy->max = max;
		hs_util = target_util(sg_policy,
				       sg_policy->tunables->hispeed_freq);
		sg_policy->hispeed_util = hs_util;

		boost_util = target_util(sg_policy,
				    sg_policy->tunables->rtg_boost_freq);
		sg_policy->rtg_boost_util = boost_util;
	}

	util = sugov_iowait_apply(sg_cpu, time, util, max);
	sugov_calc_avg_cap(sg_policy, sg_cpu->walt_load.ws,
			   sg_policy->policy->cur);

	trace_sugov_util_update(sg_cpu->cpu, sg_cpu->util,
				sg_policy->avg_cap, max, sg_cpu->walt_load.nl,
				sg_cpu->walt_load.pl,
				sg_cpu->walt_load.rtgb_active, flags);

	sugov_walt_adjust(sg_cpu, &util, &max);
	next_f = get_next_freq(sg_policy, util, max);
	/*
	 * Do not reduce the frequency if the CPU has not been idle
	 * recently, as the reduction is likely to be premature then.
	 */
	if (busy && next_f < sg_policy->next_freq) {
		next_f = sg_policy->next_freq;

		/* Restore cached freq as next_freq has changed */
		sg_policy->cached_raw_freq = sg_policy->prev_cached_raw_freq;
	}

	/*
	 * This code runs under rq->lock for the target CPU, so it won't run
	 * concurrently on two different CPUs for the same target and it is not
	 * necessary to acquire the lock in the fast switch case.
	 */
	if (sg_policy->policy->fast_switch_enabled) {
		sugov_fast_switch(sg_policy, time, next_f);
	} else {
		raw_spin_lock(&sg_policy->update_lock);
		sugov_deferred_update(sg_policy, time, next_f);
		raw_spin_unlock(&sg_policy->update_lock);
	}
}

static unsigned int sugov_next_freq_shared(struct sugov_cpu *sg_cpu, u64 time)
{
	struct sugov_policy *sg_policy = sg_cpu->sg_policy;
	struct cpufreq_policy *policy = sg_policy->policy;
	u64 last_freq_update_time = sg_policy->last_freq_update_time;
	unsigned long util = 0, max = 1;
	unsigned int j;

	for_each_cpu(j, policy->cpus) {
		struct sugov_cpu *j_sg_cpu = &per_cpu(sugov_cpu, j);
		unsigned long j_util, j_max;
		s64 delta_ns;

		/*
		 * If the CPU utilization was last updated before the previous
		 * frequency update and the time elapsed between the last update
		 * of the CPU utilization and the last frequency update is long
		 * enough, don't take the CPU into account as it probably is
		 * idle now (and clear iowait_boost for it).
		 */
		delta_ns = last_freq_update_time - j_sg_cpu->last_update;
		if (delta_ns > stale_ns) {
			sugov_iowait_reset(j_sg_cpu, last_freq_update_time,
					   false);
			continue;
		}

		/*
		 * If the util value for all CPUs in a policy is 0, just using >
		 * will result in a max value of 1. WALT stats can later update
		 * the aggregated util value, causing get_next_freq() to compute
		 * freq = max_freq * 1.25 * (util / max) for nonzero util,
		 * leading to spurious jumps to fmax.
		 */
		j_util = j_sg_cpu->util;
		j_max = j_sg_cpu->max;
		j_util = sugov_iowait_apply(j_sg_cpu, time, j_util, j_max);

		if (j_util * max >= j_max * util) {
			util = j_util;
			max = j_max;
		}

		sugov_walt_adjust(j_sg_cpu, &util, &max);
	}

	return get_next_freq(sg_policy, util, max);
}

static void
sugov_update_shared(struct update_util_data *hook, u64 time, unsigned int flags)
{
	struct sugov_cpu *sg_cpu = container_of(hook, struct sugov_cpu, update_util);
	struct sugov_policy *sg_policy = sg_cpu->sg_policy;
	unsigned long hs_util, boost_util;
	unsigned int next_f;

	if (!sg_policy->tunables->pl && flags & SCHED_CPUFREQ_PL)
		return;

	sg_cpu->util = sugov_get_util(sg_cpu);
	sg_cpu->flags = flags;
	raw_spin_lock(&sg_policy->update_lock);

	if (sg_policy->max != sg_cpu->max) {
		sg_policy->max = sg_cpu->max;
		hs_util = target_util(sg_policy,
					sg_policy->tunables->hispeed_freq);
		sg_policy->hispeed_util = hs_util;

		boost_util = target_util(sg_policy,
				    sg_policy->tunables->rtg_boost_freq);
		sg_policy->rtg_boost_util = boost_util;
	}

	sugov_iowait_boost(sg_cpu, time, flags);
	sg_cpu->last_update = time;

	sugov_calc_avg_cap(sg_policy, sg_cpu->walt_load.ws,
			   sg_policy->policy->cur);
	ignore_dl_rate_limit(sg_cpu, sg_policy);

	trace_sugov_util_update(sg_cpu->cpu, sg_cpu->util, sg_policy->avg_cap,
				sg_cpu->max, sg_cpu->walt_load.nl,
				sg_cpu->walt_load.pl,
				sg_cpu->walt_load.rtgb_active, flags);

	if (sugov_should_update_freq(sg_policy, time) &&
	    !(flags & SCHED_CPUFREQ_CONTINUE)) {
		next_f = sugov_next_freq_shared(sg_cpu, time);

		if (sg_policy->policy->fast_switch_enabled)
			sugov_fast_switch(sg_policy, time, next_f);
		else
			sugov_deferred_update(sg_policy, time, next_f);
	}

	raw_spin_unlock(&sg_policy->update_lock);
}

static void sugov_work(struct kthread_work *work)
{
	struct sugov_policy *sg_policy = container_of(work, struct sugov_policy, work);
	unsigned int freq;
	unsigned long flags;

	/*
	 * Hold sg_policy->update_lock shortly to handle the case where:
	 * incase sg_policy->next_freq is read here, and then updated by
	 * sugov_deferred_update() just before work_in_progress is set to false
	 * here, we may miss queueing the new update.
	 *
	 * Note: If a work was queued after the update_lock is released,
	 * sugov_work() will just be called again by kthread_work code; and the
	 * request will be proceed before the sugov thread sleeps.
	 */
	raw_spin_lock_irqsave(&sg_policy->update_lock, flags);
	freq = sg_policy->next_freq;
	if (use_pelt())
		sg_policy->work_in_progress = false;
	sugov_track_cycles(sg_policy, sg_policy->policy->cur,
			   ktime_get_ns());
	raw_spin_unlock_irqrestore(&sg_policy->update_lock, flags);

	mutex_lock(&sg_policy->work_lock);
	__cpufreq_driver_target(sg_policy->policy, freq, CPUFREQ_RELATION_L);
	mutex_unlock(&sg_policy->work_lock);
}

static void sugov_irq_work(struct irq_work *irq_work)
{
	struct sugov_policy *sg_policy;

	sg_policy = container_of(irq_work, struct sugov_policy, irq_work);

	kthread_queue_work(&sg_policy->worker, &sg_policy->work);
}

/************************** sysfs interface ************************/

static struct sugov_tunables *global_tunables;
static DEFINE_MUTEX(global_tunables_lock);

static inline struct sugov_tunables *to_sugov_tunables(struct gov_attr_set *attr_set)
{
	return container_of(attr_set, struct sugov_tunables, attr_set);
}

static DEFINE_MUTEX(min_rate_lock);

static void update_min_rate_limit_ns(struct sugov_policy *sg_policy)
{
	mutex_lock(&min_rate_lock);
	sg_policy->min_rate_limit_ns = min(sg_policy->up_rate_delay_ns,
					   sg_policy->down_rate_delay_ns);
	mutex_unlock(&min_rate_lock);
}

static ssize_t up_rate_limit_us_show(struct gov_attr_set *attr_set, char *buf)
{
	struct sugov_tunables *tunables = to_sugov_tunables(attr_set);

	return scnprintf(buf, PAGE_SIZE, "%u\n", tunables->up_rate_limit_us);
}

static ssize_t down_rate_limit_us_show(struct gov_attr_set *attr_set, char *buf)
{
	struct sugov_tunables *tunables = to_sugov_tunables(attr_set);

	return scnprintf(buf, PAGE_SIZE, "%u\n", tunables->down_rate_limit_us);
}

static ssize_t up_rate_limit_us_store(struct gov_attr_set *attr_set,
				      const char *buf, size_t count)
{
	struct sugov_tunables *tunables = to_sugov_tunables(attr_set);
	struct sugov_policy *sg_policy;
	unsigned int rate_limit_us;

	if (kstrtouint(buf, 10, &rate_limit_us))
		return -EINVAL;

	tunables->up_rate_limit_us = rate_limit_us;

	list_for_each_entry(sg_policy, &attr_set->policy_list, tunables_hook) {
		sg_policy->up_rate_delay_ns = rate_limit_us * NSEC_PER_USEC;
		update_min_rate_limit_ns(sg_policy);
	}

	return count;
}

static ssize_t down_rate_limit_us_store(struct gov_attr_set *attr_set,
					const char *buf, size_t count)
{
	struct sugov_tunables *tunables = to_sugov_tunables(attr_set);
	struct sugov_policy *sg_policy;
	unsigned int rate_limit_us;

	if (kstrtouint(buf, 10, &rate_limit_us))
		return -EINVAL;

	tunables->down_rate_limit_us = rate_limit_us;

	list_for_each_entry(sg_policy, &attr_set->policy_list, tunables_hook) {
		sg_policy->down_rate_delay_ns = rate_limit_us * NSEC_PER_USEC;
		update_min_rate_limit_ns(sg_policy);
	}

	return count;
}

static struct governor_attr up_rate_limit_us = __ATTR_RW(up_rate_limit_us);
static struct governor_attr down_rate_limit_us = __ATTR_RW(down_rate_limit_us);

static ssize_t hispeed_load_show(struct gov_attr_set *attr_set, char *buf)
{
	struct sugov_tunables *tunables = to_sugov_tunables(attr_set);

	return scnprintf(buf, PAGE_SIZE, "%u\n", tunables->hispeed_load);
}

static ssize_t hispeed_load_store(struct gov_attr_set *attr_set,
				  const char *buf, size_t count)
{
	struct sugov_tunables *tunables = to_sugov_tunables(attr_set);

	if (kstrtouint(buf, 10, &tunables->hispeed_load))
		return -EINVAL;

	tunables->hispeed_load = min(100U, tunables->hispeed_load);

	return count;
}

static ssize_t hispeed_freq_show(struct gov_attr_set *attr_set, char *buf)
{
	struct sugov_tunables *tunables = to_sugov_tunables(attr_set);

	return scnprintf(buf, PAGE_SIZE, "%u\n", tunables->hispeed_freq);
}

static ssize_t hispeed_freq_store(struct gov_attr_set *attr_set,
					const char *buf, size_t count)
{
	struct sugov_tunables *tunables = to_sugov_tunables(attr_set);
	unsigned int val;
	struct sugov_policy *sg_policy;
	unsigned long hs_util;
	unsigned long flags;

	if (kstrtouint(buf, 10, &val))
		return -EINVAL;

	tunables->hispeed_freq = val;
	list_for_each_entry(sg_policy, &attr_set->policy_list, tunables_hook) {
		raw_spin_lock_irqsave(&sg_policy->update_lock, flags);
		hs_util = target_util(sg_policy,
					sg_policy->tunables->hispeed_freq);
		sg_policy->hispeed_util = hs_util;
		raw_spin_unlock_irqrestore(&sg_policy->update_lock, flags);
	}

	return count;
}

static ssize_t rtg_boost_freq_show(struct gov_attr_set *attr_set, char *buf)
{
	struct sugov_tunables *tunables = to_sugov_tunables(attr_set);

	return scnprintf(buf, PAGE_SIZE, "%u\n", tunables->rtg_boost_freq);
}

static ssize_t rtg_boost_freq_store(struct gov_attr_set *attr_set,
				    const char *buf, size_t count)
{
	struct sugov_tunables *tunables = to_sugov_tunables(attr_set);
	unsigned int val;
	struct sugov_policy *sg_policy;
	unsigned long boost_util;
	unsigned long flags;

	if (kstrtouint(buf, 10, &val))
		return -EINVAL;

	tunables->rtg_boost_freq = val;
	list_for_each_entry(sg_policy, &attr_set->policy_list, tunables_hook) {
		raw_spin_lock_irqsave(&sg_policy->update_lock, flags);
		boost_util = target_util(sg_policy,
					  sg_policy->tunables->rtg_boost_freq);
		sg_policy->rtg_boost_util = boost_util;
		raw_spin_unlock_irqrestore(&sg_policy->update_lock, flags);
	}

	return count;
}

static ssize_t pl_show(struct gov_attr_set *attr_set, char *buf)
{
	struct sugov_tunables *tunables = to_sugov_tunables(attr_set);

	return scnprintf(buf, PAGE_SIZE, "%u\n", tunables->pl);
}

static ssize_t pl_store(struct gov_attr_set *attr_set, const char *buf,
				   size_t count)
{
	struct sugov_tunables *tunables = to_sugov_tunables(attr_set);

	if (kstrtobool(buf, &tunables->pl))
		return -EINVAL;

	return count;
}

static struct governor_attr hispeed_load = __ATTR_RW(hispeed_load);
static struct governor_attr hispeed_freq = __ATTR_RW(hispeed_freq);
static struct governor_attr rtg_boost_freq = __ATTR_RW(rtg_boost_freq);
static struct governor_attr pl = __ATTR_RW(pl);

static struct attribute *sugov_attributes[] = {
	&up_rate_limit_us.attr,
	&down_rate_limit_us.attr,
	&hispeed_load.attr,
	&hispeed_freq.attr,
	&rtg_boost_freq.attr,
	&pl.attr,
	NULL
};

static struct kobj_type sugov_tunables_ktype = {
	.default_attrs = sugov_attributes,
	.sysfs_ops = &governor_sysfs_ops,
};

/********************** cpufreq governor interface *********************/

static struct cpufreq_governor schedutil_gov;

static struct sugov_policy *sugov_policy_alloc(struct cpufreq_policy *policy)
{
	struct sugov_policy *sg_policy;

	sg_policy = kzalloc(sizeof(*sg_policy), GFP_KERNEL);
	if (!sg_policy)
		return NULL;

	sg_policy->policy = policy;
	raw_spin_lock_init(&sg_policy->update_lock);
	return sg_policy;
}

static void sugov_policy_free(struct sugov_policy *sg_policy)
{
	kfree(sg_policy);
}

static int sugov_kthread_create(struct sugov_policy *sg_policy)
{
	struct task_struct *thread;
	struct sched_param param = { .sched_priority = MAX_USER_RT_PRIO / 2 };
	struct cpufreq_policy *policy = sg_policy->policy;
	int ret;

	/* kthread only required for slow path */
	if (policy->fast_switch_enabled)
		return 0;

	kthread_init_work(&sg_policy->work, sugov_work);
	kthread_init_worker(&sg_policy->worker);
	thread = kthread_create(kthread_worker_fn, &sg_policy->worker,
				"sugov:%d",
				cpumask_first(policy->related_cpus));
	if (IS_ERR(thread)) {
		pr_err("failed to create sugov thread: %ld\n", PTR_ERR(thread));
		return PTR_ERR(thread);
	}

	ret = sched_setscheduler_nocheck(thread, SCHED_FIFO, &param);
	if (ret) {
		kthread_stop(thread);
		pr_warn("%s: failed to set SCHED_FIFO\n", __func__);
		return ret;
	}

	sg_policy->thread = thread;
	kthread_bind_mask(thread, policy->related_cpus);
	init_irq_work(&sg_policy->irq_work, sugov_irq_work);
	mutex_init(&sg_policy->work_lock);

	wake_up_process(thread);

	return 0;
}

static void sugov_kthread_stop(struct sugov_policy *sg_policy)
{
	/* kthread only required for slow path */
	if (sg_policy->policy->fast_switch_enabled)
		return;

	kthread_flush_worker(&sg_policy->worker);
	kthread_stop(sg_policy->thread);
	mutex_destroy(&sg_policy->work_lock);
}

static struct sugov_tunables *sugov_tunables_alloc(struct sugov_policy *sg_policy)
{
	struct sugov_tunables *tunables;

	tunables = kzalloc(sizeof(*tunables), GFP_KERNEL);
	if (tunables) {
		gov_attr_set_init(&tunables->attr_set, &sg_policy->tunables_hook);
		if (!have_governor_per_policy())
			global_tunables = tunables;
	}
	return tunables;
}

static void sugov_tunables_save(struct cpufreq_policy *policy,
		struct sugov_tunables *tunables)
{
	int cpu;
	struct sugov_tunables *cached = per_cpu(cached_tunables, policy->cpu);

	if (!have_governor_per_policy())
		return;

	if (!cached) {
		cached = kzalloc(sizeof(*tunables), GFP_KERNEL);
		if (!cached)
			return;

		for_each_cpu(cpu, policy->related_cpus)
			per_cpu(cached_tunables, cpu) = cached;
	}

	cached->pl = tunables->pl;
	cached->hispeed_load = tunables->hispeed_load;
	cached->rtg_boost_freq = tunables->rtg_boost_freq;
	cached->hispeed_freq = tunables->hispeed_freq;
	cached->up_rate_limit_us = tunables->up_rate_limit_us;
	cached->down_rate_limit_us = tunables->down_rate_limit_us;
}

static void sugov_tunables_free(struct sugov_tunables *tunables)
{
	if (!have_governor_per_policy())
		global_tunables = NULL;

	kfree(tunables);
}

static void sugov_tunables_restore(struct cpufreq_policy *policy)
{
	struct sugov_policy *sg_policy = policy->governor_data;
	struct sugov_tunables *tunables = sg_policy->tunables;
	struct sugov_tunables *cached = per_cpu(cached_tunables, policy->cpu);

	if (!cached)
		return;

	tunables->pl = cached->pl;
	tunables->hispeed_load = cached->hispeed_load;
	tunables->rtg_boost_freq = cached->rtg_boost_freq;
	tunables->hispeed_freq = cached->hispeed_freq;
	tunables->up_rate_limit_us = cached->up_rate_limit_us;
	tunables->down_rate_limit_us = cached->down_rate_limit_us;
}

static int sugov_init(struct cpufreq_policy *policy)
{
	struct sugov_policy *sg_policy;
	struct sugov_tunables *tunables;
	unsigned long util;
	int ret = 0;

	/* State should be equivalent to EXIT */
	if (policy->governor_data)
		return -EBUSY;

	cpufreq_enable_fast_switch(policy);

	sg_policy = sugov_policy_alloc(policy);
	if (!sg_policy) {
		ret = -ENOMEM;
		goto disable_fast_switch;
	}

	ret = sugov_kthread_create(sg_policy);
	if (ret)
		goto free_sg_policy;

	mutex_lock(&global_tunables_lock);

	if (global_tunables) {
		if (WARN_ON(have_governor_per_policy())) {
			ret = -EINVAL;
			goto stop_kthread;
		}
		policy->governor_data = sg_policy;
		sg_policy->tunables = global_tunables;

		gov_attr_set_get(&global_tunables->attr_set, &sg_policy->tunables_hook);
		goto out;
	}

	tunables = sugov_tunables_alloc(sg_policy);
	if (!tunables) {
		ret = -ENOMEM;
		goto stop_kthread;
	}

	tunables->up_rate_limit_us = cpufreq_policy_transition_delay_us(policy);
	tunables->down_rate_limit_us = cpufreq_policy_transition_delay_us(policy);
	tunables->hispeed_load = DEFAULT_HISPEED_LOAD;
	tunables->hispeed_freq = 0;

	switch (policy->cpu) {
	default:
	case 0:
		tunables->rtg_boost_freq = DEFAULT_CPU0_RTG_BOOST_FREQ;
		break;
	case 4:
		tunables->rtg_boost_freq = DEFAULT_CPU4_RTG_BOOST_FREQ;
		break;
	case 7:
		tunables->rtg_boost_freq = DEFAULT_CPU7_RTG_BOOST_FREQ;
		break;
	}

	policy->governor_data = sg_policy;
	sg_policy->tunables = tunables;

	util = target_util(sg_policy, sg_policy->tunables->rtg_boost_freq);
	sg_policy->rtg_boost_util = util;

	stale_ns = sched_ravg_window + (sched_ravg_window >> 3);

	sugov_tunables_restore(policy);

	ret = kobject_init_and_add(&tunables->attr_set.kobj, &sugov_tunables_ktype,
				   get_governor_parent_kobj(policy), "%s",
				   schedutil_gov.name);
	if (ret)
		goto fail;

out:
	mutex_unlock(&global_tunables_lock);
	return 0;

fail:
	kobject_put(&tunables->attr_set.kobj);
	policy->governor_data = NULL;
	sugov_tunables_free(tunables);

stop_kthread:
	sugov_kthread_stop(sg_policy);
	mutex_unlock(&global_tunables_lock);

free_sg_policy:
	sugov_policy_free(sg_policy);

disable_fast_switch:
	cpufreq_disable_fast_switch(policy);

	pr_err("initialization failed (error %d)\n", ret);
	return ret;
}

static void sugov_exit(struct cpufreq_policy *policy)
{
	struct sugov_policy *sg_policy = policy->governor_data;
	struct sugov_tunables *tunables = sg_policy->tunables;
	unsigned int count;

	mutex_lock(&global_tunables_lock);

	count = gov_attr_set_put(&tunables->attr_set, &sg_policy->tunables_hook);
	policy->governor_data = NULL;
	if (!count) {
		sugov_tunables_save(policy, tunables);
		sugov_tunables_free(tunables);
	}

	mutex_unlock(&global_tunables_lock);

	sugov_kthread_stop(sg_policy);
	sugov_policy_free(sg_policy);
	cpufreq_disable_fast_switch(policy);
}

static int sugov_start(struct cpufreq_policy *policy)
{
	struct sugov_policy *sg_policy = policy->governor_data;
	unsigned int cpu;

	sg_policy->up_rate_delay_ns =
		sg_policy->tunables->up_rate_limit_us * NSEC_PER_USEC;
	sg_policy->down_rate_delay_ns =
		sg_policy->tunables->down_rate_limit_us * NSEC_PER_USEC;
	update_min_rate_limit_ns(sg_policy);
	sg_policy->last_freq_update_time	= 0;
	sg_policy->next_freq			= 0;
	sg_policy->work_in_progress		= false;
	sg_policy->limits_changed		= false;
	sg_policy->need_freq_update		= false;
	sg_policy->cached_raw_freq		= 0;
	sg_policy->prev_cached_raw_freq		= 0;

	for_each_cpu(cpu, policy->cpus) {
		struct sugov_cpu *sg_cpu = &per_cpu(sugov_cpu, cpu);

		memset(sg_cpu, 0, sizeof(*sg_cpu));
		sg_cpu->cpu			= cpu;
		sg_cpu->sg_policy		= sg_policy;
		sg_cpu->min			=
			(SCHED_CAPACITY_SCALE * policy->cpuinfo.min_freq) /
			policy->cpuinfo.max_freq;
	}

	for_each_cpu(cpu, policy->cpus) {
		struct sugov_cpu *sg_cpu = &per_cpu(sugov_cpu, cpu);

		cpufreq_add_update_util_hook(cpu, &sg_cpu->update_util,
					     policy_is_shared(policy) ?
							sugov_update_shared :
							sugov_update_single);
	}
	return 0;
}

static void sugov_stop(struct cpufreq_policy *policy)
{
	struct sugov_policy *sg_policy = policy->governor_data;
	unsigned int cpu;

	for_each_cpu(cpu, policy->cpus)
		cpufreq_remove_update_util_hook(cpu);

	synchronize_sched();

	if (!policy->fast_switch_enabled) {
		irq_work_sync(&sg_policy->irq_work);
		kthread_cancel_work_sync(&sg_policy->work);
	}
}

static void sugov_limits(struct cpufreq_policy *policy)
{
	struct sugov_policy *sg_policy = policy->governor_data;
	unsigned long flags, now;
	unsigned int freq;

	if (!policy->fast_switch_enabled) {
		mutex_lock(&sg_policy->work_lock);
		raw_spin_lock_irqsave(&sg_policy->update_lock, flags);
		sugov_track_cycles(sg_policy, sg_policy->policy->cur,
				   ktime_get_ns());
		raw_spin_unlock_irqrestore(&sg_policy->update_lock, flags);
		cpufreq_policy_apply_limits(policy);
		mutex_unlock(&sg_policy->work_lock);
	} else {
		raw_spin_lock_irqsave(&sg_policy->update_lock, flags);
		freq = policy->cur;
		now = ktime_get_ns();

		/*
		 * cpufreq_driver_resolve_freq() has a clamp, so we do not need
		 * to do any sort of additional validation here.
		 */
		freq = cpufreq_driver_resolve_freq(policy, freq);
		sg_policy->cached_raw_freq = freq;
		sugov_fast_switch(sg_policy, now, freq);
		raw_spin_unlock_irqrestore(&sg_policy->update_lock, flags);
	}

	sg_policy->limits_changed = true;
}

static struct cpufreq_governor schedutil_gov = {
	.name			= "schedutil",
	.owner			= THIS_MODULE,
	.dynamic_switching	= true,
	.init			= sugov_init,
	.exit			= sugov_exit,
	.start			= sugov_start,
	.stop			= sugov_stop,
	.limits			= sugov_limits,
};

#ifdef CONFIG_CPU_FREQ_DEFAULT_GOV_SCHEDUTIL
struct cpufreq_governor *cpufreq_default_governor(void)
{
	return &schedutil_gov;
}
#endif

static int __init sugov_register(void)
{
	return cpufreq_register_governor(&schedutil_gov);
}
fs_initcall(sugov_register);<|MERGE_RESOLUTION|>--- conflicted
+++ resolved
@@ -434,7 +434,6 @@
 static unsigned long sugov_get_util(struct sugov_cpu *sg_cpu)
 {
 	struct rq *rq = cpu_rq(sg_cpu->cpu);
-<<<<<<< HEAD
 	unsigned long max = arch_scale_cpu_capacity(NULL, sg_cpu->cpu);
 
 	sg_cpu->max = max;
@@ -447,15 +446,7 @@
 {
 	struct rq *rq = cpu_rq(sg_cpu->cpu);
 
-#ifdef CONFIG_SCHED_TUNE
-	unsigned long util = stune_util(sg_cpu->cpu, cpu_util_rt(rq), NULL);
-#else
-	unsigned long util = cpu_util_freq(sg_cpu->cpu, NULL);
-#endif
-	unsigned long util_cfs = util - cpu_util_rt(rq);
-=======
 	unsigned long util_cfs = cpu_util_cfs(rq);
->>>>>>> 3b9cf91c
 	unsigned long max = arch_scale_cpu_capacity(NULL, sg_cpu->cpu);
 
 	sg_cpu->max = max;
