--- conflicted
+++ resolved
@@ -6188,22 +6188,19 @@
 	return margin;
 }
 
-<<<<<<< HEAD
 unsigned long
 stune_util(int cpu, unsigned long other_util,
 		 struct sched_walt_cpu_load *walt_load)
 {
 	unsigned long util = min_t(unsigned long, SCHED_CAPACITY_SCALE,
 				   cpu_util_freq(cpu, walt_load) + other_util);
-	long margin = schedtune_cpu_margin(util, cpu);
+	long margin = schedtune_cpu_margin_with(util, cpu, NULL);
 
 	trace_sched_boost_cpu(cpu, util, margin);
 
 	return util + margin;
 }
 
-=======
->>>>>>> 3b9cf91c
 #else /* CONFIG_SCHED_TUNE */
 
 inline long
