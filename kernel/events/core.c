--- conflicted
+++ resolved
@@ -1738,35 +1738,31 @@
 					      PERF_EVENT_STATE_INACTIVE;
 }
 
-static void __perf_event_read_size(struct perf_event *event, int nr_siblings)
+static int __perf_event_read_size(u64 read_format, int nr_siblings)
 {
 	int entry = sizeof(u64); /* value */
 	int size = 0;
 	int nr = 1;
 
-	if (event->attr.read_format & PERF_FORMAT_TOTAL_TIME_ENABLED)
+	if (read_format & PERF_FORMAT_TOTAL_TIME_ENABLED)
 		size += sizeof(u64);
 
-	if (event->attr.read_format & PERF_FORMAT_TOTAL_TIME_RUNNING)
+	if (read_format & PERF_FORMAT_TOTAL_TIME_RUNNING)
 		size += sizeof(u64);
 
-<<<<<<< HEAD
-	if (event->attr.read_format & PERF_FORMAT_ID)
-		entry += sizeof(u64);
-
-	if (event->attr.read_format & PERF_FORMAT_GROUP) {
-=======
 	if (read_format & PERF_FORMAT_ID)
 		entry += sizeof(u64);
 
 	if (read_format & PERF_FORMAT_GROUP) {
->>>>>>> 82f9317b
 		nr += nr_siblings;
 		size += sizeof(u64);
 	}
 
-	size += entry * nr;
-	event->read_size = size;
+	/*
+	 * Since perf_event_validate_size() limits this to 16k and inhibits
+	 * adding more siblings, this will never overflow.
+	 */
+	return size + nr * entry;
 }
 
 static void __perf_event_header_size(struct perf_event *event, u64 sample_type)
@@ -1807,8 +1803,9 @@
  */
 static void perf_event__header_size(struct perf_event *event)
 {
-	__perf_event_read_size(event,
-			       event->group_leader->nr_siblings);
+	event->read_size =
+		__perf_event_read_size(event->attr.read_format,
+				       event->group_leader->nr_siblings);
 	__perf_event_header_size(event, event->attr.sample_type);
 }
 
@@ -1839,25 +1836,19 @@
 	event->id_header_size = size;
 }
 
+/*
+ * Check that adding an event to the group does not result in anybody
+ * overflowing the 64k event limit imposed by the output buffer.
+ *
+ * Specifically, check that the read_size for the event does not exceed 16k,
+ * read_size being the one term that grows with groups size. Since read_size
+ * depends on per-event read_format, also (re)check the existing events.
+ *
+ * This leaves 48k for the constant size fields and things like callchains,
+ * branch stacks and register sets.
+ */
 static bool perf_event_validate_size(struct perf_event *event)
 {
-<<<<<<< HEAD
-	/*
-	 * The values computed here will be over-written when we actually
-	 * attach the event.
-	 */
-	__perf_event_read_size(event, event->group_leader->nr_siblings + 1);
-	__perf_event_header_size(event, event->attr.sample_type & ~PERF_SAMPLE_READ);
-	perf_event__id_header_size(event);
-
-	/*
-	 * Sum the lot; should not exceed the 64k limit we have on records.
-	 * Conservative limit to allow for callchains and other variable fields.
-	 */
-	if (event->read_size + event->header_size +
-	    event->id_header_size + sizeof(struct perf_event_header) >= 16*1024)
-		return false;
-=======
 	struct perf_event *sibling, *group_leader = event->group_leader;
 
 	if (__perf_event_read_size(event->attr.read_format,
@@ -1873,7 +1864,6 @@
 					   group_leader->nr_siblings + 1) > 16*1024)
 			return false;
 	}
->>>>>>> 82f9317b
 
 	return true;
 }
@@ -5117,7 +5107,6 @@
 	struct perf_event_context *ctx;
 	int ret;
 
-<<<<<<< HEAD
 #if defined CONFIG_HOTPLUG_CPU || defined CONFIG_KEXEC_CORE
 	spin_lock(&dormant_event_list_lock);
 	if (event->state == PERF_EVENT_STATE_DORMANT) {
@@ -5127,8 +5116,6 @@
 	spin_unlock(&dormant_event_list_lock);
 #endif
 
-=======
->>>>>>> 82f9317b
 	ret = security_perf_event_read(event);
 	if (ret)
 		return ret;
@@ -10960,11 +10947,6 @@
 	if (flags & ~PERF_FLAG_ALL)
 		return -EINVAL;
 
-	/* Do we allow access to perf_event_open(2) ? */
-	err = security_perf_event_open(&attr, PERF_SECURITY_OPEN);
-	if (err)
-		return err;
-
 	err = perf_copy_attr(attr_uptr, &attr);
 	if (err)
 		return err;
